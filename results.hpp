--- conflicted
+++ resolved
@@ -135,16 +135,10 @@
     // The input index parameter was out of bounds
     struct OutOfBoundsIndexException : public std::out_of_range
     {
-<<<<<<< HEAD
-        OutOfBoundsIndexException(size_t r, size_t c) : requested(r), valid_count(c),
+        OutOfBoundsIndexException(size_t r, size_t c) :
             std::out_of_range((std::string)"Requested index " + to_string(r) +
-                              " greater than max " + to_string(c)) {}
-=======
-        OutOfBoundsIndexException(size_t r, size_t c) :
-            std::out_of_range((std::string)"Requested index " + std::to_string(r) +
-                              " greater than max " + std::to_string(c)),
+                              " greater than max " + to_string(c)),
             requested(r), valid_count(c) {}
->>>>>>> dd2c87c3
         const size_t requested;
         const size_t valid_count;
     };
