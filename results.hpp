////////////////////////////////////////////////////////////////////////////
//
// Copyright 2015 Realm Inc.
//
// Licensed under the Apache License, Version 2.0 (the "License");
// you may not use this file except in compliance with the License.
// You may obtain a copy of the License at
//
// http://www.apache.org/licenses/LICENSE-2.0
//
// Unless required by applicable law or agreed to in writing, software
// distributed under the License is distributed on an "AS IS" BASIS,
// WITHOUT WARRANTIES OR CONDITIONS OF ANY KIND, either express or implied.
// See the License for the specific language governing permissions and
// limitations under the License.
//
////////////////////////////////////////////////////////////////////////////

#ifndef REALM_RESULTS_HPP
#define REALM_RESULTS_HPP

#include "shared_realm.hpp"

#include <realm/table_view.hpp>
#include <realm/table.hpp>
#include <realm/util/optional.hpp>

namespace realm {
template<typename T> class BasicRowExpr;
using RowExpr = BasicRowExpr<Table>;
class Mixed;

struct SortOrder {
    std::vector<size_t> columnIndices;
    std::vector<bool> ascending;

    explicit operator bool() const
    {
        return !columnIndices.empty();
    }
};

class Results {
public:
    // Results can be either be backed by nothing, a thin wrapper around a table,
    // or a wrapper around a query and a sort order which creates and updates
    // the tableview as needed
    Results() = default;
<<<<<<< HEAD
    Results(SharedRealm r, const ObjectSchema &o, Table& table);
    Results(SharedRealm r, const ObjectSchema &o, Query q, SortOrder s = {});
=======
    Results(SharedRealm r, Table& table);
    Results(SharedRealm r, Query q, SortOrder s = {});
>>>>>>> e8a26aa5

    // Results is copyable and moveable
    Results(Results const&) = default;
    Results(Results&&) = default;
<<<<<<< HEAD
    Results& operator=(Results&&) = default;
    Results& operator=(Results const&);

    // Get the Realm
    SharedRealm get_realm() const { return m_realm; }
    
    // Object schema describing the vendored object type
    const ObjectSchema &object_schema;
    
=======
    Results& operator=(Results const&) = default;
    Results& operator=(Results&&) = default;

>>>>>>> e8a26aa5
    // Get a query which will match the same rows as is contained in this Results
    // Returned query will not be valid if the current mode is Empty
    Query get_query() const;

    // Get the currently applied sort order for this Results
    SortOrder const& get_sort() const noexcept { return m_sort; }

    // Get a tableview containing the same rows as this Results
    TableView get_tableview();

    // Get the object type which will be returned by get()
<<<<<<< HEAD
    StringData get_object_type() const noexcept { return object_schema.name; }
=======
    StringData get_object_type() const noexcept;
>>>>>>> e8a26aa5

    // Get the size of this results
    // Can be either O(1) or O(N) depending on the state of things
    size_t size();

    // Get the row accessor for the given index
    // Throws OutOfBoundsIndexException if index >= size()
    RowExpr get(size_t index);

    // Get a row accessor for the first/last row, or none if the results are empty
    // More efficient than calling size()+get()
    util::Optional<RowExpr> first();
    util::Optional<RowExpr> last();

    // Get the first index of the given row in this results, or not_found
    // Throws DetachedAccessorException if row is not attached
    // Throws IncorrectTableException if row belongs to a different table
    size_t index_of(size_t row_ndx);
    size_t index_of(Row const& row);
<<<<<<< HEAD

    // Delete all of the rows in this Results from the Realm
    // size() will always be zero afterwards
    // Throws InvalidTransactionException if not in a write transaction
    void clear();

=======

    // Delete all of the rows in this Results from the Realm
    // size() will always be zero afterwards
    // Throws InvalidTransactionException if not in a write transaction
    void clear();

>>>>>>> e8a26aa5
    // Create a new Results by further filtering or sorting this Results
    Results filter(Query&& q) const;
    Results sort(SortOrder&& sort) const;

    // Get the min/max/average/sum of the given column
    // All but sum() returns none when there are zero matching rows
    // sum() returns 0, except for when it returns none
    // Throws UnsupportedColumnTypeException for sum/average on datetime or non-numeric column
    // Throws OutOfBoundsIndexException for an out-of-bounds column
    util::Optional<Mixed> max(size_t column);
    util::Optional<Mixed> min(size_t column);
    util::Optional<Mixed> average(size_t column);
    util::Optional<Mixed> sum(size_t column);

    enum class Mode {
        Empty, // Backed by nothing (for missing tables)
        Table, // Backed directly by a Table
        Query, // Backed by a query that has not yet been turned into a TableView
        TableView // Backed by a TableView created from a Query
<<<<<<< HEAD
=======
    };
    // Get the currrent mode of the Results
    // Ideally this would not be public but it's needed for some KVO stuff
    Mode get_mode() const { return m_mode; }

    // The Results object has been invalidated (due to the Realm being invalidated)
    // All non-noexcept functions can throw this
    struct InvalidatedException {};

    // The input index parameter was out of bounds
    struct OutOfBoundsIndexException {
        size_t requested;
        size_t valid_count;
>>>>>>> e8a26aa5
    };
    // Get the currrent mode of the Results
    // Ideally this would not be public but it's needed for some KVO stuff
    Mode get_mode() const { return m_mode; }

<<<<<<< HEAD
    // The Results object has been invalidated (due to the Realm being invalidated)
    // All non-noexcept functions can throw this
    struct InvalidatedException : public std::runtime_error
    {
        InvalidatedException() : std::runtime_error("Access to invalidated Results objects") {}
    };

    // The input index parameter was out of bounds
    struct OutOfBoundsIndexException : public std::out_of_range
    {
        OutOfBoundsIndexException(size_t r, size_t c) : requested(r), valid_count(c),
            std::out_of_range((std::string)"Requested index " + std::to_string(r) +
                              " greater than max " + std::to_string(c)) {}
        const size_t requested;
        const size_t valid_count;
    };

    // The input Row object is not attached
    struct DetatchedAccessorException : public std::runtime_error {
        DetatchedAccessorException() : std::runtime_error("Atempting to access an invalid object") {}
    };

    // The input Row object belongs to a different table
    struct IncorrectTableException : public std::runtime_error {
        IncorrectTableException(StringData e, StringData a, const std::string &error) :
            expected(e), actual(a), std::runtime_error(error) {}
        const StringData expected;
        const StringData actual;
    };

    // The requested aggregate operation is not supported for the column type
    struct UnsupportedColumnTypeException : public std::runtime_error {
        size_t column_index;
        StringData column_name;
        DataType column_type;

        UnsupportedColumnTypeException(size_t column, const Table* table);
    };

=======
    // The input Row object is not attached
    struct DetatchedAccessorException { };

    // The input Row object belongs to a different table
    struct IncorrectTableException {
        StringData expected;
        StringData actual;
    };

    // The requested aggregate operation is not supported for the column type
    struct UnsupportedColumnTypeException {
        size_t column_index;
        StringData column_name;
        DataType column_type;

        UnsupportedColumnTypeException(size_t column, const Table* table);
    };

>>>>>>> e8a26aa5
private:
    SharedRealm m_realm;
    Query m_query;
    TableView m_table_view;
    Table* m_table = nullptr;
    SortOrder m_sort;

    Mode m_mode = Mode::Empty;

    void validate_read() const;
    void validate_write() const;

    void update_tableview();

    template<typename Int, typename Float, typename Double, typename DateTime>
    util::Optional<Mixed> aggregate(size_t column, bool return_none_for_empty,
                                    Int agg_int, Float agg_float,
                                    Double agg_double, DateTime agg_datetime);
};
}

#endif /* REALM_RESULTS_HPP */<|MERGE_RESOLUTION|>--- conflicted
+++ resolved
@@ -46,18 +46,12 @@
     // or a wrapper around a query and a sort order which creates and updates
     // the tableview as needed
     Results() = default;
-<<<<<<< HEAD
     Results(SharedRealm r, const ObjectSchema &o, Table& table);
     Results(SharedRealm r, const ObjectSchema &o, Query q, SortOrder s = {});
-=======
-    Results(SharedRealm r, Table& table);
-    Results(SharedRealm r, Query q, SortOrder s = {});
->>>>>>> e8a26aa5
 
     // Results is copyable and moveable
     Results(Results const&) = default;
     Results(Results&&) = default;
-<<<<<<< HEAD
     Results& operator=(Results&&) = default;
     Results& operator=(Results const&);
 
@@ -67,11 +61,6 @@
     // Object schema describing the vendored object type
     const ObjectSchema &object_schema;
     
-=======
-    Results& operator=(Results const&) = default;
-    Results& operator=(Results&&) = default;
-
->>>>>>> e8a26aa5
     // Get a query which will match the same rows as is contained in this Results
     // Returned query will not be valid if the current mode is Empty
     Query get_query() const;
@@ -83,11 +72,7 @@
     TableView get_tableview();
 
     // Get the object type which will be returned by get()
-<<<<<<< HEAD
     StringData get_object_type() const noexcept { return object_schema.name; }
-=======
-    StringData get_object_type() const noexcept;
->>>>>>> e8a26aa5
 
     // Get the size of this results
     // Can be either O(1) or O(N) depending on the state of things
@@ -107,21 +92,12 @@
     // Throws IncorrectTableException if row belongs to a different table
     size_t index_of(size_t row_ndx);
     size_t index_of(Row const& row);
-<<<<<<< HEAD
 
     // Delete all of the rows in this Results from the Realm
     // size() will always be zero afterwards
     // Throws InvalidTransactionException if not in a write transaction
     void clear();
 
-=======
-
-    // Delete all of the rows in this Results from the Realm
-    // size() will always be zero afterwards
-    // Throws InvalidTransactionException if not in a write transaction
-    void clear();
-
->>>>>>> e8a26aa5
     // Create a new Results by further filtering or sorting this Results
     Results filter(Query&& q) const;
     Results sort(SortOrder&& sort) const;
@@ -141,28 +117,11 @@
         Table, // Backed directly by a Table
         Query, // Backed by a query that has not yet been turned into a TableView
         TableView // Backed by a TableView created from a Query
-<<<<<<< HEAD
-=======
     };
     // Get the currrent mode of the Results
     // Ideally this would not be public but it's needed for some KVO stuff
     Mode get_mode() const { return m_mode; }
 
-    // The Results object has been invalidated (due to the Realm being invalidated)
-    // All non-noexcept functions can throw this
-    struct InvalidatedException {};
-
-    // The input index parameter was out of bounds
-    struct OutOfBoundsIndexException {
-        size_t requested;
-        size_t valid_count;
->>>>>>> e8a26aa5
-    };
-    // Get the currrent mode of the Results
-    // Ideally this would not be public but it's needed for some KVO stuff
-    Mode get_mode() const { return m_mode; }
-
-<<<<<<< HEAD
     // The Results object has been invalidated (due to the Realm being invalidated)
     // All non-noexcept functions can throw this
     struct InvalidatedException : public std::runtime_error
@@ -202,26 +161,6 @@
         UnsupportedColumnTypeException(size_t column, const Table* table);
     };
 
-=======
-    // The input Row object is not attached
-    struct DetatchedAccessorException { };
-
-    // The input Row object belongs to a different table
-    struct IncorrectTableException {
-        StringData expected;
-        StringData actual;
-    };
-
-    // The requested aggregate operation is not supported for the column type
-    struct UnsupportedColumnTypeException {
-        size_t column_index;
-        StringData column_name;
-        DataType column_type;
-
-        UnsupportedColumnTypeException(size_t column, const Table* table);
-    };
-
->>>>>>> e8a26aa5
 private:
     SharedRealm m_realm;
     Query m_query;
