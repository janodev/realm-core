<<<<<<< HEAD
#!/bin/sh

case "$1" in
    "config")
        rake config["$2"]
=======
# NOTE: THIS SCRIPT IS SUPPOSED TO RUN IN A POSIX SHELL

# Loads a .realm file in the user home directory if present
if [ -e $HOME/.realm ]; then
    . $HOME/.realm
fi

# Enable tracing if REALM_SCRIPT_DEBUG is set
if [ "$REALM_SCRIPT_DEBUG" ]; then
    set -x
fi

if ! [ "$REALM_ORIG_CWD" ]; then
    REALM_ORIG_CWD="$(pwd)" || exit 1
    export ORIG_CWD
fi

dir="$(dirname "$0")" || exit 1
cd "$dir" || exit 1
REALM_HOME="$(pwd)" || exit 1
export REALM_HOME

# Install pre-push hook to prevent pushing to the wrong remote
PRE_PUSH_HOOK_SOURCE='tools/pre-push'
PRE_PUSH_HOOK_DESTINATION='.git/hooks/pre-push'
if ! [ -x "$PRE_PUSH_HOOK_DESTINATION" ] || ! diff "$PRE_PUSH_HOOK_DESTINATION" "$PRE_PUSH_HOOK_SOURCE" >/dev/null; then
    echo >&2 'Installing pre-push hook to prevent pushing to the wrong remote'
    cp "$PRE_PUSH_HOOK_SOURCE" "$PRE_PUSH_HOOK_DESTINATION"
    chmod +x "$PRE_PUSH_HOOK_DESTINATION"
fi

# Set mode to first argument and shift the argument array
MODE="$1"
[ $# -gt 0 ] && shift

# Extensions corresponding with additional GIT repositories
EXTENSIONS="java python ruby objc node php c gui replication"

# Auxiliary platforms
PLATFORMS="iphone"

OSX_SDKS="macosx"
OSX_DIR="macosx-lib"

IPHONE_EXTENSIONS="objc"
IPHONE_SDKS="iphoneos iphonesimulator"
IOS_DIR="ios-lib"
IOS_NO_BITCODE_DIR="ios-no-bitcode-lib"

WATCHOS_SDKS="watchos watchsimulator"
WATCHOS_DIR="watchos-lib"

TVOS_SDKS="appletvos appletvsimulator"
TVOS_DIR="tvos-lib"

: ${REALM_COCOA_PLATFORMS:="osx ios watchos tvos"}
: ${REALM_DOTNET_COCOA_PLATFORMS:="ios-no-bitcode"}

ANDROID_DIR="android-lib"
ANDROID_PLATFORMS="arm arm-v7a arm64 mips x86 x86_64"

NODE_DIR="node-lib"

CONFIG_VERSION=1
CURRENT_PLATFORM="win"
if [ "`uname`" = "Darwin" ]; then
  CURRENT_PLATFORM="osx"
fi
if [ "`uname`" = "Linux" ]; then
  CURRENT_PLATFORM="linux"
fi

usage()
{
    cat 1>&2 << EOF
Unspecified or bad mode '$MODE'.
Available modes are:
    config:
    clean:
    build:
    build-m32:                          build in 32-bit mode
    build-arm-benchmark:
    build-config-progs:
    build-osx:
    build-ios:
    build-ios-no-bitcode:
    build-watchos:
    build-tvos:
    build-android:
    build-cocoa:
    build-dotnet-cocoa:
    build-osx-framework:
    build-node:
    build-node-package:
    test:
    test-debug:
    check:
    check-debug:
    memcheck:
    memcheck-debug:
    check-testcase:
    check-testcase-debug:
    memcheck-testcase:
    memcheck-testcase-debug:
    asan:
    asan-debug:
    build-test-ios-app:                 build an iOS app for testing core on device
    test-ios-app:                       execute the core tests on device
    leak-test-ios-app:                  execute the core tests on device, monitor for leaks
    gdb:
    gdb-debug:
    gdb-testcase:
    gdb-testcase-debug:
    performance:
    benchmark:
    benchmark-*:
    lcov:
    gcovr:
    show-install:
    release-notes-prerelease:
    release-notes-postrelease:
    get-version:
    set-version:
    copy-tools:
    install:
    install-prod:
    install-devel:
    uninstall:
    uninstall-prod:
    uninstall-devel:
    test-installed:
    wipe-installed:
    src-dist:
    bin-dist:
    dist-config:
    dist-clean:
    dist-build:
    dist-build-iphone:
    dist-test:
    dist-test-debug:
    dist-install:
    dist-uninstall:
    dist-test-installed:
    dist-status:
    dist-pull:
    dist-checkout:
    dist-copy:
    dist-deb:
    jenkins-pull-request:               Run by Jenkins for each pull request whenever it changes
    jenkins-pipeline-unit-tests:        Run by Jenkins as part of the core pipeline whenever master changes
    jenkins-pipeline-coverage:          Run by Jenkins as part of the core pipeline whenever master changes
    jenkins-pipeline-address-sanitizer: Run by Jenkins as part of the core pipeline whenever master changes
    jenkins-valgrind:
EOF
}

map_ext_name_to_dir()
{
    local ext_name
    ext_name="$1"
    case $ext_name in
        *) echo "realm_$ext_name";;
    esac
    return 0
}

word_list_append()
{
    local list_name new_word list
    list_name="$1"
    new_word="$2"
    list="$(eval "printf \"%s\\n\" \"\${$list_name}\"")" || return 1
    if [ "$list" ]; then
        eval "$list_name=\"\$list \$new_word\""
    else
        eval "$list_name=\"\$new_word\""
    fi
    return 0
}

word_list_prepend()
{
    local list_name new_word list
    list_name="$1"
    new_word="$2"
    list="$(eval "printf \"%s\\n\" \"\${$list_name}\"")" || return 1
    if [ "$list" ]; then
        eval "$list_name=\"\$new_word \$list\""
    else
        eval "$list_name=\"\$new_word\""
    fi
    return 0
}

path_list_prepend()
{
    local list_name new_path list
    list_name="$1"
    new_path="$2"
    list="$(eval "printf \"%s\\n\" \"\${$list_name}\"")" || return 1
    if [ "$list" ]; then
        eval "$list_name=\"\$new_path:\$list\""
    else
        eval "$list_name=\"\$new_path\""
    fi
    return 0
}

word_list_reverse()
{
    local arg
    if [ "$#" -gt "0" ]; then
        arg="$1"
        shift
        word_list_reverse "$@"
        echo "$arg"
    fi
}

download_openssl()
{
    if [ -d openssl ]; then
        return 0
    fi

    local enabled
    enabled="$(get_config_param "ENABLE_ENCRYPTION")" || return 1
    if [ "$enabled" != "yes" ]; then
        return 0
    fi

    echo 'Downloading OpenSSL...'
    openssl_ver='1.0.1t'
    curl -L -s "http://www.openssl.org/source/openssl-${openssl_ver}.tar.gz" -o openssl.tar.gz || return 1
    tar -xzf openssl.tar.gz || return 1
    mv openssl-$openssl_ver openssl || return 1
    rm openssl.tar.gz || return 1

    # A function we don't use calls OPENSSL_cleanse, which has all sorts of
    # dependencies due to being written in asm
    sed '/OPENSSL_cleanse/d' 'openssl/crypto/sha/sha256.c' > sha_tmp
    mv sha_tmp 'openssl/crypto/sha/sha256.c'
}

# Setup OS specific stuff
OS="$(uname)" || exit 1
ARCH="$(uname -m)" || exit 1
MAKE="make"
LD_LIBRARY_PATH_NAME="LD_LIBRARY_PATH"
if [ "$OS" = "Darwin" ]; then
    LD_LIBRARY_PATH_NAME="DYLD_LIBRARY_PATH"
fi
if ! printf "%s\n" "$MODE" | grep -q '^\(src-\|bin-\)\?dist'; then
    NUM_PROCESSORS=""
    if [ "$OS" = "Darwin" ]; then
        NUM_PROCESSORS="$(sysctl -n hw.ncpu)" || exit 1
    else
        if [ -r "/proc/cpuinfo" ]; then
            NUM_PROCESSORS="$(cat /proc/cpuinfo | grep -E 'processor[[:space:]]*:' | wc -l)" || exit 1
            LIMIT_LOAD_AVERAGE=YES
        fi
    fi
    if [ "$NUM_PROCESSORS" ]; then
        word_list_prepend MAKEFLAGS "-j$NUM_PROCESSORS ${LIMIT_LOAD_AVERAGE:+-l$MAX_LOAD_AVERAGE}" || exit 1
        export MAKEFLAGS

        if ! [ "$UNITTEST_THREADS" ]; then
            export UNITTEST_THREADS="$NUM_PROCESSORS"
        fi
    fi
fi
IS_REDHAT_DERIVATIVE=""
if [ -e /etc/redhat-release ] || grep -q "Amazon" /etc/system-release 2>/dev/null; then
    IS_REDHAT_DERIVATIVE="1"
fi
PLATFORM_HAS_LIBRARY_PATH_ISSUE=""
if [ "$IS_REDHAT_DERIVATIVE" ]; then
    PLATFORM_HAS_LIBRARY_PATH_ISSUE="1"
fi

build_apple()
{
    auto_configure || exit 1
    export REALM_HAVE_CONFIG="1"
    sdks_avail="$(get_config_param "$available_sdks_config_key")" || exit 1
    if [ "$sdks_avail" != "yes" ]; then
        echo "ERROR: Required $name SDKs are not available" 1>&2
        exit 1
    fi
    temp_dir="$(mktemp -d /tmp/realm.build-$os_name.XXXX)" || exit 1
    mkdir "$temp_dir/platforms" || exit 1
    xcode_home="$(get_config_param "XCODE_HOME")" || exit 1
    sdks="$(get_config_param "$sdks_config_key")" || exit 1
    for x in $sdks; do
        sdk="$(printf "%s\n" "$x" | cut -d: -f1)" || exit 1
        archs="$(printf "%s\n" "$x" | cut -d: -f2 | sed 's/,/ /g')" || exit 1
        cflags_arch="-stdlib=libc++ -m$os_name-version-min=$min_version"
        for y in $archs; do
            word_list_append "cflags_arch" "-arch $y" || exit 1
        done
        if [ "$sdk" = "${sdk%simulator}" ]; then
            if [ "$sdk" != "macosx" ]; then
                word_list_append "cflags_arch" "-mstrict-align" || exit 1
            fi
            if [ "$enable_bitcode" = "yes" ]; then
                word_list_append "cflags_arch" "-fembed-bitcode" || exit 1
            fi
        else
            if [ "$enable_bitcode" = "yes" ]; then
                word_list_append "cflags_arch" "-fembed-bitcode-marker" || exit 1
            fi
        fi
        tag="$sdk$platform_suffix"
        CXX="xcrun -sdk $sdk c++" $MAKE -C "src/realm" "librealm-$tag.a" "librealm-$tag-dbg.a" BASE_DENOM="$tag" CFLAGS_ARCH="$cflags_arch" COMPILER_IS_GCC_LIKE=YES || exit 1
        mkdir "$temp_dir/platforms/$tag" || exit 1
        cp "src/realm/librealm-$tag.a"     "$temp_dir/platforms/$tag/librealm.a"     || exit 1
        cp "src/realm/librealm-$tag-dbg.a" "$temp_dir/platforms/$tag/librealm-dbg.a" || exit 1
    done
    all_caps_name=$(echo "$os_name" | tr "[:upper:]" "[:lower:]")
    $MAKE -C "src/realm" "realm-config-$os_name" "realm-config-$os_name-dbg" BASE_DENOM="$os_name" CFLAGS_ARCH="-fembed-bitcode -DREALM_CONFIG_$all_caps_name" AR="libtool" ARFLAGS="-o" || exit 1
    mkdir -p "$dir" || exit 1
    echo "Creating '$dir/librealm-$os_name$platform_suffix.a'"
    libtool "$temp_dir/platforms"/*/"librealm.a"     -static -o "$dir/librealm-$os_name$platform_suffix.a"     || exit 1
    echo "Creating '$dir/librealm-$os_name$platform_suffix-dbg.a'"
    libtool "$temp_dir/platforms"/*/"librealm-dbg.a" -static -o "$dir/librealm-$os_name$platform_suffix-dbg.a" || exit 1
    echo "Copying headers to '$dir/include'"
    mkdir -p "$dir/include" || exit 1
    cp "src/realm.hpp" "$dir/include/" || exit 1
    mkdir -p "$dir/include/realm" || exit 1
    inst_headers="$(cd "src/realm" && $MAKE --no-print-directory get-inst-headers)" || exit 1
    (cd "src/realm" && tar czf "$temp_dir/headers.tar.gz" $inst_headers) || exit 1
    (cd "$REALM_HOME/$dir/include/realm" && tar xzmf "$temp_dir/headers.tar.gz") || exit 1
    for x in "realm-config" "realm-config-dbg"; do
        echo "Creating '$dir/$x'"
        y="$(printf "%s\n" "$x" | sed "s/realm-config/realm-config-$os_name/")" || exit 1
        cp "src/realm/$y" "$REALM_HOME/$dir/$x" || exit 1
    done
    rm -rf "$temp_dir"
    echo "Done building"
    return 0
}

build_cocoa()
{
    local output_dir platforms
    file_basename="$1"
    output_dir="$2"
    platforms="$3"

    if [ "$OS" != "Darwin" ]; then
        echo "zip for iOS/OSX/watchOS/tvOS can only be generated under OS X."
        exit 0
    fi

    platforms=$(echo "$platforms" | sed -e 's/iphone/ios/g')

    for platform in $platforms; do
        sh build.sh build-$platform || exit 1
    done

    echo "Copying files"
    tmpdir=$(mktemp -d /tmp/$$.XXXXXX) || exit 1
    realm_version="$(sh build.sh get-version)" || exit 1
    dir_basename=core
    rm -f "$file_basename-$realm_version.zip" || exit 1
    mkdir -p "$tmpdir/$dir_basename/include" || exit 1

    platform_for_headers=$(echo $platforms | cut -d ' ' -f 1 | tr "-" "_" | tr "[:lower:]" "[:upper:]")
    eval headers_dir=\$${platform_for_headers}_DIR
    cp -r "$headers_dir/include/"* "$tmpdir/$dir_basename/include" || exit 1

    for platform in $platforms; do
        eval platform_dir=\$$(echo $platform | tr "-" "_" | tr "[:lower:]" "[:upper:]")_DIR
        cp "$platform_dir"/*.a "$tmpdir/$dir_basename" || exit 1
    done

    if [ -f "$tmpdir/$dir_basename"/librealm-macosx.a ]; then
        # If we built for OS X, add symlinks at the location of the old library names. This will give the bindings
        # a chance to update to the new names without breaking building with new versions of core.
        rm -f "$tmpdir/$dir_basename"/librealm{,-dbg}.a
        ln -sf librealm-macosx.a "$tmpdir/$dir_basename"/librealm.a
        ln -sf librealm-macosx-dbg.a "$tmpdir/$dir_basename"/librealm-dbg.a
    fi

    cp tools/LICENSE "$tmpdir/$dir_basename" || exit 1
    if ! [ "$REALM_DISABLE_MARKDOWN_CONVERT" ]; then
        command -v pandoc >/dev/null 2>&1 || { echo "Pandoc is required but it's not installed.  Aborting." >&2; exit 1; }
        pandoc -f markdown -t plain -o "$tmpdir/$dir_basename/release_notes.txt" release_notes.md || exit 1
    fi

    echo "Create zip file: '$file_basename-$realm_version.zip'"
    (cd $tmpdir && zip -r -q --symlinks "$file_basename-$realm_version.zip" "$dir_basename") || exit 1
    mv "$tmpdir/$file_basename-$realm_version.zip" . || exit 1

    echo "Unzipping in '$output_dir'"
    mkdir -p "$output_dir" || exit 1
    rm -rf "$output_dir/$dir_basename" || exit 1
    cur_dir="$(pwd)"
    (cd "$output_dir" && unzip -qq "$cur_dir/$file_basename-$realm_version.zip") || exit 1

    rm -rf "$tmpdir" || exit 1
    echo "Done"
}

find_apple_sdks()
{
    sdks=""
    if [ "$xcode_home" != "none" ]; then
        for x in $SDKS; do
            xcodebuild -version -sdk $x > /dev/null || exit 1
            if [ "$x" = "iphonesimulator" ]; then
                archs="i386,x86_64"
            elif [ "$x" = "iphoneos" ]; then
                archs="armv7,armv7s,arm64"
            elif [ "$x" = "watchsimulator" ]; then
                archs="i386"
            elif [ "$x" = "watchos" ]; then
                archs="armv7k"
            elif [ "$x" = "appletvsimulator" ]; then
                archs="x86_64"
            elif [ "$x" = "appletvos" ]; then
                archs="arm64"
            elif [ "$x" = "macosx" ]; then
                archs="x86_64"
            else
                continue
            fi
            word_list_append "sdks" "$x:$archs" || exit 1
        done
    fi
    echo "$sdks"
    return 0
}

# Find the path of most recent version of the installed Android NDKs
find_android_ndk()
{
    local ndks ndks_index current_ndk latest_ndk sorted highest result

    ndks_index=0

    # If homebrew is installed...
    if [ -d "/usr/local/Cellar/android-ndk" ]; then
        ndks[$ndks_index]="/usr/local/Cellar/android-ndk"
        ((ndks_index = ndks_index + 1))
    fi
    if [ -d "/usr/local/android-ndk" ]; then
        ndks[$ndks_index]="/usr/local/android-ndk"
        ((ndks_index = ndks_index + 1))
    fi
    if [ "$ndks_index" -eq 0 ]; then
        return 1
    fi

    highest=""
    result=""
    for ndk in "${ndks[@]}"; do
        for i in $(cd "$ndk" && echo *); do
            if [ -f "$ndk/$i/RELEASE.TXT" ]; then
                current_ndk=$(sed 's/^\(r\)\([0-9]\{1,\}\)\([a-z]\{0,1\}\)\(.*\)$/\1.\2.\3/' < "$ndk/$i/RELEASE.TXT") || return 1
                sorted="$(printf "%s\n%s\n" "$current_ndk" "$highest" | sort -t . -k2 -k3 -n -r)" || return 1
                highest="$(printf "%s\n" "$sorted" | head -n 1)" || return 1
                if [ $current_ndk = $highest ]; then
                    result=$ndk/$i
                fi
            fi
        done
    done

    if [ -z $result ]; then
        return 1
    fi

    printf "%s\n" "$result"
}

CONFIG_MK="src/config.mk"

require_config()
{
    cd "$REALM_HOME" || return 1
    if ! [ -e "$CONFIG_MK" ]; then
        cat 1>&2 <<EOF
ERROR: Found no configuration!
You need to run 'sh build.sh config [PREFIX]'.
EOF
        return 1
    fi
    echo "Using existing configuration in $CONFIG_MK:"
    cat "$CONFIG_MK" | sed 's/^/    /' || return 1

    config_version="$(get_config_param "CONFIG_VERSION")" || exit 1
    if [ "$config_version" != "$CONFIG_VERSION" ]; then
        cat 1>&2 <<EOF
ERROR: Found outdated configuration!
You need to rerun 'sh build.sh config [PREFIX]'
EOF
        return 1
    fi
}

auto_configure()
{
    cd "$REALM_HOME" || return 1
    if [ -e "$CONFIG_MK" ]; then
        require_config || return 1
    else
        echo "No configuration found. Running 'sh build.sh config' for you."
        sh build.sh config || return 1
    fi
}

get_config_param()
{
    local name home line value
    name="$1"
    home="$2"
    if ! [ "$home" ]; then
        home="$REALM_HOME"
    fi
    cd "$home" || return 1
    if ! [ -e "$CONFIG_MK" ]; then
        cat 1>&2 <<EOF
ERROR: Found no configuration!
You need to run 'sh build.sh config [PREFIX]'.
EOF
        return 1
    fi
    if ! line="$(grep "^$name *=" "$CONFIG_MK")"; then
        cat 1>&2 <<EOF
ERROR: Failed to read configuration parameter '$name'.
Maybe you need to rerun 'sh build.sh config [PREFIX]'.
EOF
        return 1
    fi
    value="$(printf "%s\n" "$line" | cut -d= -f2-)" || return 1
    value="$(printf "%s\n" "$value" | sed 's/^ *//')" || return 1
    printf "%s\n" "$value"
}

get_host_info()
{
    echo "\$ uname -a"
    uname -a
    if [ "$OS" = "Darwin" ]; then
        echo "\$ system_profiler SPSoftwareDataType"
        system_profiler SPSoftwareDataType | grep -v '^ *$'
    elif [ -e "/etc/issue" ]; then
        echo "\$ cat /etc/issue"
        cat "/etc/issue" | grep -v '^ *$'
    fi
}

get_compiler_info()
{
    local CC_CMD CXX_CMD LD_CMD
    CC_CMD="$($MAKE --no-print-directory get-cc)" || return 1
    CXX_CMD="$($MAKE --no-print-directory get-cxx)" || return 1
    LD_CMD="$($MAKE --no-print-directory get-ld)" || return 1
    echo "C compiler is '$CC_CMD' ($(which "$CC_CMD" 2>/dev/null))"
    echo "C++ compiler is '$CXX_CMD' ($(which "$CXX_CMD" 2>/dev/null))"
    echo "Linker is '$LD_CMD' ($(which "$LD_CMD" 2>/dev/null))"
    for x in $(printf "%s\n%s\n%s\n" "$CC_CMD" "$CXX_CMD" "$LD_CMD" | sort -u); do
        echo
        echo "\$ $x --version"
        $x --version 2>&1 | grep -v '^ *$'
    done
    if [ "$OS" = "Darwin" ]; then
        if xcode-select --print-path >/dev/null 2>&1; then
            echo
            echo "\$ xcodebuild -version"
            xcodebuild -version 2>&1 | grep -v '^ *$'
        fi
    fi
}

get_dist_log_path()
{
    local stem temp_dir path dir files max next
    stem="$1"
    temp_dir="$2"
    if [ "$REALM_DIST_LOG_FILE" ]; then
        path="$REALM_DIST_LOG_FILE"
    else
        if [ "$REALM_DIST_HOME" ]; then
            dir="$REALM_DIST_HOME/log"
        else
            dir="$temp_dir/log"
        fi
        mkdir -p "$dir" || return 1
        files="$(cd "$dir" && (ls *.log 2>/dev/null || true))" || return 1
        max="$(printf "%s\n" "$files" | grep '^[0-9][0-9]*_' | cut -d_ -f1 | sort -n | tail -n1)"
        max="$(printf "%s\n" "$max" | sed 's/^0*//')"
        next="$((max+1))" || return 1
        path="$dir/$(printf "%03d" "$next")_$stem.log"
    fi
    printf "%s\n" "$path"
}

build_node()
{
    auto_configure || exit 1
    export REALM_HAVE_CONFIG="1"
    $MAKE -C "src/realm" "librealm-node.a" "librealm-node-dbg.a" BASE_DENOM="node" EXTRA_CFLAGS="-fPIC -DPIC" || exit 1
}

case "$MODE" in

    "config")
        install_prefix="$1"
        if ! [ "$install_prefix" ]; then
            install_prefix="/usr/local"
        fi
        install_exec_prefix="$($MAKE --no-print-directory prefix="$install_prefix" get-exec-prefix)" || exit 1
        install_includedir="$($MAKE --no-print-directory prefix="$install_prefix" get-includedir)" || exit 1
        install_bindir="$($MAKE --no-print-directory prefix="$install_prefix" get-bindir)" || exit 1
        install_libdir="$($MAKE --no-print-directory prefix="$install_prefix" get-libdir)" || exit 1
        install_libexecdir="$($MAKE --no-print-directory prefix="$install_prefix" get-libexecdir)" || exit 1

        realm_version="unknown"
        if [ "$REALM_VERSION" ]; then
            realm_version="$REALM_VERSION"
        elif value="$(git describe 2>/dev/null)"; then
            realm_version="$(printf "%s\n" "$value" | sed 's/^v//')" || exit 1
        fi

        max_bpnode_size=1000
        max_bpnode_size_debug=1000
        if [ "$REALM_MAX_BPNODE_SIZE" ]; then
            max_bpnode_size="$REALM_MAX_BPNODE_SIZE"
        fi
        if [ "$REALM_MAX_BPNODE_SIZE_DEBUG" ]; then
            max_bpnode_size_debug="$REALM_MAX_BPNODE_SIZE_DEBUG"
        fi

        enable_alloc_set_zero="no"
        if [ "$REALM_ENABLE_ALLOC_SET_ZERO" ]; then
            enable_alloc_set_zero="yes"
        fi

        enable_encryption="no"
        if [ "$REALM_ENABLE_ENCRYPTION" ]; then
            enable_encryption="yes"
        fi

        enable_assertions="no"
        if [ "$REALM_ENABLE_ASSERTIONS" ]; then
            enable_assertions="yes"
        fi

        enable_memdebug="no"
        if [ "$REALM_ENABLE_MEMDEBUG" ]; then
            enable_memdebug="yes"
        fi
		
        # Find Xcode
        xcode_home="none"
        xcodeselect="xcode-select"
        if [ "$OS" = "Darwin" ]; then
            if path="$($xcodeselect --print-path 2>/dev/null)"; then
                xcode_home="$path"
            fi
            xcodebuild="$xcode_home/usr/bin/xcodebuild"
            version="$("$xcodebuild" -version)" || exit 1
            version="$(printf "%s" "$version" | grep -E '^Xcode +[0-9]+\.[0-9]' | head -n1)"
            version="$(printf "%s" "$version" | sed 's/^Xcode *\([0-9A-Z_.-]*\).*$/\1/')" || exit 1
            if ! printf "%s" "$version" | grep -q -E '^[0-9]+(\.[0-9]+)+$'; then
                echo "Failed to determine Xcode version using \`$xcodebuild -version\`" 1>&2
                exit 1
            fi
        fi

        # Find OS X SDKs
        osx_sdks_avail="no"
        osx_sdks="$(SDKS="$OSX_SDKS" find_apple_sdks)"
        if [ "$osx_sdks" != "" ]; then
            osx_sdks_avail="yes"
        fi

        # Find iPhone SDKs
        iphone_sdks_avail="no"
        iphone_sdks="$(SDKS="$IPHONE_SDKS" find_apple_sdks)"
        if [ "$iphone_sdks" != "" ]; then
            iphone_sdks_avail="yes"
        fi

        # Find watchOS SDKs
        watchos_sdks_avail="no"
        watchos_sdks="$(SDKS="$WATCHOS_SDKS" find_apple_sdks)"
        if [ "$watchos_sdks" != "" ]; then
            watchos_sdks_avail="yes"
        fi

        # Find tvOS SDKs
        tvos_sdks_avail="no"
        tvos_sdks="$(SDKS="$TVOS_SDKS" find_apple_sdks)"
        if [ "$tvos_sdks" != "" ]; then
            tvos_sdks_avail="yes"
        fi

        # Find Android NDK
        if [ "$ANDROID_NDK_HOME" ]; then
            android_ndk_home="$ANDROID_NDK_HOME"
        else
            android_ndk_home="$(find_android_ndk)" || android_ndk_home="none"
        fi

        cat >"$CONFIG_MK" <<EOF
CONFIG_VERSION        = ${CONFIG_VERSION}
REALM_VERSION         = $realm_version
INSTALL_PREFIX        = $install_prefix
INSTALL_EXEC_PREFIX   = $install_exec_prefix
INSTALL_INCLUDEDIR    = $install_includedir
INSTALL_BINDIR        = $install_bindir
INSTALL_LIBDIR        = $install_libdir
INSTALL_LIBEXECDIR    = $install_libexecdir
MAX_BPNODE_SIZE       = $max_bpnode_size
MAX_BPNODE_SIZE_DEBUG = $max_bpnode_size_debug
ENABLE_ASSERTIONS     = $enable_assertions
ENABLE_MEMDEBUG       = $enable_memdebug
ENABLE_ALLOC_SET_ZERO = $enable_alloc_set_zero
ENABLE_ENCRYPTION     = $enable_encryption
XCODE_HOME            = $xcode_home
OSX_SDKS              = ${osx_sdks:-none}
OSX_SDKS_AVAIL        = $osx_sdks_avail
IPHONE_SDKS           = ${iphone_sdks:-none}
IPHONE_SDKS_AVAIL     = $iphone_sdks_avail
WATCHOS_SDKS          = ${watchos_sdks:-none}
WATCHOS_SDKS_AVAIL    = $watchos_sdks_avail
TVOS_SDKS             = ${tvos_sdks:-none}
TVOS_SDKS_AVAIL       = $tvos_sdks_avail
ANDROID_NDK_HOME      = $android_ndk_home
EOF
        if ! [ "$INTERACTIVE" ]; then
            echo "New configuration in $CONFIG_MK:"
            cat "$CONFIG_MK" | sed 's/^/    /' || exit 1
            echo "Done configuring"
        fi
        exit 0
        ;;

    "clean")
        auto_configure || exit 1
        export REALM_HAVE_CONFIG="1"
        $MAKE clean || exit 1
        if [ "$OS" = "Darwin" ]; then
            for x in $OSX_SDKS $IPHONE_SDKS $WATCHOS_SDKS $TVOS_SDKS; do
                $MAKE -C "src/realm" clean BASE_DENOM="$x" || exit 1
            done
            $MAKE -C "src/realm" clean BASE_DENOM="ios" || exit 1
            $MAKE -C "src/realm" clean BASE_DENOM="watch" || exit 1
            $MAKE -C "src/realm" clean BASE_DENOM="tv" || exit 1
            for dir in "$OSX_DIR" "$IOS_DIR" "$IOS_NO_BITCODE_DIR" "$WATCHOS_DIR" "$TVOS_DIR"; do
                if [ -e "$dir" ]; then
                    echo "Removing '$dir'"
                    rm -rf "$dir/include" || exit 1
                    rm -f "$dir/"librealm-*.a || exit 1
                    rm -f "$dir"/realm-config* || exit 1
                    rmdir "$dir" || exit 1
                fi
            done
        fi
        for x in $ANDROID_PLATFORMS; do
            denom="android-$x"
            $MAKE -C "src/realm" clean BASE_DENOM="$denom" || exit 1
        done
        if [ -e "$ANDROID_DIR" ];then
            echo "Removing '$ANDROID_DIR'"
            rm -rf "$ANDROID_DIR"
        fi
        echo "Done cleaning"
        exit 0
        ;;

    "build")
        auto_configure || exit 1
        export REALM_HAVE_CONFIG="1"
        $MAKE || exit 1
        echo "Done building"
        exit 0
        ;;

    "build-m32")
        auto_configure || exit 1
        export REALM_HAVE_CONFIG="1"
        $MAKE EXTRA_CFLAGS="-m32" BASE_DENOM="m32" debug || exit 1
        echo "Done building"
        exit 0
        ;;

    "build-config-progs")
        auto_configure || exit 1
        export REALM_HAVE_CONFIG="1"
        # FIXME: Apparently, there are fluke cases where timestamps
        # are such that <src/realm/util/config.h> is not recreated
        # automatically by src/realm/Makfile. Using --always-make is
        # a work-around.
        $MAKE --always-make -C "src/realm" "realm-config" "realm-config-dbg" || exit 1
        echo "Done building config programs"
        exit 0
        ;;

    "build-osx")
        export name='OS X'
        export available_sdks_config_key='OSX_SDKS_AVAIL'
        export min_version='10.8'
        export os_name='macosx'
        export sdks_config_key='OSX_SDKS'
        export dir="$OSX_DIR"
        export platform_suffix=''
        export enable_bitcode='no'
        build_apple
        ;;

    "build-ios" | "build-iphone")
        export name='iPhone'
        export available_sdks_config_key='IPHONE_SDKS_AVAIL'
        export min_version='7.0'
        export os_name='ios'
        export sdks_config_key='IPHONE_SDKS'
        export dir="$IOS_DIR"
        export platform_suffix=''
        export enable_bitcode='yes'
        build_apple
        ;;

    "build-ios-no-bitcode" | "build-iphone-no-bitcode")
        export name='iPhone'
        export available_sdks_config_key='IPHONE_SDKS_AVAIL'
        export min_version='7.0'
        export os_name='ios'
        export sdks_config_key='IPHONE_SDKS'
        export dir="$IOS_NO_BITCODE_DIR"
        export platform_suffix='-no-bitcode'
        export enable_bitcode='no'
        build_apple
        ;;

    "build-watchos")
        export name='watchOS'
        export available_sdks_config_key='WATCHOS_SDKS_AVAIL'
        export min_version='2.0'
        export os_name='watchos'
        export sdks_config_key='WATCHOS_SDKS'
        export dir="$WATCHOS_DIR"
        export platform_suffix=''
        export enable_bitcode='yes'
        build_apple
        ;;

    "build-tvos")
        export name='tvOS'
        export available_sdks_config_key='TVOS_SDKS_AVAIL'
        export min_version='9.0'
        export os_name='tvos'
        export sdks_config_key='TVOS_SDKS'
        export dir="$TVOS_DIR"
        export platform_suffix=''
        export enable_bitcode='yes'
        build_apple
        ;;

    "build-android")
        auto_configure || exit 1
        download_openssl || exit 1

        export REALM_HAVE_CONFIG="1"
        android_ndk_home="$(get_config_param "ANDROID_NDK_HOME")" || exit 1
        if [ "$android_ndk_home" = "none" ]; then
            cat 1>&2 <<EOF
ERROR: Android NDK was not found during configuration.
Please do one of the following:
 * Install an NDK in /usr/local/android-ndk
 * Provide the path to the NDK in the environment variable ANDROID_NDK_HOME
 * If on OSX and using Homebrew install the package android-sdk
EOF
            exit 1
        fi

        enable_encryption="$(get_config_param "ENABLE_ENCRYPTION")" || return 1
        echo "Encryption enabled: ${enable_encryption}"

        export REALM_ANDROID="1"
        mkdir -p "$ANDROID_DIR" || exit 1
        for target in $ANDROID_PLATFORMS; do
            temp_dir="$(mktemp -d /tmp/realm.build-android.XXXX)" || exit 1
            if [ "$target" = "arm" ]; then
                platform="8"
            elif [ "$target" = "arm64" -o "$target" = "x86_64" ]; then
                platform="21"
            else
                platform="9"
            fi

            if [ "$target" = "arm" -o "$target" = "arm-v7a" ]; then
                arch="arm"
                android_prefix="arm"
                android_toolchain="arm-linux-androideabi-4.9"
            elif [ "$target" = "arm64" ]; then
                arch="arm64"
                android_prefix="aarch64"
                android_toolchain="aarch64-linux-android-4.9"
            elif [ "$target" = "mips" ]; then
                arch="mips"
                android_prefix="mipsel"
                android_toolchain="mipsel-linux-android-4.9"
            elif [ "$target" = "x86" ]; then
                arch="x86"
                android_prefix="i686"
                android_toolchain="x86-4.9"
            elif [ "$target" = "x86_64" ]; then
                arch="x86_64"
                android_prefix="x86_64"
                android_toolchain="x86_64-4.9"
            fi
            # Note that `make-standalone-toolchain.sh` is written for
            # `bash` and must therefore be executed by `bash`.
            make_toolchain="$android_ndk_home/build/tools/make-standalone-toolchain.sh"
            bash "$make_toolchain" --platform="android-$platform" --toolchain="$android_toolchain" --install-dir="$temp_dir" --arch="$arch" || exit 1

            path="$temp_dir/bin:$PATH"
            cc="$(cd "$temp_dir/bin" && echo $android_prefix-linux-*-gcc)" || exit 1
            cflags_arch=""
            if [ "$target" = "arm" ]; then
                word_list_append "cflags_arch" "-mthumb" || exit 1
            elif [ "$target" = "arm-v7a" ]; then
                word_list_append "cflags_arch" "-mthumb -march=armv7-a -mfloat-abi=softfp -mfpu=vfpv3-d16" || exit 1
            fi
            denom="android-$target"

            # Build OpenSSL if needed
            repodir=$(pwd)
            libcrypto_name="libcrypto-$denom.a"
            if ! [ -f "$ANDROID_DIR/$libcrypto_name" ] && [ "$enable_encryption" = "yes" ]; then
                (
                    cd openssl
                    export MACHINE=$target
                    export RELEASE=unknown
                    export SYSTEM=android
                    export ARCH=arm
                    export HOSTCC=gcc
                    export PATH="$path"
                    export CC="$cc"
                    ./config no-idea no-camellia no-seed no-bf no-cast no-des \
                             no-rc2 no-rc4 no-rc5 no-md2 no-md4 no-ripemd \
                             no-mdc2 no-rsa no-dsa no-dh no-ec no-ecdsa no-ecdh \
                             no-sock no-ssl2 no-ssl3 no-err no-krb5 no-engine \
                             no-srtp no-speed -DOPENSSL_NO_SHA512 \
                             -DOPENSSL_NO_SHA0 -w -fPIC || exit 1
                    $MAKE clean
                ) || exit 1

                # makedepend interprets -mandroid as -m
                (cd openssl && mv Makefile Makefile.dep && sed -e 's/\-mandroid//g' Makefile.dep > Makefile) || exit 1
                DEPFLAGS="$(grep DEPFLAG= Makefile | head -1 | cut -f2 -d=)"
                $MAKE -C "openssl" DEPFLAG="$DEPFLAGS -I$temp_dir/sysroot/usr/include -I$temp_dir/sysroot/usr/include/linux -I$temp_dir/include/c++/4.9/tr1 -I$temp_dir/include/c++/4.9" depend || exit 1
                # -O3 seems to be buggy on Android
                (cd openssl && sed -e 's/O3/Os/g' Makefile.dep > Makefile && rm -f Makefile.dep) || exit 1
                PATH="$path" CC="$cc" CFLAGS="$cflags_arch" PERL="perl" $MAKE -C "openssl" build_crypto || exit 1
                cp "openssl/libcrypto.a" "$ANDROID_DIR/$libcrypto_name" || exit 1
            fi

            # Build realm
            PATH="$path" CC="$cc" $MAKE -C "src/realm" CC_IS="gcc" BASE_DENOM="$denom" CFLAGS_ARCH="$cflags_arch" "librealm-$denom.a" "librealm-$denom-dbg.a" || exit 1

            if [ "$enable_encryption" = "yes" ]; then
                # Merge OpenSSL and Realm into one static library
                for lib_name in "librealm-$denom.a" "librealm-$denom-dbg.a"; do
                    (
                        TMP_FOLDER=$(mktemp -d /tmp/$$.XXXXXX)
                        cd $TMP_FOLDER
                        AR="$(echo "$temp_dir/bin/$android_prefix-linux-*-gcc-ar")" || exit 1
                        RANLIB="$(echo "$temp_dir/bin/$android_prefix-linux-*-gcc-ranlib")" || exit 1
                        $AR x "$repodir/$ANDROID_DIR/$libcrypto_name" || exit 1
                        find \
                          . ! -name 'aes*' \
                          -a ! -name cbc128.o \
                          -a ! -name sha256.o \
                          -a ! -name sha256-586.o \
                          -delete || exit 1
                        rm -f aes_wrap.o
                        $AR x "$repodir/src/realm/$lib_name" || exit 1
                        $AR r "$repodir/$ANDROID_DIR/$lib_name" *.o || exit 1
                        $RANLIB "$repodir/$ANDROID_DIR/$lib_name"
                        cd -
                        rm -rf $TMP_FOLDER
                    ) || exit 1
                done

                echo 'This product includes software developed by the OpenSSL Project for use in the OpenSSL toolkit. (http://www.openssl.org/).' > $ANDROID_DIR/OpenSSL.txt
                echo '' >> $ANDROID_DIR/OpenSSL.txt
                echo 'The following license applies only to the portions of this product developed by the OpenSSL Project.' >> $ANDROID_DIR/OpenSSL.txt
                echo '' >> $ANDROID_DIR/OpenSSL.txt

                cat openssl/LICENSE >> $ANDROID_DIR/OpenSSL.txt
            else
                cp "src/realm/librealm-$denom.a" "$ANDROID_DIR" || exit 1
                cp "src/realm/librealm-$denom-dbg.a" "$ANDROID_DIR" || exit 1
            fi

            rm -rf "$temp_dir" || exit 1
        done

        echo "Copying headers to '$ANDROID_DIR/include'"
        mkdir -p "$ANDROID_DIR/include" || exit 1
        cp "src/realm.hpp" "$ANDROID_DIR/include/" || exit 1
        mkdir -p "$ANDROID_DIR/include/realm" || exit 1
        inst_headers="$(cd "src/realm" && $MAKE --no-print-directory get-inst-headers)" || exit 1
        temp_dir="$(mktemp -d /tmp/realm.build-android.XXXX)" || exit 1
        (cd "src/realm" && tar czf "$temp_dir/headers.tar.gz" $inst_headers) || exit 1
        (cd "$REALM_HOME/$ANDROID_DIR/include/realm" && tar xzmf "$temp_dir/headers.tar.gz") || exit 1
        rm -rf "$temp_dir" || exit 1

        realm_version="$(sh build.sh get-version)" || exit
        dir_name="core-$realm_version"
        file_name="realm-core-android-$realm_version.tar.gz"
        tar_files='librealm*'
        if [ "$enable_encryption" = "yes" ]; then
            tar_files='librealm* *.txt'
        fi

        echo "Create tar.gz file $file_name"
        rm -f "$REALM_HOME/$file_name" || exit 1
        (cd "$REALM_HOME/$ANDROID_DIR" && tar czf "$REALM_HOME/$file_name" include $tar_files) || exit 1

        echo "Copying to ../realm-java/"
        mkdir -p ../realm-java/ || exit 1 # to help Mr. Jenkins
        cp "$REALM_HOME/$file_name" "../realm-java/core-android-$realm_version.tar.gz"
        ;;

    "build-cocoa")
        # the user can specify where to find realm-cocoa repository
        realm_cocoa_dir="$1"
        if [ -z "$realm_cocoa_dir" ]; then
            realm_cocoa_dir="../realm-cocoa"
        fi
        file_basename="core" # FIXME: we should change this to realm-core-cocoa everywhere

        build_cocoa "$file_basename" "$realm_cocoa_dir" "$REALM_COCOA_PLATFORMS"
        exit 0
        ;;

    "build-dotnet-cocoa")
        # the user can specify where to place the extracted output
        output_dir="$1"
        if [ -z "$output_dir" ]; then
            output_dir="../realm-dotnet/wrappers"
        fi
        file_basename="realm-core-dotnet-cocoa"

        build_cocoa "$file_basename" "$output_dir" "$REALM_DOTNET_COCOA_PLATFORMS"
        exit 0
        ;;

    "build-osx-framework")
        if [ "$OS" != "Darwin" ]; then
            echo "Framework for OS X can only be generated under Mac OS X."
            exit 0
        fi

        realm_version="$(sh build.sh get-version)"
        BASENAME="RealmCore"
        FRAMEWORK="$BASENAME.framework"
        rm -rf "$FRAMEWORK" || exit 1
        rm -f realm-core-osx-*.zip || exit 1

        mkdir -p "$FRAMEWORK/Headers/realm" || exit 1
        if [ ! -f "src/realm/librealm.a" ]; then
            echo "\"src/realm/librealm.a\" missing."
            echo "Did you forget to build?"
            exit 1
        fi

        cp "src/realm/librealm.a" "$FRAMEWORK/$BASENAME" || exit 1
        cp "src/realm.hpp" "$FRAMEWORK/Headers/realm.hpp" || exit 1
        for header in $(cd "src/realm" && $MAKE --no-print-directory get-inst-headers); do
            mkdir -p "$(dirname "$FRAMEWORK/Headers/realm/$header")" || exit 1
            cp "src/realm/$header" "$FRAMEWORK/Headers/realm/$header" || exit 1
        done
        find "$FRAMEWORK/Headers" -iregex "^.*\.[ch]\(pp\)\{0,1\}$" \
            -exec sed -i '' -e "s/<realm\(.*\)>/<$BASENAME\/realm\1>/g" {} \; || exit 1

        zip -r -q realm-core-osx-$realm_version.zip $FRAMEWORK || exit 1
        echo "Core framework for OS X can be found under $FRAMEWORK and realm-core-osx-$realm_version.zip."
        exit 0
        ;;

    "build-node")
        build_node
        exit 0
        ;;

    "build-node-package")
        build_node

        dir_basename=core
        node_directory="$NODE_DIR/$dir_basename"

        mkdir -p "$node_directory" || exit 1
        cp "src/realm/librealm-node.a" "$node_directory" || exit 1
        cp "src/realm/librealm-node-dbg.a" "$node_directory" || exit 1

        echo "Copying headers to '$node_directory/include'"
        mkdir -p "$node_directory/include" || exit 1
        cp "src/realm.hpp" "$node_directory/include/" || exit 1
        mkdir -p "$node_directory/include/realm" || exit 1
        inst_headers="$(cd "src/realm" && $MAKE --no-print-directory get-inst-headers)" || exit 1
        temp_dir="$(mktemp -d /tmp/realm.build-node.XXXX)" || exit 1
        (cd "src/realm" && tar czf "$temp_dir/headers.tar.gz" $inst_headers) || exit 1
        (cd "$REALM_HOME/$node_directory/include/realm" && tar xzmf "$temp_dir/headers.tar.gz") || exit 1
        rm -rf "$temp_dir" || exit 1

        cp tools/LICENSE "$node_directory" || exit 1
        if ! [ "$REALM_DISABLE_MARKDOWN_CONVERT" ]; then
            command -v pandoc >/dev/null 2>&1 || { echo "Pandoc is required but it's not installed.  Aborting." >&2; exit 1; }
            pandoc -f markdown -t plain -o "$node_directory/release_notes.txt" release_notes.md || exit 1
        fi

        realm_version="$(sh build.sh get-version)" || exit
        dir_name="core-$realm_version"
        file_name="realm-core-node-$CURRENT_PLATFORM-$realm_version.tar.gz"
        tar_files='librealm*'

        echo "Create tar.gz file $file_name"
        rm -f "$REALM_HOME/$file_name" || exit 1
        (cd "$REALM_HOME/$NODE_DIR" && tar czf "$REALM_HOME/$file_name" $dir_basename) || exit 1

        exit 0
        ;;

    "test"|"test-debug"|\
    "check"|"check-debug"|\
    "memcheck"|"memcheck-debug"|\
    "check-testcase"|"check-testcase-debug"|\
    "memcheck-testcase"|"memcheck-testcase-debug")
        auto_configure || exit 1
        export REALM_HAVE_CONFIG="1"
        $MAKE "$MODE" || exit 1
        echo "Test passed"
        exit 0
        ;;

    "asan"|"asan-debug")
        # Run test suite with GCC's address sanitizer enabled.
        # To get symbolized stack traces (file names and line numbers) with GCC, you at least version 4.9.
        check_mode="$(printf "%s\n" "$MODE" | sed 's/asan/check/')" || exit 1
        auto_configure || exit 1
        touch "$CONFIG_MK" || exit 1 # Force complete rebuild
        export ASAN_OPTIONS="detect_odr_violation=2"
        export REALM_HAVE_CONFIG="1"
        error=""
        if ! UNITTEST_THREADS="1" UNITTEST_PROGRESS="1" $MAKE EXTRA_CFLAGS="-fsanitize=address" EXTRA_LDFLAGS="-fsanitize=address" "$check_mode"; then
            error="1"
        fi
        touch "$CONFIG_MK" || exit 1 # Force complete rebuild
        if [ "$error" ]; then
            exit 1
        fi
        echo "Test passed"
        exit 0
        ;;

    "tsan"|"tsan-debug")
        # Run test suite with GCC's thread sanitizer enabled.
        # To get symbolized stack traces (file names and line numbers) with GCC, you at least version 4.9.
        check_mode="$(printf "%s\n" "$MODE" | sed 's/tsan/check/')" || exit 1
        auto_configure || exit 1
        touch "$CONFIG_MK" || exit 1 # Force complete rebuild
        export REALM_HAVE_CONFIG="1"
        error=""
        if ! UNITTEST_THREADS="1" UNITTEST_PROGRESS="1" $MAKE EXTRA_CFLAGS="-fsanitize=thread" EXTRA_LDFLAGS="-fsanitize=thread" "$check_mode"; then
            error="1"
        fi
        touch "$CONFIG_MK" || exit 1 # Force complete rebuild
        if [ "$error" ]; then
            exit 1
        fi
        echo "Test passed"
        exit 0
        ;;

    "build-test-ios-app")
        # For more documentation, see test/ios/README.md.

        ARCHS="\$(ARCHS_STANDARD_INCLUDING_64_BIT)"
        while getopts da: OPT; do
            case $OPT in
                d)  DEBUG=1
                    ;;
                a)  ARCHS=$OPTARG
                    ;;
                *)  usage
                    exit 1
                    ;;
            esac
        done

        sh build.sh build-ios

        TMPL_DIR="test/ios/template"
        TEST_DIR="test/ios/app"
        rm -rf "$TEST_DIR/"* || exit 1
        mkdir -p "$TEST_DIR" || exit 1

        APP="iOSTestCoreApp"
        TEST_APP="${APP}Tests"

        APP_DIR="$TEST_DIR/$APP"
        TEST_APP_DIR="$TEST_DIR/$TEST_APP"

        # Copy the test files into the app tests subdirectory
        PASSIVE_SUBDIRS="$($MAKE -C ./test --no-print-directory get-passive-subdirs)" || exit 1
        PASSIVE_SUBDIRS="$PASSIVE_SUBDIRS android ios" # dirty skip
        PASSIVE_SUBDIRS="$(echo "$PASSIVE_SUBDIRS" | sed -E 's/ +/|/g')" || exit 1
        # Naive copy, i.e. copy everything.
        ## Avoid recursion (extra precaution) and passive subdirs.
        ## Avoid non-source-code files.
        ## Retain directory structure.
        (cd ./test && find -E . \
            ! -iregex "^\./(ios|$PASSIVE_SUBDIRS)/.*$" \
            -a -iregex "^.*\.[ch](pp)?$" \
            -exec rsync -qR {} "../$TEST_APP_DIR" \;) || exit 1
        rm "$TEST_APP_DIR/main.cpp"

        # Gather resources
        RESOURCES="$($MAKE -C ./test --no-print-directory get-test-resources)" || exit 1
        (cd ./test && rsync $RESOURCES "../$APP_DIR") || exit 1
        RESOURCES="$(echo "$RESOURCES" | sed -E "s/(^| )/\1$APP\//g")" || exit 1

        # Set up frameworks, or rather, static libraries.
        rm -rf "$TEST_DIR/$IPHONE_DIR" || exit 1
        cp -r "../realm/$IPHONE_DIR" "$TEST_DIR/$IPHONE_DIR" || exit 1
        if [ -n "$DEBUG" ]; then
            FRAMEWORK="$IPHONE_DIR/librealm-ios-dbg.a"
        else
            FRAMEWORK="$IPHONE_DIR/librealm-ios.a"
        fi
        FRAMEWORKS="'$FRAMEWORK'"
        HEADER_SEARCH_PATHS="'$IPHONE_DIR/include/**'"

        # Other flags
        if [ -n "$DEBUG" ]; then
            OTHER_CPLUSPLUSFLAGS="'-DREALM_DEBUG'"
        fi

        # Initialize app directory
        cp -r "test/ios/template/App/"* "$APP_DIR" || exit 1
        mv "$APP_DIR/App-Info.plist" "$APP_DIR/$APP-Info.plist" || exit 1
        mv "$APP_DIR/App-Prefix.pch" "$APP_DIR/$APP-Prefix.pch" || exit 1

        # Gather all the test sources in a Python-friendly format.
        ## The indentation is to make it look pretty in the Gyp file.
        APP_SOURCES=$(cd $TEST_DIR && find "$TEST_APP" -type f | \
            sed -E "s/^(.*)$/                '\1',/") || exit 1
        TEST_APP_SOURCES="$APP_SOURCES"

        # Prepare for GYP
        ARCHS="$(echo "'$ARCHS'," | sed -E "s/ /', '/g")" || exit 1
        RESOURCES="$(echo "'$RESOURCES'," | sed -E "s/ /', '/g")" || exit 1

        # Generate a Gyp file.
        . "$TMPL_DIR/App.gyp.sh"

        # Run gyp, generating an .xcodeproj folder with a project.pbxproj file.
        gyp --depth="$TEST_DIR" "$TEST_DIR/$APP.gyp" || exit 1

        ## Collect the main app id from the project.pbxproj file.
        APP_ID=$(cat "$TEST_DIR/$APP.xcodeproj/project.pbxproj" | tr -d '\n' | \
            egrep -o "remoteGlobalIDString.*?remoteInfo = $APP;" | \
            head -n 1 | \
            sed 's/remoteGlobalIDString = \([A-F0-9]*\);.*/\1/') || exit 1

        ## Collect the test app id from the project.pbxproj file.
        TEST_APP_ID=$(cat "$TEST_DIR/$APP.xcodeproj/project.pbxproj" | tr -d '\n' | \
            egrep -o "remoteGlobalIDString.*?remoteInfo = $TEST_APP;" | \
            head -n 1 | \
            sed 's/remoteGlobalIDString = \([A-F0-9]*\);.*/\1/') || exit 1

        ## Generate a scheme with a test action.
        USER=$(whoami)
        mkdir -p "$TEST_DIR/$APP.xcodeproj/xcuserdata"
        mkdir -p "$TEST_DIR/$APP.xcodeproj/xcuserdata/$USER.xcuserdatad"
        mkdir -p "$TEST_DIR/$APP.xcodeproj/xcuserdata/$USER.xcuserdatad/xcschemes"

        . "$TMPL_DIR/App.scheme.sh"

        echo "The app is now available under $TEST_DIR."
        echo "Use sh build.sh (leak-)test-ios-app to run the app on device."

        exit 0
        ;;

    "test-ios-app")
        # Prerequisites: build-test-ios-app
        # For more documentation, see test/ios/README.md
        (cd "test/ios/app" &&
            if [ $# -eq 0 ]; then
                xcodebuild test -scheme iOSTestCoreApp \
                    -destination "platform=iOS,name=realm's iPad"
            else
                xcodebuild test -scheme iOSTestCoreApp "$@"
            fi)
        exit 0
        ;;

    "leak-test-ios-app")
        # Prerequisites: build-test-ios-app
        # For more documentation, see test/ios/README.md
        DEV="realm's iPad"
        if [ $# -ne 0 ]; then
            DEV="$@"
        fi
        (cd "test/ios/app" && instruments -t ../template/Leaks.tracetemplate \
            -w "$DEV" iOSTestCoreApp)
        exit 0
        ;;

    "gdb"|"gdb-debug"|\
    "gdb-testcase"|"gdb-testcase-debug"|\
    "lldb"|"lldb-debug"|\
    "lldb-testcase"|"lldb-testcase-debug"|\
    "performance"|"benchmark"|"benchmark-"*|\
    "check-cover"|"check-cover-norun"|"lcov"|"gcovr")
        auto_configure || exit 1
        export REALM_HAVE_CONFIG="1"
        $MAKE "$MODE" || exit 1
        exit 0
        ;;

    "show-install")
        temp_dir="$(mktemp -d /tmp/realm.show-install.XXXX)" || exit 1
        mkdir "$temp_dir/fake-root" || exit 1
        DESTDIR="$temp_dir/fake-root" sh build.sh install >/dev/null || exit 1
        (cd "$temp_dir/fake-root" && find * \! -type d >"$temp_dir/list") || exit 1
        sed 's|^|/|' <"$temp_dir/list" || exit 1
        rm -fr "$temp_dir/fake-root" || exit 1
        rm "$temp_dir/list" || exit 1
        rmdir "$temp_dir" || exit 1
        exit 0
        ;;

    "release-notes-prerelease")
        RELEASE_HEADER="# $(sh build.sh get-version) Release notes" || exit 1
        sed -i.bak "1s/.*/$RELEASE_HEADER/" release_notes.md || exit 1
        rm release_notes.md.bak
        exit 0
        ;;

    "release-notes-postrelease")
        cat doc/release_notes_template.md release_notes.md > release_notes.md.new || exit 1
        mv release_notes.md.new release_notes.md || exit 1
        exit 0
        ;;

    "get-version")
        version_file="src/realm/version.hpp"
        realm_ver_major="$(grep ^"#define REALM_VER_MAJOR" $version_file | awk '{print $3}')" || exit 1
        realm_ver_minor="$(grep ^"#define REALM_VER_MINOR" $version_file | awk '{print $3}')" || exit 1
        realm_ver_patch="$(grep ^"#define REALM_VER_PATCH" $version_file | awk '{print $3}')" || exit 1
        echo "$realm_ver_major.$realm_ver_minor.$realm_ver_patch"
        exit 0
        ;;

    "set-version")
        realm_version="$1"
        version_file="src/realm/version.hpp"
        realm_ver_major="$(echo "$realm_version" | cut -f1 -d.)" || exit 1
        realm_ver_minor="$(echo "$realm_version" | cut -f2 -d.)" || exit 1
        realm_ver_patch="$(echo "$realm_version" | cut -f3 -d.)" || exit 1

        # update version.hpp
        printf ",s/#define REALM_VER_MAJOR .*/#define REALM_VER_MAJOR $realm_ver_major/\nw\nq" | ed -s "$version_file" || exit 1
        printf ",s/#define REALM_VER_MINOR .*/#define REALM_VER_MINOR $realm_ver_minor/\nw\nq" | ed -s "$version_file" || exit 1
        printf ",s/#define REALM_VER_PATCH .*/#define REALM_VER_PATCH $realm_ver_patch/\nw\nq" | ed -s "$version_file" || exit 1

        # update dependencies.list
        sed -i.bck "s/^VERSION.*/VERSION=$realm_version/" dependencies.list && rm -f dependencies.list.bck

        sh tools/add-deb-changelog.sh "$realm_version" "$(pwd)/debian/changelog.in" librealm || exit 1
        sh build.sh release-notes-prerelease || exit 1
        exit 0
        ;;

    "copy-tools")
        repo="$1"
        if [ -z "$repo" ]; then
            echo "No path to repository set: sh build.sh copy-tools <path-to-repo>"
            exit 1
        fi
        if ! [ -e "$repo" ]; then
            echo "Repository $repo does not exist"
            exit 1
        fi
        mkdir -p $repo/tools || exit 1

        tools="add-deb-changelog.sh"
        for t in $tools; do
            cp tools/$t $repo/tools || exit 1
            sed -i -e "1i # Do not edit here - go to core repository" $repo/tools/$t || exit 1
        done
        exit 0
        ;;

    "install")
        require_config || exit 1
        export REALM_HAVE_CONFIG="1"
        $MAKE install-only DESTDIR="$DESTDIR" || exit 1
        if [ "$USER" = "root" ] && which ldconfig >/dev/null 2>&1; then
            ldconfig || exit 1
        fi
        echo "Done installing"
        exit 0
        ;;

    "install-prod")
        require_config || exit 1
        export REALM_HAVE_CONFIG="1"
        $MAKE install-only DESTDIR="$DESTDIR" INSTALL_FILTER="shared-libs,progs" || exit 1
        if [ "$USER" = "root" ] && which ldconfig >/dev/null 2>&1; then
            ldconfig || exit 1
        fi
        echo "Done installing"
        exit 0
        ;;

    "install-devel")
        require_config || exit 1
        export REALM_HAVE_CONFIG="1"
        $MAKE install-only DESTDIR="$DESTDIR" INSTALL_FILTER="static-libs,dev-progs,headers" || exit 1
        echo "Done installing"
        exit 0
        ;;

    "uninstall")
        require_config || exit 1
        export REALM_HAVE_CONFIG="1"
        $MAKE uninstall || exit 1
        if [ "$USER" = "root" ] && which ldconfig >/dev/null 2>&1; then
            ldconfig || exit 1
        fi
        echo "Done uninstalling"
        exit 0
        ;;

    "uninstall-prod")
        require_config || exit 1
        export REALM_HAVE_CONFIG="1"
        $MAKE uninstall INSTALL_FILTER="shared-libs,progs" || exit 1
        if [ "$USER" = "root" ] && which ldconfig >/dev/null 2>&1; then
            ldconfig || exit 1
        fi
        echo "Done uninstalling"
        exit 0
        ;;

    "uninstall-devel")
        require_config || exit 1
        export REALM_HAVE_CONFIG="1"
        $MAKE uninstall INSTALL_FILTER="static-libs,dev-progs,headers" || exit 1
        echo "Done uninstalling"
        exit 0
        ;;

    "test-installed")
        require_config || exit 1
        install_bindir="$(get_config_param "INSTALL_BINDIR")" || exit 1
        path_list_prepend PATH "$install_bindir" || exit 1
        $MAKE -C "test-installed" clean || exit 1
        $MAKE -C "test-installed" check  || exit 1
        echo "Test passed"
        exit 0
        ;;

    "wipe-installed")
        if [ "$OS" = "Darwin" ]; then
            find /usr/ /Library/Java /System/Library/Java /Library/Python -ipath '*realm*' -delete || exit 1
        else
            find /usr/ -ipath '*realm*' -delete && ldconfig || exit 1
        fi
        exit 0
        ;;

    "src-dist"|"bin-dist")
        if [ "$MODE" = "bin-dist" ]; then
            PREBUILT_CORE="1"
        fi

        EXTENSION_AVAILABILITY_REQUIRED="1"
        if [ "$#" -eq 1 -a "$1" = "all" ]; then
            INCLUDE_EXTENSIONS="$EXTENSIONS"
            INCLUDE_PLATFORMS="$PLATFORMS"
        elif [ "$#" -eq 1 -a "$1" = "avail" ]; then
            INCLUDE_EXTENSIONS="$EXTENSIONS"
            INCLUDE_PLATFORMS="$PLATFORMS"
            EXTENSION_AVAILABILITY_REQUIRED=""
        elif [ "$#" -eq 1 -a "$1" = "none" ]; then
            INCLUDE_EXTENSIONS=""
            INCLUDE_PLATFORMS=""
        elif [ $# -ge 1 -a "$1" != "not" ]; then
            for x in "$@"; do
                found=""
                for y in $EXTENSIONS $PLATFORMS; do
                    if [ "$x" = "$y" ]; then
                        found="1"
                        break
                    fi
                done
                if ! [ "$found" ]; then
                    echo "Bad extension name '$x'" 1>&2
                    exit 1
                fi
            done
            INCLUDE_EXTENSIONS=""
            for x in $EXTENSIONS; do
                for y in "$@"; do
                    if [ "$x" = "$y" ]; then
                        word_list_append INCLUDE_EXTENSIONS "$x" || exit 1
                        break
                    fi
                done
            done
            INCLUDE_PLATFORMS=""
            for x in $PLATFORMS; do
                for y in "$@"; do
                    if [ "$x" = "$y" ]; then
                        word_list_append INCLUDE_PLATFORMS "$x" || exit 1
                        break
                    fi
                done
            done
        elif [ "$#" -ge 1 -a "$1" = "not" ]; then
            if [ "$#" -eq 1 ]; then
                echo "Please specify which extensions to exclude" 1>&2
                echo "Available extensions are: $EXTENSIONS $PLATFORMS" 1>&2
                exit 1
            fi
            shift
            for x in "$@"; do
                found=""
                for y in $EXTENSIONS $PLATFORMS; do
                    if [ "$x" = "$y" ]; then
                        found="1"
                        break
                    fi
                done
                if ! [ "$found" ]; then
                    echo "Bad extension name '$x'" 1>&2
                    exit 1
                fi
            done
            INCLUDE_EXTENSIONS=""
            for x in $EXTENSIONS; do
                found=""
                for y in "$@"; do
                    if [ "$x" = "$y" ]; then
                        found="1"
                        break
                    fi
                done
                if ! [ "$found" ]; then
                    word_list_append INCLUDE_EXTENSIONS "$x" || exit 1
                fi
            done
            INCLUDE_PLATFORMS=""
            for x in $PLATFORMS; do
                found=""
                for y in "$@"; do
                    if [ "$x" = "$y" ]; then
                        found="1"
                        break
                    fi
                done
                if ! [ "$found" ]; then
                    word_list_append INCLUDE_PLATFORMS "$x" || exit 1
                fi
            done
        else
            cat 1>&2 <<EOF
Please specify which extensions (and auxiliary platforms) to include:
  Specify 'all' to include all extensions.
  Specify 'avail' to include all available extensions.
  Specify 'none' to exclude all extensions.
  Specify 'EXT1  [EXT2]...' to include the specified extensions.
  Specify 'not  EXT1  [EXT2]...' to exclude the specified extensions.
Available extensions: $EXTENSIONS
Available auxiliary platforms: $PLATFORMS
EOF
            exit 1
        fi

        VERSION="$(git describe)" || exit 1
        if ! [ "$REALM_VERSION" ]; then
            REALM_VERSION="$(printf "%s\n" "$VERSION" | sed 's/^v//')" || exit 1
            export REALM_VERSION
        fi
        NAME="realm-$REALM_VERSION"

        TEMP_DIR="$(mktemp -d /tmp/realm.dist.XXXX)" || exit 1

        LOG_FILE="$TEMP_DIR/build-dist.log"
        log_message()
        {
            local msg
            msg="$1"
            printf "\n>>>>>>>> %s\n" "$msg" >> "$LOG_FILE"
        }
        message()
        {
            local msg
            msg="$1"
            log_message "$msg"
            printf "%s\n" "$msg"
        }
        warning()
        {
            local msg
            msg="$1"
            message "WARNING: $msg"
        }
        fatal()
        {
            local msg
            msg="$1"
            message "FATAL: $msg"
        }

        if (
            message "Log file is here: $LOG_FILE"
            message "Checking availability of extensions"
            failed=""
            AVAIL_EXTENSIONS=""
            for x in $INCLUDE_EXTENSIONS; do
                EXT_HOME="../$(map_ext_name_to_dir "$x")" || exit 1
                if ! [ -e "$EXT_HOME/build.sh" ]; then
                    if [ "$EXTENSION_AVAILABILITY_REQUIRED" ]; then
                        fatal "Missing extension '$EXT_HOME'"
                        failed="1"
                    else
                        warning "Missing extension '$EXT_HOME'"
                    fi
                    continue
                fi
                word_list_append AVAIL_EXTENSIONS "$x" || exit 1
            done
            # Checking that each extension is capable of copying
            # itself to the package
            FAKE_PKG_DIR="$TEMP_DIR/fake_pkg"
            mkdir "$FAKE_PKG_DIR" || exit 1
            NEW_AVAIL_EXTENSIONS=""
            for x in $AVAIL_EXTENSIONS; do
                EXT_DIR="$(map_ext_name_to_dir "$x")" || exit 1
                EXT_HOME="../$EXT_DIR"
                echo "Testing transfer of extension '$x' to package" >> "$LOG_FILE"
                mkdir "$FAKE_PKG_DIR/$EXT_DIR" || exit 1
                if ! sh "$EXT_HOME/build.sh" dist-copy "$FAKE_PKG_DIR/$EXT_DIR" >>"$LOG_FILE" 2>&1; then
                    if [ "$EXTENSION_AVAILABILITY_REQUIRED" ]; then
                        fatal "Transfer of extension '$x' to test package failed"
                        failed="1"
                    else
                        warning "Transfer of extension '$x' to test package failed"
                    fi
                    continue
                fi
                word_list_append NEW_AVAIL_EXTENSIONS "$x" || exit 1
            done
            if [ "$failed" ]; then
                exit 1;
            fi
            AVAIL_EXTENSIONS="$NEW_AVAIL_EXTENSIONS"


            # Check state of working directories
            if [ "$(git status --porcelain)" ]; then
                warning "Dirty working directory '../$(basename "$REALM_HOME")'"
            fi
            for x in $AVAIL_EXTENSIONS; do
                EXT_HOME="../$(map_ext_name_to_dir "$x")" || exit 1
                if [ "$(cd "$EXT_HOME" && git status --porcelain)" ]; then
                    warning "Dirty working directory '$EXT_HOME'"
                fi
            done

            INCLUDE_IPHONE=""
            for x in $INCLUDE_PLATFORMS; do
                if [ "$x" = "iphone" ]; then
                    INCLUDE_IPHONE="1"
                    break
                fi
            done

            message "Continuing with these parts:"
            {
                BRANCH="$(git rev-parse --abbrev-ref HEAD)" || exit 1
                platforms=""
                if [ "$INCLUDE_IPHONE" ]; then
                    platforms="+iphone"
                fi
                echo "core  ->  .  $BRANCH  $VERSION  $platforms"
                for x in $AVAIL_EXTENSIONS; do
                    EXT_HOME="../$(map_ext_name_to_dir "$x")" || exit 1
                    EXT_BRANCH="$(cd "$EXT_HOME" && git rev-parse --abbrev-ref HEAD)" || exit 1
                    EXT_VERSION="$(cd "$EXT_HOME" && git describe --always)" || exit 1
                    platforms=""
                    if [ "$INCLUDE_IPHONE" ]; then
                        for y in $IPHONE_EXTENSIONS; do
                            if [ "$x" = "$y" ]; then
                                platforms="+iphone"
                            fi
                        done
                    fi
                    echo "$x  ->  $EXT_HOME  $EXT_BRANCH  $EXT_VERSION  $platforms"
                done
            } >"$TEMP_DIR/continuing_with" || exit 1
            column -t "$TEMP_DIR/continuing_with" >"$TEMP_DIR/continuing_with2" || exit 1
            sed 's/^/  /' "$TEMP_DIR/continuing_with2" >"$TEMP_DIR/continuing_with3" || exit 1
            tee -a "$LOG_FILE" <"$TEMP_DIR/continuing_with3"

            # Setup package directory
            PKG_DIR="$TEMP_DIR/$NAME"
            mkdir "$PKG_DIR" || exit 1
            mkdir "$PKG_DIR/log" || exit 1

            AUGMENTED_EXTENSIONS="$AVAIL_EXTENSIONS"
            word_list_prepend AUGMENTED_EXTENSIONS "c++" || exit 1

            AUGMENTED_EXTENSIONS_IPHONE="c++"
            for x in $AVAIL_EXTENSIONS; do
                for y in $IPHONE_EXTENSIONS; do
                    if [ "$x" = "$y" ]; then
                        word_list_append AUGMENTED_EXTENSIONS_IPHONE "$x" || exit 1
                    fi
                done
            done

            cat >"$PKG_DIR/build" <<EOF
#!/bin/sh

REALM_ORIG_CWD="\$(pwd)" || exit 1
export ORIG_CWD

dir="\$(dirname "\$0")" || exit 1
cd "\$dir" || exit 1
REALM_DIST_HOME="\$(pwd)" || exit 1
export REALM_DIST_HOME

export REALM_VERSION="$REALM_VERSION"
export PREBUILT_CORE="$PREBUILT_CORE"
export DISABLE_CHEETAH_CODE_GEN="1"

EXTENSIONS="$AUGMENTED_EXTENSIONS"

if [ \$# -gt 0 -a "\$1" = "interactive" ]; then
    shift
    if [ \$# -eq 0 ]; then
        echo "At least one extension must be specified."
        echo "Available extensions: \$EXTENSIONS"
        exit 1
    fi
    EXT=""
    while [ \$# -gt 0 ]; do
        e=\$1
        if [ \$(echo \$EXTENSIONS | tr " " "\n" | grep -c \$e) -eq 0 ]; then
            echo "\$e is not an available extension."
            echo "Available extensions: \$EXTENSIONS"
            exit 1
        fi
        EXT="\$EXT \$e"
        shift
    done
    INTERACTIVE=1 sh build config \$EXT || exit 1
    INTERACTIVE=1 sh build build || exit 1
    sudo -p "Password for installation: " INTERACTIVE=1 sh build install || exit 1
    echo
    echo "Installation report"
    echo "-------------------"
    echo "The following files have been installed:"
    for x in \$EXT; do
        if [ "\$x" != "c++" -a "\$x" != "c" ]; then
            echo "\$x:"
            sh $debug realm_\$x/build.sh install-report
            if [ $? -eq 1 ]; then
                echo " no files has been installed."
            fi
        fi
    done

    echo
    echo "Examples can be copied to the folder realm_examples in your home directory (\$HOME)."
    echo "Do you wish to copy examples to your home directory (y/n)?"
    read answer
    if [ \$(echo \$answer | grep -c ^[yY]) -eq 1 ]; then
        mkdir -p \$HOME/realm_examples
        for x in \$EXT; do
            if [ "\$x" != "c++" -a "\$x" != "c" ]; then
                cp -a realm_\$x/examples \$HOME/realm_examples/\$x
            fi
        done
        if [ \$(echo \$EXT | grep -c c++) -eq 1 ]; then
            cp -a realm/examples \$HOME/realm_examples/c++
        fi
        if [ \$(echo \$EXT | grep -c java) -eq 1 ]; then
            find \$HOME/realm_examples/java -name build.xml -exec sed -i -e 's/value="\.\.\/\.\.\/lib"/value="\/usr\/local\/share\/java"/' \{\} \\;
            find \$HOME/realm_examples/java -name build.xml -exec sed -i -e 's/"jnipath" value=".*" \/>/"jnipath" value="\/Library\/Java\/Extensions" \/>/' \{\} \\;
        fi

        echo "Examples can be found in \$HOME/realm_examples."
        echo "Please consult the README.md files in each subdirectory for information"
        echo "on how to build and run the examples."
    fi
    exit 0
fi

if [ \$# -eq 1 -a "\$1" = "clean" ]; then
    sh realm/build.sh dist-clean || exit 1
    exit 0
fi

if [ \$# -eq 1 -a "\$1" = "build" ]; then
    sh realm/build.sh dist-build || exit 1
    exit 0
fi

if [ \$# -eq 1 -a "\$1" = "build-iphone" -a "$INCLUDE_IPHONE" ]; then
    sh realm/build.sh dist-build-iphone || exit 1
    exit 0
fi

if [ \$# -eq 1 -a "\$1" = "test" ]; then
    sh realm/build.sh dist-test || exit 1
    exit 0
fi

if [ \$# -eq 1 -a "\$1" = "test-debug" ]; then
    sh realm/build.sh dist-test-debug || exit 1
    exit 0
fi

if [ \$# -eq 1 -a "\$1" = "install" ]; then
    sh realm/build.sh dist-install || exit 1
    exit 0
fi

if [ \$# -eq 1 -a "\$1" = "test-installed" ]; then
    sh realm/build.sh dist-test-installed || exit 1
    exit 0
fi

if [ \$# -eq 1 -a "\$1" = "uninstall" ]; then
    sh realm/build.sh dist-uninstall \$EXTENSIONS || exit 1
    exit 0
fi

if [ \$# -ge 1 -a "\$1" = "config" ]; then
    shift
    if [ \$# -eq 1 -a "\$1" = "all" ]; then
        sh realm/build.sh dist-config \$EXTENSIONS || exit 1
        exit 0
    fi
    if [ \$# -eq 1 -a "\$1" = "none" ]; then
        sh realm/build.sh dist-config || exit 1
        exit 0
    fi
    if [ \$# -ge 1 ]; then
        all_found="1"
        for x in "\$@"; do
            found=""
            for y in \$EXTENSIONS; do
                if [ "\$y" = "\$x" ]; then
                    found="1"
                    break
                fi
            done
            if ! [ "\$found" ]; then
                echo "No such extension '\$x'" 1>&2
                all_found=""
                break
            fi
        done
        if [ "\$all_found" ]; then
            sh realm/build.sh dist-config "\$@" || exit 1
            exit 0
        fi
        echo 1>&2
    fi
fi

cat README 1>&2
exit 1
EOF
            chmod +x "$PKG_DIR/build"

            if ! [ "$INTERACTIVE" ]; then
                cat >"$PKG_DIR/README" <<EOF
Realm version $REALM_VERSION

Configure specific extensions:    ./build  config  EXT1  [EXT2]...
Configure all extensions:         ./build  config  all
Configure only the core library:  ./build  config  none
Start building from scratch:      ./build  clean
Build configured extensions:      ./build  build
Install what was built:           sudo  ./build  install
Check state of installation:      ./build  test-installed
Uninstall configured extensions:  sudo  ./build  uninstall

The following steps should generally suffice:

    ./build config all
    ./build build
    sudo ./build install

Available extensions are: ${AUGMENTED_EXTENSIONS:-None}

EOF
                if [ "$PREBUILT_CORE" ]; then
                    cat >>"$PKG_DIR/README" <<EOF
During installation, the prebuilt core library will be installed along
with all the extensions that were successfully built. The C++
extension is part of the core library, so the effect of including
'c++' in the 'config' step is simply to request that the C++ header
files (and other files needed for development) are to be installed.
EOF
                else
                    cat >>"$PKG_DIR/README" <<EOF
When building is requested, the core library will be built along with
all the extensions that you have configured. The C++ extension is part
of the core library, so the effect of including 'c++' in the 'config'
step is simply to request that the C++ header files (and other files
needed for development) are to be installed.

For information on prerequisites when building the core library, see
realm/README.md.
EOF
                fi

                cat >>"$PKG_DIR/README" <<EOF

For information on prerequisites of the each individual extension, see
the README.md file in the corresponding subdirectory.
EOF

                if [ "$INCLUDE_IPHONE" ]; then
                    cat >>"$PKG_DIR/README" <<EOF

To build Realm for iPhone, run the following command:

    ./build build-iphone

The following iPhone extensions are availble: ${AUGMENTED_EXTENSIONS_IPHONE:-None}

Files produced for extension EXT will be placed in a subdirectory
named "iphone-EXT".
EOF
                fi

                cat >>"$PKG_DIR/README" <<EOF

Note that each build step creates a new log file in the subdirectory
called "log". When contacting Realm at <support@realm.com> because
of a problem in the installation process, we recommend that you attach
all these log files as a bundle to your mail.
EOF

                for x in $AVAIL_EXTENSIONS; do
                    EXT_DIR="$(map_ext_name_to_dir "$x")" || exit 1
                    EXT_HOME="../$EXT_DIR"
                    if REMARKS="$(sh "$EXT_HOME/build.sh" dist-remarks 2>&1)"; then
                        cat >>"$PKG_DIR/README" <<EOF

Remarks for '$x':

$REMARKS
EOF
                    fi
                done
            fi

            export DISABLE_CHEETAH_CODE_GEN="1"

            mkdir "$PKG_DIR/realm" || exit 1
            if [ "$PREBUILT_CORE" ]; then
                message "Building core library"
                PREBUILD_DIR="$TEMP_DIR/prebuild"
                mkdir "$PREBUILD_DIR" || exit 1
                sh "$REALM_HOME/build.sh" dist-copy "$PREBUILD_DIR" >>"$LOG_FILE" 2>&1 || exit 1
                (cd "$PREBUILD_DIR" && sh build.sh config && sh build.sh build) >>"$LOG_FILE" 2>&1 || exit 1

                if [ "$INCLUDE_IPHONE" ]; then
                    message "Building core library for 'iphone'"
                    (cd "$PREBUILD_DIR" && sh build.sh build-iphone) >>"$LOG_FILE" 2>&1 || exit 1
                fi

                message "Transferring prebuilt core library to package"
                mkdir "$TEMP_DIR/transfer" || exit 1
                cat >"$TEMP_DIR/transfer/include" <<EOF
/README.*
/build.sh
/librealm.spec
/config
/Makefile
/src/generic.mk
/src/project.mk
/src/config.mk
/src/Makefile
/src/realm.hpp
/src/realm/Makefile
/src/realm/util/config.sh
/src/realm/config_tool.cpp
/test/Makefile
/test/util/Makefile
/test-installed
/doc
EOF
                INST_HEADERS="$(cd "$PREBUILD_DIR/src/realm" && REALM_HAVE_CONFIG="1" $MAKE --no-print-directory get-inst-headers)" || exit 1
                INST_LIBS="$(cd "$PREBUILD_DIR/src/realm" && REALM_HAVE_CONFIG="1" $MAKE --no-print-directory get-inst-libraries)" || exit 1
                INST_PROGS="$(cd "$PREBUILD_DIR/src/realm" && REALM_HAVE_CONFIG="1" $MAKE --no-print-directory get-inst-programs)" || exit 1
                for x in $INST_HEADERS $INST_LIBS $INST_PROGS; do
                    echo "/src/realm/$x" >> "$TEMP_DIR/transfer/include"
                done
                grep -E -v '^(#.*)?$' "$TEMP_DIR/transfer/include" >"$TEMP_DIR/transfer/include2" || exit 1
                sed -e 's/\([.\[^$]\)/\\\1/g' -e 's|\*|[^/]*|g' -e 's|^\([^/]\)|^\\(.*/\\)\\{0,1\\}\1|' -e 's|^/|^|' -e 's|$|\\(/.*\\)\\{0,1\\}$|' "$TEMP_DIR/transfer/include2" >"$TEMP_DIR/transfer/include.bre" || exit 1
                (cd "$PREBUILD_DIR" && find -L * -type f) >"$TEMP_DIR/transfer/files1" || exit 1
                grep -f "$TEMP_DIR/transfer/include.bre" "$TEMP_DIR/transfer/files1" >"$TEMP_DIR/transfer/files2" || exit 1
                (cd "$PREBUILD_DIR" && tar czf "$TEMP_DIR/transfer/core.tar.gz" -T "$TEMP_DIR/transfer/files2") || exit 1
                (cd "$PKG_DIR/realm" && tar xzmf "$TEMP_DIR/transfer/core.tar.gz") || exit 1
                if [ "$INCLUDE_IPHONE" ]; then
                    cp -R "$PREBUILD_DIR/$IPHONE_DIR" "$PKG_DIR/realm/" || exit 1
                fi
                get_host_info >"$PKG_DIR/realm/.PREBUILD_INFO" || exit 1

                message "Running test suite for core library"
                if ! (cd "$PREBUILD_DIR" && sh build.sh test) >>"$LOG_FILE" 2>&1; then
                    warning "Test suite failed for core library"
                fi

                message "Running test suite for core library in debug mode"
                if ! (cd "$PREBUILD_DIR" && sh build.sh test-debug) >>"$LOG_FILE" 2>&1; then
                    warning "Test suite failed for core library in debug mode"
                fi
            else
                message "Transferring core library to package"
                sh "$REALM_HOME/build.sh" dist-copy "$PKG_DIR/realm" >>"$LOG_FILE" 2>&1 || exit 1
            fi

            for x in $AVAIL_EXTENSIONS; do
                message "Transferring extension '$x' to package"
                EXT_DIR="$(map_ext_name_to_dir "$x")" || exit 1
                EXT_HOME="../$EXT_DIR"
                mkdir "$PKG_DIR/$EXT_DIR" || exit 1
                sh "$EXT_HOME/build.sh" dist-copy "$PKG_DIR/$EXT_DIR" >>"$LOG_FILE" 2>&1 || exit 1
            done

            message "Zipping the package"
            (cd "$TEMP_DIR" && tar czf "$NAME.tar.gz" "$NAME/") || exit 1

            message "Extracting the package for test"
            TEST_DIR="$TEMP_DIR/test"
            mkdir "$TEST_DIR" || exit 1
            (cd "$TEST_DIR" && tar xzmf "$TEMP_DIR/$NAME.tar.gz") || exit 1
            TEST_PKG_DIR="$TEST_DIR/$NAME"

            install_prefix="$TEMP_DIR/test-install"
            mkdir "$install_prefix" || exit 1

            export REALM_DIST_LOG_FILE="$LOG_FILE"
            export REALM_DIST_NONINTERACTIVE="1"
            export REALM_TEST_INSTALL_PREFIX="$install_prefix"

            error=""
            log_message "Testing './build config all'"
            if ! "$TEST_PKG_DIR/build" config all; then
                [ -e "$TEST_PKG_DIR/realm/.DIST_CORE_WAS_CONFIGURED" ] || exit 1
                error="1"
            fi

            log_message "Testing './build clean'"
            if ! "$TEST_PKG_DIR/build" clean; then
                error="1"
            fi

            log_message "Testing './build build'"
            if ! "$TEST_PKG_DIR/build" build; then
                [ -e "$TEST_PKG_DIR/realm/.DIST_CORE_WAS_BUILT" ] || exit 1
                error="1"
            fi

            log_message "Testing './build test'"
            if ! "$TEST_PKG_DIR/build" test; then
                error="1"
            fi

            log_message "Testing './build test-debug'"
            if ! "$TEST_PKG_DIR/build" test-debug; then
                error="1"
            fi

            log_message "Testing './build install'"
            if ! "$TEST_PKG_DIR/build" install; then
                [ -e "$TEST_PKG_DIR/realm/.DIST_CORE_WAS_INSTALLED" ] || exit 1
                error="1"
            fi

            # When testing against a prebuilt core library, we have to
            # work around the fact that it is not going to be
            # installed in the usual place. While the config programs
            # are rebuilt to reflect the unusual installation
            # directories, other programs (such as `realmd`) that
            # use the shared core library, are not, so we have to set
            # the runtime library path. Also, the core library will
            # look for `realmd` in the wrong place, so we have to
            # set `REALM_ASYNC_DAEMON` too.
            if [ "$PREBUILT_CORE" ]; then
                install_libdir="$(get_config_param "INSTALL_LIBDIR" "$TEST_PKG_DIR/realm")" || exit 1
                path_list_prepend "$LD_LIBRARY_PATH_NAME" "$install_libdir"  || exit 1
                export "$LD_LIBRARY_PATH_NAME"
                install_libexecdir="$(get_config_param "INSTALL_LIBEXECDIR" "$TEST_PKG_DIR/realm")" || exit 1
                export REALM_ASYNC_DAEMON="$install_libexecdir/realmd"
            fi

            log_message "Testing './build test-installed'"
            if ! "$TEST_PKG_DIR/build" test-installed; then
                error="1"
            fi

            # Copy the installation test directory to allow later inspection
            INSTALL_COPY="$TEMP_DIR/test-install-copy"
            cp -R "$REALM_TEST_INSTALL_PREFIX" "$INSTALL_COPY" || exit 1

            log_message "Testing './build uninstall'"
            if ! "$TEST_PKG_DIR/build" uninstall; then
                error="1"
            fi

            message "Checking that './build uninstall' leaves nothing behind"
            REMAINING_PATHS="$(cd "$REALM_TEST_INSTALL_PREFIX" && find * \! -type d -o -ipath '*realm*')" || exit 1
            if [ "$REMAINING_PATHS" ]; then
                fatal "Files and/or directories remain after uninstallation"
                printf "%s" "$REMAINING_PATHS" >>"$LOG_FILE"
                exit 1
            fi

            if [ "$INCLUDE_IPHONE" ]; then
                message "Testing platform 'iphone'"
                log_message "Testing './build build-iphone'"
                if ! "$TEST_PKG_DIR/build" build-iphone; then
                    error="1"
                fi
            fi

#            if [ "$error" ]; then
#                exit 1
#            fi

            exit 0

        ); then
            message 'SUCCESS!'
            message "Log file is here: $LOG_FILE"
            message "Package is here: $TEMP_DIR/$NAME.tar.gz"
            if [ "$PREBUILT_CORE" ]; then
                message "Distribution type: BINARY (prebuilt core library)"
            else
                message "Distribution type: SOURCE"
            fi
        else
            message 'FAILED!' 1>&2
            message "Log file is here: $LOG_FILE"
            exit 1
        fi
        exit 0
        ;;


#    "dist-check-avail")
#        for x in $EXTENSIONS; do
#            EXT_HOME="../$(map_ext_name_to_dir "$x")" || exit 1
#            if [ -e "$EXT_HOME/build.sh" ]; then
#                echo ">>>>>>>> CHECKING AVAILABILITY OF '$x'"
#                if sh "$EXT_HOME/build.sh" check-avail; then
#                    echo 'YES!'
#                fi
#            fi
#        done
#        exit 0
#        ;;


    "dist-config")
        TEMP_DIR="$(mktemp -d /tmp/realm.dist-config.XXXX)" || exit 1
        if ! which "make" >/dev/null 2>&1; then
            echo "ERROR: GNU make must be installed."
            if [ "$OS" = "Darwin" ]; then
                echo "Please install xcode and command-line tools and try again."
                echo "You can download them at https://developer.apple.com/downloads/index.action"
                echo "or consider to use https://github.com/kennethreitz/osx-gcc-installer"
            fi
            exit 1
        fi
        LOG_FILE="$(get_dist_log_path "config" "$TEMP_DIR")" || exit 1
        (
            echo "Realm version: ${REALM_VERSION:-Unknown}"
            if [ -e ".PREBUILD_INFO" ]; then
                echo
                echo "PREBUILD HOST INFO:"
                cat ".PREBUILD_INFO"
            fi
            echo
            echo "BUILD HOST INFO:"
            get_host_info || exit 1
            echo
            get_compiler_info || exit 1
            echo
        ) >>"$LOG_FILE"
        ERROR=""
        rm -f ".DIST_CORE_WAS_CONFIGURED" || exit 1
        # When configuration is tested in the context of building a
        # distribution package, we have to reconfigure the core
        # library such that it will install into the temporary
        # directory (an unfortunate and ugly kludge).
        if [ "$PREBUILT_CORE" ] && ! [ "$REALM_TEST_INSTALL_PREFIX" ]; then
            touch ".DIST_CORE_WAS_CONFIGURED" || exit 1
        else
            if ! [ "$INTERACTIVE" ]; then
                if [ "$PREBUILT_CORE" ]; then
                    echo "RECONFIGURING Prebuilt core library (only for testing)" | tee -a "$LOG_FILE"
                else
                    echo "CONFIGURING Core library" | tee -a "$LOG_FILE"
                fi
            fi
            if [ "$INTERACTIVE" ]; then
                if ! sh "build.sh" config $REALM_TEST_INSTALL_PREFIX 2>&1 | tee -a "$LOG_FILE"; then
                    ERROR="1"
                fi
            else
                if ! sh "build.sh" config $REALM_TEST_INSTALL_PREFIX >>"$LOG_FILE" 2>&1; then
                    ERROR="1"
                fi
            fi
            if ! [ "$ERROR" ]; then
                # At this point we have to build the config commands
                # `realm-config` and `realm-config-dbg` such that
                # they are available during configuration and building
                # of extensions, just as if the core library has been
                # previously installed.
                if ! sh "build.sh" build-config-progs >>"$LOG_FILE" 2>&1; then
                    ERROR="1"
                fi
            fi
            if [ "$ERROR" ]; then
                echo 'Failed!' | tee -a "$LOG_FILE" 1>&2
            else
                touch ".DIST_CORE_WAS_CONFIGURED" || exit 1
            fi
        fi
        # Copy the core library config programs into a dedicated
        # directory such that they are retained across 'clean'
        # operations.
        mkdir -p "config-progs" || exit 1
        for x in "realm-config" "realm-config-dbg"; do
            rm -f "config-progs/$x" || exit 1
            cp "src/realm/$x" "config-progs/" || exit 1
        done
        if ! [ "$ERROR" ]; then
            mkdir "$TEMP_DIR/select" || exit 1
            for x in "$@"; do
                touch "$TEMP_DIR/select/$x" || exit 1
            done
            rm -f ".DIST_CXX_WAS_CONFIGURED" || exit 1
            if [ -e "$TEMP_DIR/select/c++" ]; then
                if [ "$INTERACTIVE" ]; then
                    echo "Configuring extension 'c++'" | tee -a "$LOG_FILE"
                else
                    echo "CONFIGURING Extension 'c++'" | tee -a "$LOG_FILE"
                fi
                touch ".DIST_CXX_WAS_CONFIGURED" || exit 1
            fi
            export REALM_DIST_INCLUDEDIR="$REALM_HOME/src"
            export REALM_DIST_LIBDIR="$REALM_HOME/src/realm"
            path_list_prepend PATH "$REALM_HOME/config-progs" || exit 1
            export PATH
            for x in $EXTENSIONS; do
                EXT_HOME="../$(map_ext_name_to_dir "$x")" || exit 1
                rm -f "$EXT_HOME/.DIST_WAS_CONFIGURED" || exit 1
                if [ -e "$TEMP_DIR/select/$x" ]; then
                    if [ "$INTERACTIVE" ]; then
                        echo "Configuring extension '$x'" | tee -a "$LOG_FILE"
                    else
                        echo "CONFIGURING Extension '$x'" | tee -a "$LOG_FILE"
                    fi
                    if [ "$INTERACTIVE" ]; then
                        if sh "$EXT_HOME/build.sh" config $REALM_TEST_INSTALL_PREFIX 2>&1 | tee -a "$LOG_FILE"; then
                            touch "$EXT_HOME/.DIST_WAS_CONFIGURED" || exit 1
                        else
                            ERROR="1"
                        fi
                    else
                        if sh "$EXT_HOME/build.sh" config $REALM_TEST_INSTALL_PREFIX >>"$LOG_FILE" 2>&1; then
                            touch "$EXT_HOME/.DIST_WAS_CONFIGURED" || exit 1
                        else
                            echo 'Failed!' | tee -a "$LOG_FILE" 1>&2
                            ERROR="1"
                        fi
                    fi
                fi
            done
            if ! [ "$INTERACTIVE" ]; then
                echo "DONE CONFIGURING" | tee -a "$LOG_FILE"
            fi
        fi
        if ! [ "$REALM_DIST_NONINTERACTIVE" ]; then
            if ! [ "$INTERACTIVE" ]; then
                if [ "$ERROR" ]; then
                    cat 1>&2 <<EOF

Note: Some parts could not be configured. You may be missing one or
more dependencies. Check the README file for details. If that does not
help, check the log file.
The log file is here: $LOG_FILE
EOF
                fi
                cat <<EOF

Run the following command to build the parts that were successfully
configured:

    ./build build

EOF
            fi
        fi
        if [ "$ERROR" ] && ! [ "$INTERACTIVE" ]; then
            exit 1
        fi
        exit 0
        ;;


    "dist-clean")
        if ! [ -e ".DIST_CORE_WAS_CONFIGURED" ]; then
            cat 1>&2 <<EOF
ERROR: Nothing was configured.
You need to run './build config' first.
EOF
            exit 1
        fi
        TEMP_DIR="$(mktemp -d /tmp/realm.dist-clean.XXXX)" || exit 1
        LOG_FILE="$(get_dist_log_path "clean" "$TEMP_DIR")" || exit 1
        ERROR=""
        rm -f ".DIST_CORE_WAS_BUILT" || exit 1
        if ! [ "$PREBUILT_CORE" ]; then
            echo "CLEANING Core library" | tee -a "$LOG_FILE"
            if ! sh "build.sh" clean >>"$LOG_FILE" 2>&1; then
                echo 'Failed!' | tee -a "$LOG_FILE" 1>&2
                ERROR="1"
            fi
        fi
        for x in $EXTENSIONS; do
            EXT_HOME="../$(map_ext_name_to_dir "$x")" || exit 1
            if [ -e "$EXT_HOME/.DIST_WAS_CONFIGURED" ]; then
                echo "CLEANING Extension '$x'" | tee -a "$LOG_FILE"
                rm -f "$EXT_HOME/.DIST_WAS_BUILT" || exit 1
                if ! sh "$EXT_HOME/build.sh" clean >>"$LOG_FILE" 2>&1; then
                    echo 'Failed!' | tee -a "$LOG_FILE" 1>&2
                    ERROR="1"
                fi
            fi
        done
        if ! [ "$INTERACTIVE" ]; then
            echo "DONE CLEANING" | tee -a "$LOG_FILE"
        fi
        if [ "$ERROR" ] && ! [ "$REALM_DIST_NONINTERACTIVE" ]; then
            echo "Log file is here: $LOG_FILE" 1>&2
        fi
        if [ "$ERROR" ]; then
            exit 1
        fi
        exit 0
        ;;


    "dist-build")
        if ! [ -e ".DIST_CORE_WAS_CONFIGURED" ]; then
            cat 1>&2 <<EOF
ERROR: Nothing was configured.
You need to run './build config' first.
EOF
            exit 1
        fi
        TEMP_DIR="$(mktemp -d /tmp/realm.dist-build.XXXX)" || exit 1
        LOG_FILE="$(get_dist_log_path "build" "$TEMP_DIR")" || exit 1
        (
            echo "Realm version: ${REALM_VERSION:-Unknown}"
            if [ -e ".PREBUILD_INFO" ]; then
                echo
                echo "PREBUILD HOST INFO:"
                cat ".PREBUILD_INFO"
            fi
            echo
            echo "BUILD HOST INFO:"
            get_host_info || exit 1
            echo
            get_compiler_info || exit 1
            echo
        ) >>"$LOG_FILE"
        rm -f ".DIST_CORE_WAS_BUILT" || exit 1
        if [ "$PREBUILT_CORE" ]; then
            touch ".DIST_CORE_WAS_BUILT" || exit 1
            if [ "$INTERACTIVE" ]; then
                echo "Building core library"
            fi
        else
            if [ "$INTERACTIVE" ]; then
                echo "Building c++ library" | tee -a "$LOG_FILE"
            else
                echo "BUILDING Core library" | tee -a "$LOG_FILE"
            fi
            if sh "build.sh" build >>"$LOG_FILE" 2>&1; then
                touch ".DIST_CORE_WAS_BUILT" || exit 1
            else
                if [ "$INTERACTIVE" ]; then
                    echo '  > Failed!' | tee -a "$LOG_FILE"
                else
                    echo 'Failed!' | tee -a "$LOG_FILE" 1>&2
                fi
                if ! [ "$REALM_DIST_NONINTERACTIVE" ]; then
                    cat 1>&2 <<EOF

Note: The core library could not be built. You may be missing one or
more dependencies. Check the README file for details. If this does not
help, check the log file.
The log file is here: $LOG_FILE
EOF
                fi
                exit 1
            fi
        fi
        for x in $EXTENSIONS; do
            EXT_HOME="../$(map_ext_name_to_dir "$x")" || exit 1
            if [ -e "$EXT_HOME/.DIST_WAS_CONFIGURED" ]; then
                if [ "$INTERACTIVE" ]; then
                    echo "Building extension '$x'" | tee -a "$LOG_FILE"
                else
                    echo "BUILDING Extension '$x'" | tee -a "$LOG_FILE"
                fi
                rm -f "$EXT_HOME/.DIST_WAS_BUILT" || exit 1
                if sh "$EXT_HOME/build.sh" build >>"$LOG_FILE" 2>&1; then
                    touch "$EXT_HOME/.DIST_WAS_BUILT" || exit 1
                else
                    if [ "$INTERACTIVE" ]; then
                        echo '  > Failed!' | tee -a "$LOG_FILE"
                    else
                        echo 'Failed!' | tee -a "$LOG_FILE" 1>&2
                    fi
                    ERROR="1"
                fi
            fi
        done
        if [ "$INTERACTIVE" ]; then
            echo "Done building" | tee -a "$LOG_FILE"
        else
            echo "DONE BUILDING" | tee -a "$LOG_FILE"
        fi
        if ! [ "$REALM_DIST_NONINTERACTIVE" ]; then
            if ! [ "$INTERACTIVE" ]; then
                if [ "$ERROR" ]; then
                    cat 1>&2 <<EOF

Note: Some parts failed to build. You may be missing one or more
dependencies. Check the README file for details. If this does not
help, check the log file.
The log file is here: $LOG_FILE

EOF
                fi
                cat <<EOF

Run the following command to install the parts that were successfully
built:

    sudo ./build install

EOF
            fi
        fi
        if [ "$ERROR" ]; then
            exit 1
        fi
        exit 0
        ;;


    "dist-build-iphone")
        if ! [ -e ".DIST_CORE_WAS_CONFIGURED" ]; then
            cat 1>&2 <<EOF
ERROR: Nothing was configured.
You need to run './build config' first.
EOF
            exit 1
        fi
        dist_home="$REALM_HOME"
        if [ "$REALM_DIST_HOME" ]; then
            dist_home="$REALM_DIST_HOME"
        fi
        TEMP_DIR="$(mktemp -d /tmp/realm.dist-build-iphone.XXXX)" || exit 1
        LOG_FILE="$(get_dist_log_path "build-iphone" "$TEMP_DIR")" || exit 1
        (
            echo "Realm version: ${REALM_VERSION:-Unknown}"
            if [ -e ".PREBUILD_INFO" ]; then
                echo
                echo "PREBUILD HOST INFO:"
                cat ".PREBUILD_INFO"
            fi
            echo
            echo "BUILD HOST INFO:"
            get_host_info || exit 1
            echo
            get_compiler_info || exit 1
            echo
        ) >>"$LOG_FILE"
        rm -f ".DIST_CORE_WAS_BUILT_FOR_IPHONE" || exit 1
        if [ "$PREBUILT_CORE" ]; then
            touch ".DIST_CORE_WAS_BUILT_FOR_IPHONE" || exit 1
        else
            echo "BUILDING Core library for iPhone" | tee -a "$LOG_FILE"
            if sh "build.sh" build-iphone >>"$LOG_FILE" 2>&1; then
                touch ".DIST_CORE_WAS_BUILT_FOR_IPHONE" || exit 1
            else
                echo 'Failed!' | tee -a "$LOG_FILE" 1>&2
                if ! [ "$REALM_DIST_NONINTERACTIVE" ]; then
                    cat 1>&2 <<EOF

Note: You may be missing one or more dependencies. Check the README
file for details. If this does not help, check the log file.
The log file is here: $LOG_FILE
EOF
                fi
                exit 1
            fi
        fi
        if [ -e ".DIST_CXX_WAS_CONFIGURED" ]; then
            mkdir -p "$dist_home/iphone-c++" || exit 1
            cp -R "$IPHONE_DIR"/* "$dist_home/iphone-c++/" || exit 1
        fi
        for x in $IPHONE_EXTENSIONS; do
            EXT_HOME="../$(map_ext_name_to_dir "$x")" || exit 1
            if [ -e "$EXT_HOME/.DIST_WAS_CONFIGURED" ]; then
                echo "BUILDING Extension '$x' for iPhone" | tee -a "$LOG_FILE"
                rm -f "$EXT_HOME/.DIST_WAS_BUILT_FOR_IPHONE" || exit 1
                if sh "$EXT_HOME/build.sh" build-iphone >>"$LOG_FILE" 2>&1; then
                    mkdir -p "$dist_home/iphone-$x" || exit 1
                    cp -R "$EXT_HOME/$IPHONE_DIR"/* "$dist_home/iphone-$x/" || exit 1
                    touch "$EXT_HOME/.DIST_WAS_BUILT_FOR_IPHONE" || exit 1
                else
                    echo 'Failed!' | tee -a "$LOG_FILE" 1>&2
                    ERROR="1"
                fi
            fi
        done
        if ! [ "$INTERACTIVE" ]; then
            echo "DONE BUILDING" | tee -a "$LOG_FILE"
        fi
        if ! [ "$REALM_DIST_NONINTERACTIVE" ]; then
            if [ "$ERROR" ]; then
                cat 1>&2 <<EOF

Note: Some parts failed to build. You may be missing one or more
dependencies. Check the README file for details. If this does not
help, check the log file.
The log file is here: $LOG_FILE

Files produced for a successfully built extension EXT have been placed
in a subdirectory named "iphone-EXT".
EOF
            else
                cat <<EOF

Files produced for extension EXT have been placed in a subdirectory
named "iphone-EXT".
EOF
            fi
        fi
        if [ "ERROR" ]; then
            exit 1
        fi
        exit 0
        ;;


    "dist-test"|"dist-test-debug")
        test_mode="test"
        test_msg="TESTING %s"
        async_daemon="realmd"
        if [ "$MODE" = "dist-test-debug" ]; then
            test_mode="test-debug"
            test_msg="TESTING %s in debug mode"
            async_daemon="realmd-dbg"
        fi
        if ! [ -e ".DIST_CORE_WAS_BUILT" ]; then
            cat 1>&2 <<EOF
ERROR: Nothing to test.
You need to run './build build' first.
EOF
            exit 1
        fi
        TEMP_DIR="$(mktemp -d /tmp/realm.dist-$test_mode.XXXX)" || exit 1
        LOG_FILE="$(get_dist_log_path "$test_mode" "$TEMP_DIR")" || exit 1
        (
            echo "Realm version: ${REALM_VERSION:-Unknown}"
            if [ -e ".PREBUILD_INFO" ]; then
                echo
                echo "PREBUILD HOST INFO:"
                cat ".PREBUILD_INFO"
            fi
            echo
            echo "BUILD HOST INFO:"
            get_host_info || exit 1
            echo
        ) >>"$LOG_FILE"
        ERROR=""
        if ! [ "$PREBUILT_CORE" ]; then
            printf "$test_msg\n" "Core library" | tee -a "$LOG_FILE"
            if ! sh "build.sh" "$test_mode" >>"$LOG_FILE" 2>&1; then
                echo 'Failed!' | tee -a "$LOG_FILE" 1>&2
                ERROR="1"
            fi
        fi
        # We set `LD_LIBRARY_PATH` and `REALM_ASAYNC_DAEMON` here to be able
        # to test extensions before installation of the core library.
        path_list_prepend "$LD_LIBRARY_PATH_NAME" "$REALM_HOME/src/realm"  || exit 1
        export "$LD_LIBRARY_PATH_NAME"
        export REALM_ASYNC_DAEMON="$REALM_HOME/src/realm/$async_daemon"
        for x in $EXTENSIONS; do
            EXT_HOME="../$(map_ext_name_to_dir "$x")" || exit 1
            if [ -e "$EXT_HOME/.DIST_WAS_BUILT" ]; then
                printf "$test_msg\n" "Extension '$x'" | tee -a "$LOG_FILE"
                if ! sh "$EXT_HOME/build.sh" "$test_mode" >>"$LOG_FILE" 2>&1; then
                    echo 'Failed!' | tee -a "$LOG_FILE" 1>&2
                    ERROR="1"
                fi
            fi
        done
        if ! [ "$INTERACTIVE" ]; then
            echo "DONE TESTING" | tee -a "$LOG_FILE"
        fi
        if [ "$ERROR" ] && ! [ "$REALM_DIST_NONINTERACTIVE" ]; then
            echo "Log file is here: $LOG_FILE" 1>&2
        fi
        if [ "$ERROR" ]; then
            exit 1
        fi
        exit 0
        ;;

    "dist-install")
        if ! [ -e ".DIST_CORE_WAS_BUILT" ]; then
            cat 1>&2 <<EOF
ERROR: Nothing to install.
You need to run './build build' first.
EOF
            exit 1
        fi
        TEMP_DIR="$(mktemp -d /tmp/realm.dist-install.XXXX)" || exit 1
        chmod a+rx "$TEMP_DIR" || exit 1
        LOG_FILE="$(get_dist_log_path "install" "$TEMP_DIR")" || exit 1
        touch "$LOG_FILE" || exit 1
        chmod a+r "$LOG_FILE" || exit 1
        (
            echo "Realm version: ${REALM_VERSION:-Unknown}"
            if [ -e ".PREBUILD_INFO" ]; then
                echo
                echo "PREBUILD HOST INFO:"
                cat ".PREBUILD_INFO"
            fi
            echo
            echo "BUILD HOST INFO:"
            get_host_info || exit 1
            echo
        ) >>"$LOG_FILE"
        ERROR=""
        NEED_USR_LOCAL_LIB_NOTE=""
        if ! [ "$INTERACTIVE" ]; then
            echo "INSTALLING Core library" | tee -a "$LOG_FILE"
        fi
        if sh build.sh install-prod >>"$LOG_FILE" 2>&1; then
            touch ".DIST_CORE_WAS_INSTALLED" || exit 1
            if [ -e ".DIST_CXX_WAS_CONFIGURED" ]; then
                if [ "$INTERACTIVE" ]; then
                    echo "Installing 'c++' (core)" | tee -a "$LOG_FILE"
                else
                    echo "INSTALLING Extension 'c++'" | tee -a "$LOG_FILE"
                fi
                if sh build.sh install-devel >>"$LOG_FILE" 2>&1; then
                    touch ".DIST_CXX_WAS_INSTALLED" || exit 1
                    NEED_USR_LOCAL_LIB_NOTE="$PLATFORM_HAS_LIBRARY_PATH_ISSUE"
                else
                    if [ "$INTERACTIVE" ]; then
                        echo '  > Failed!' | tee -a "$LOG_FILE"
                    else
                        echo 'Failed!' | tee -a "$LOG_FILE" 1>&2
                    fi
                    ERROR="1"
                fi
            fi
            for x in $EXTENSIONS; do
                EXT_HOME="../$(map_ext_name_to_dir "$x")" || exit 1
                if [ -e "$EXT_HOME/.DIST_WAS_CONFIGURED" -a -e "$EXT_HOME/.DIST_WAS_BUILT" ]; then
                    if [ "$INTERACTIVE" ]; then
                        echo "Installing extension '$x'" | tee -a "$LOG_FILE"
                    else
                        echo "INSTALLING Extension '$x'" | tee -a "$LOG_FILE"
                    fi
                    if sh "$EXT_HOME/build.sh" install >>"$LOG_FILE" 2>&1; then
                        touch "$EXT_HOME/.DIST_WAS_INSTALLED" || exit 1
                        if [ "$x" = "c" -o "$x" = "objc" ]; then
                            NEED_USR_LOCAL_LIB_NOTE="$PLATFORM_HAS_LIBRARY_PATH_ISSUE"
                        fi
                    else
                        if [ "$INTERACTIVE" ]; then
                            echo '  > Failed!' | tee -a "$LOG_FILE"
                        else
                            echo 'Failed!' | tee -a "$LOG_FILE" 1>&2
                        fi
                        ERROR="1"
                    fi
                fi
            done
            if [ "$NEED_USR_LOCAL_LIB_NOTE" ] && ! [ "$REALM_DIST_NONINTERACTIVE" ]; then
                libdir="$(get_config_param "INSTALL_LIBDIR")" || exit 1
                cat <<EOF

NOTE: Shared libraries have been installed in '$libdir'.

We believe that on your system this directory is not part of the
default library search path. If this is true, you probably have to do
one of the following things to successfully use Realm in a C, C++,
or Objective-C application:

 - Either run 'export LD_RUN_PATH=$libdir' before building your
   application.

 - Or run 'export LD_LIBRARY_PATH=$libdir' before launching your
   application.

 - Or add '$libdir' to the system-wide library search path by editing
   /etc/ld.so.conf.

EOF
            fi
            if ! [ "$INTERACTIVE" ]; then
                echo "DONE INSTALLING" | tee -a "$LOG_FILE"
            fi
        else
            echo 'Failed!' | tee -a "$LOG_FILE" 1>&2
            ERROR="1"
        fi
        if ! [ "$REALM_DIST_NONINTERACTIVE" ]; then
            if [ "$ERROR" ]; then
                echo "Log file is here: $LOG_FILE" 1>&2
            else
                if ! [ "$INTERACTIVE" ]; then
                    cat <<EOF

At this point you should run the following command to check that all
installed parts are working properly. If any parts failed to install,
they will be skipped during this test:

    ./build test-installed

EOF
                fi
            fi
        fi
        if [ "$ERROR" ]; then
            exit 1
        fi
        exit 0
        ;;


    "dist-uninstall")
        if ! [ -e ".DIST_CORE_WAS_CONFIGURED" ]; then
            cat 1>&2 <<EOF
ERROR: Nothing was configured.
You need to run './build config' first.
EOF
            exit 1
        fi
        TEMP_DIR="$(mktemp -d /tmp/realm.dist-uninstall.XXXX)" || exit 1
        chmod a+rx "$TEMP_DIR" || exit 1
        LOG_FILE="$(get_dist_log_path "uninstall" "$TEMP_DIR")" || exit 1
        touch "$LOG_FILE" || exit 1
        chmod a+r "$LOG_FILE" || exit 1
        (
            echo "Realm version: ${REALM_VERSION:-Unknown}"
            if [ -e ".PREBUILD_INFO" ]; then
                echo
                echo "PREBUILD HOST INFO:"
                cat ".PREBUILD_INFO"
            fi
            echo
            echo "BUILD HOST INFO:"
            get_host_info || exit 1
            echo
        ) >>"$LOG_FILE"
        ERROR=""
        for x in $(word_list_reverse $EXTENSIONS); do
            EXT_HOME="../$(map_ext_name_to_dir "$x")" || exit 1
            if [ -e "$EXT_HOME/.DIST_WAS_CONFIGURED" ]; then
                echo "UNINSTALLING Extension '$x'" | tee -a "$LOG_FILE"
                if ! sh "$EXT_HOME/build.sh" uninstall >>"$LOG_FILE" 2>&1; then
                    echo 'Failed!' | tee -a "$LOG_FILE" 1>&2
                    ERROR="1"
                fi
                rm -f "$EXT_HOME/.DIST_WAS_INSTALLED" || exit 1
            fi
        done
        if [ -e ".DIST_CXX_WAS_CONFIGURED" ]; then
            echo "UNINSTALLING Extension 'c++'" | tee -a "$LOG_FILE"
            if ! sh build.sh uninstall-devel >>"$LOG_FILE" 2>&1; then
                echo 'Failed!' | tee -a "$LOG_FILE" 1>&2
                ERROR="1"
            fi
            rm -f ".DIST_CXX_WAS_INSTALLED" || exit 1
        fi
        echo "UNINSTALLING Core library" | tee -a "$LOG_FILE"
        if ! sh build.sh uninstall-prod >>"$LOG_FILE" 2>&1; then
            echo 'Failed!' | tee -a "$LOG_FILE" 1>&2
            ERROR="1"
        fi
        rm -f ".DIST_CORE_WAS_INSTALLED" || exit 1
        echo "DONE UNINSTALLING" | tee -a "$LOG_FILE"
        if [ "$ERROR" ] && ! [ "$REALM_DIST_NONINTERACTIVE" ]; then
            echo "Log file is here: $LOG_FILE" 1>&2
        fi
        if [ "$ERROR" ]; then
             exit 1
        fi
        exit 0
        ;;


    "dist-test-installed")
        if ! [ -e ".DIST_CORE_WAS_INSTALLED" ]; then
            cat 1>&2 <<EOF
ERROR: Nothing was installed.
You need to run 'sudo ./build install' first.
EOF
            exit 1
        fi
        TEMP_DIR="$(mktemp -d /tmp/realm.dist-test-installed.XXXX)" || exit 1
        LOG_FILE="$(get_dist_log_path "test-installed" "$TEMP_DIR")" || exit 1
        (
            echo "Realm version: ${REALM_VERSION:-Unknown}"
            if [ -e ".PREBUILD_INFO" ]; then
                echo
                echo "PREBUILD HOST INFO:"
                cat ".PREBUILD_INFO"
            fi
            echo
            echo "BUILD HOST INFO:"
            get_host_info || exit 1
            echo
            get_compiler_info || exit 1
            echo
        ) >>"$LOG_FILE"
        ERROR=""
        if [ -e ".DIST_CXX_WAS_INSTALLED" ]; then
            echo "TESTING Installed extension 'c++'" | tee -a "$LOG_FILE"
            if sh build.sh test-installed >>"$LOG_FILE" 2>&1; then
                echo 'Success!' | tee -a "$LOG_FILE"
            else
                echo 'Failed!' | tee -a "$LOG_FILE" 1>&2
                ERROR="1"
            fi
        fi
        for x in $EXTENSIONS; do
            EXT_HOME="../$(map_ext_name_to_dir "$x")" || exit 1
            if [ -e "$EXT_HOME/.DIST_WAS_INSTALLED" ]; then
                echo "TESTING Installed extension '$x'" | tee -a "$LOG_FILE"
                if sh "$EXT_HOME/build.sh" test-installed >>"$LOG_FILE" 2>&1; then
                    echo 'Success!' | tee -a "$LOG_FILE"
                else
                    echo 'Failed!' | tee -a "$LOG_FILE" 1>&2
                    ERROR="1"
                fi
            fi
        done
        if ! [ "$INTERACTIVE" ]; then
            echo "DONE TESTING" | tee -a "$LOG_FILE"
        fi
        if [ "$ERROR" ] && ! [ "$REALM_DIST_NONINTERACTIVE" ]; then
            echo "Log file is here: $LOG_FILE" 1>&2
        fi
        if [ "$ERROR" ]; then
            exit 1
        fi
        exit 0
        ;;


    "dist-status")
        echo ">>>>>>>> STATUS OF 'realm'"
        git status
        for x in $EXTENSIONS; do
            EXT_HOME="../$(map_ext_name_to_dir "$x")" || exit 1
            if [ -e "$EXT_HOME/build.sh" ]; then
                echo ">>>>>>>> STATUS OF '$EXT_HOME'"
                (cd "$EXT_HOME/"; git status)
            fi
        done
        exit 0
        ;;


    "dist-pull")
        echo ">>>>>>>> PULLING 'realm'"
        git pull
        for x in $EXTENSIONS; do
            EXT_HOME="../$(map_ext_name_to_dir "$x")" || exit 1
            if [ -e "$EXT_HOME/build.sh" ]; then
                echo ">>>>>>>> PULLING '$EXT_HOME'"
                (cd "$EXT_HOME/"; git pull)
            fi
        done
        exit 0
        ;;


    "dist-checkout")
        if [ "$#" -ne 1 ]; then
            echo "Please specify what you want to checkout" 1>&2
            exit 1
        fi
        WHAT="$1"
        echo ">>>>>>>> CHECKING OUT '$WHAT' OF 'realm'"
        git checkout "$WHAT"
        for x in $EXTENSIONS; do
            EXT_HOME="../$(map_ext_name_to_dir "$x")" || exit 1
            if [ -e "$EXT_HOME/build.sh" ]; then
                echo ">>>>>>>> CHECKING OUT '$WHAT' OF '$EXT_HOME'"
                (cd "$EXT_HOME/"; git checkout "$WHAT")
            fi
        done
        exit 0
        ;;

    "dist-copy")
        # Copy to distribution package
        TARGET_DIR="$1"
        if ! [ "$TARGET_DIR" -a -d "$TARGET_DIR" ]; then
            echo "Unspecified or bad target directory '$TARGET_DIR'" 1>&2
            exit 1
        fi
        TEMP_DIR="$(mktemp -d /tmp/realm.copy.XXXX)" || exit 1
        cat >"$TEMP_DIR/include" <<EOF
/README.md
/build.sh
/Makefile
/src
/test
/test-installed
/doc
/debian
EOF
        cat >"$TEMP_DIR/exclude" <<EOF
.gitignore
/test/test-*
/test/benchmark-*
/test/performance
/test/experiments
/doc/development
EOF
        grep -E -v '^(#.*)?$' "$TEMP_DIR/include" >"$TEMP_DIR/include2" || exit 1
        grep -E -v '^(#.*)?$' "$TEMP_DIR/exclude" >"$TEMP_DIR/exclude2" || exit 1
        sed -e 's/\([.\[^$]\)/\\\1/g' -e 's|\*|[^/]*|g' -e 's|^\([^/]\)|^\\(.*/\\)\\{0,1\\}\1|' -e 's|^/|^|' -e 's|$|\\(/.*\\)\\{0,1\\}$|' "$TEMP_DIR/include2" >"$TEMP_DIR/include.bre" || exit 1
        sed -e 's/\([.\[^$]\)/\\\1/g' -e 's|\*|[^/]*|g' -e 's|^\([^/]\)|^\\(.*/\\)\\{0,1\\}\1|' -e 's|^/|^|' -e 's|$|\\(/.*\\)\\{0,1\\}$|' "$TEMP_DIR/exclude2" >"$TEMP_DIR/exclude.bre" || exit 1
        git ls-files >"$TEMP_DIR/files1" || exit 1
        grep -f "$TEMP_DIR/include.bre" "$TEMP_DIR/files1" >"$TEMP_DIR/files2" || exit 1
        grep -v -f "$TEMP_DIR/exclude.bre" "$TEMP_DIR/files2" >"$TEMP_DIR/files3" || exit 1
        tar czf "$TEMP_DIR/archive.tar.gz" -T "$TEMP_DIR/files3" || exit 1
        (cd "$TARGET_DIR" && tar xzmf "$TEMP_DIR/archive.tar.gz") || exit 1
        if ! [ "$REALM_DISABLE_MARKDOWN_CONVERT" ]; then
            (cd "$TARGET_DIR" && pandoc README.md -o README.pdf) || exit 1
        fi
        exit 0
        ;;

    "dist-deb")
        codename=$(lsb_release -s -c)
        (cd debian && sed -e "s/@CODENAME@/$codename/g" changelog.in > changelog) || exit 1
        dpkg-buildpackage -rfakeroot -us -uc || exit 1
        exit 0
        ;;

    "build-arm-benchmark")
        CC=arm-linux-gnueabihf-gcc AR=arm-linux-gnueabihf-ar LD=arm-linux-gnueabihf-g++ make benchmark-common-tasks COMPILER_IS_GCC_LIKE=1 LD_IS_GCC_LIKE=1 EXTRA_CFLAGS=-mthumb
        ;;

    "jenkins-pull-request")
        # Run by Jenkins for each pull request whenever it changes
        if ! [ -d "$WORKSPACE" ]; then
            echo "Bad or unspecified Jenkins workspace '$WORKSPACE'" 1>&2
            exit 1
        fi

        git reset --hard || exit 1
        git clean -xfd || exit 1

        REALM_MAX_BPNODE_SIZE_DEBUG="4" REALM_ENABLE_ENCRYPTION="yes" sh build.sh config "$WORKSPACE/install" || exit 1
        sh build.sh build-ios || exit 1
        sh build.sh build-android || exit 1
        UNITTEST_ENCRYPT_ALL=yes sh build.sh check || exit 1

        REALM_MAX_BPNODE_SIZE_DEBUG="4" sh build.sh config "$WORKSPACE/install" || exit 1
        sh build.sh build-ios || exit 1
        sh build.sh build-android || exit 1
        sh build.sh build || exit 1
        UNITTEST_SHUFFLE="1" UNITTEST_RANDOM_SEED="random" UNITTEST_THREADS="1" UNITTEST_XML="1" sh build.sh check-debug || exit 1
        sh build.sh install || exit 1
        (
            cd "examples" || exit 1
            make || exit 1
            ./tutorial || exit 1
            ./mini_tutorial || exit 1
            (
                cd "demo" || exit 1
                make || exit 1
            ) || exit 1
        ) || exit 1
        exit 0
        ;;

    "jenkins-pipeline-unit-tests")
        # Run by Jenkins as part of the core pipeline whenever master changes.
        check_mode="$1"
        if [ "$check_mode" != "check" -a "$check_mode" != "check-debug" ]; then
            echo "Bad check mode '$check_mode'" 1>&2
            exit 1
        fi
        REALM_MAX_BPNODE_SIZE_DEBUG="4" sh build.sh config || exit 1
        UNITTEST_SHUFFLE="1" UNITTEST_RANDOM_SEED="random" UNITTEST_XML="1" sh build.sh "$check_mode" || exit 1
        exit 0
        ;;

    "jenkins-pipeline-coverage")
        # Run by Jenkins as part of the core pipeline whenever master changes
        REALM_MAX_BPNODE_SIZE_DEBUG="4" sh build.sh config || exit 1
        sh build.sh gcovr || exit 1
        exit 0
        ;;

    "jenkins-pipeline-address-sanitizer")
        # Run by Jenkins as part of the core pipeline whenever master changes.
        REALM_MAX_BPNODE_SIZE_DEBUG="4" sh build.sh config || exit 1
        sh build.sh asan-debug || exit 1
        exit 0
        ;;

    "jenkins-pipeline-thread-sanitizer")
        # Run by Jenkins as part of the core pipeline whenever master changes.
        REALM_MAX_BPNODE_SIZE_DEBUG="4" sh build.sh config || exit 1
        sh build.sh tsan-debug || exit 1
        exit 0
        ;;

    "jenkins-valgrind")
        # Run by Jenkins. Relies on the WORKSPACE environment variable provided by Jenkins itself
        REALM_ENABLE_ALLOC_SET_ZERO=1 sh build.sh config || exit 1
        sh build.sh clean || exit 1
        VALGRIND_FLAGS="--tool=memcheck --leak-check=full --undef-value-errors=yes --track-origins=yes --child-silent-after-fork=no --trace-children=yes --xml=yes --xml-file=${WORKSPACE}/realm-tests-dbg.%p.memreport" sh build.sh memcheck || exit 1
        exit 0
>>>>>>> fdadf790
        ;;
    *)
        rake $@
        ;;
esac
<|MERGE_RESOLUTION|>--- conflicted
+++ resolved
@@ -1,3083 +1,10 @@
-<<<<<<< HEAD
 #!/bin/sh
 
 case "$1" in
     "config")
         rake config["$2"]
-=======
-# NOTE: THIS SCRIPT IS SUPPOSED TO RUN IN A POSIX SHELL
-
-# Loads a .realm file in the user home directory if present
-if [ -e $HOME/.realm ]; then
-    . $HOME/.realm
-fi
-
-# Enable tracing if REALM_SCRIPT_DEBUG is set
-if [ "$REALM_SCRIPT_DEBUG" ]; then
-    set -x
-fi
-
-if ! [ "$REALM_ORIG_CWD" ]; then
-    REALM_ORIG_CWD="$(pwd)" || exit 1
-    export ORIG_CWD
-fi
-
-dir="$(dirname "$0")" || exit 1
-cd "$dir" || exit 1
-REALM_HOME="$(pwd)" || exit 1
-export REALM_HOME
-
-# Install pre-push hook to prevent pushing to the wrong remote
-PRE_PUSH_HOOK_SOURCE='tools/pre-push'
-PRE_PUSH_HOOK_DESTINATION='.git/hooks/pre-push'
-if ! [ -x "$PRE_PUSH_HOOK_DESTINATION" ] || ! diff "$PRE_PUSH_HOOK_DESTINATION" "$PRE_PUSH_HOOK_SOURCE" >/dev/null; then
-    echo >&2 'Installing pre-push hook to prevent pushing to the wrong remote'
-    cp "$PRE_PUSH_HOOK_SOURCE" "$PRE_PUSH_HOOK_DESTINATION"
-    chmod +x "$PRE_PUSH_HOOK_DESTINATION"
-fi
-
-# Set mode to first argument and shift the argument array
-MODE="$1"
-[ $# -gt 0 ] && shift
-
-# Extensions corresponding with additional GIT repositories
-EXTENSIONS="java python ruby objc node php c gui replication"
-
-# Auxiliary platforms
-PLATFORMS="iphone"
-
-OSX_SDKS="macosx"
-OSX_DIR="macosx-lib"
-
-IPHONE_EXTENSIONS="objc"
-IPHONE_SDKS="iphoneos iphonesimulator"
-IOS_DIR="ios-lib"
-IOS_NO_BITCODE_DIR="ios-no-bitcode-lib"
-
-WATCHOS_SDKS="watchos watchsimulator"
-WATCHOS_DIR="watchos-lib"
-
-TVOS_SDKS="appletvos appletvsimulator"
-TVOS_DIR="tvos-lib"
-
-: ${REALM_COCOA_PLATFORMS:="osx ios watchos tvos"}
-: ${REALM_DOTNET_COCOA_PLATFORMS:="ios-no-bitcode"}
-
-ANDROID_DIR="android-lib"
-ANDROID_PLATFORMS="arm arm-v7a arm64 mips x86 x86_64"
-
-NODE_DIR="node-lib"
-
-CONFIG_VERSION=1
-CURRENT_PLATFORM="win"
-if [ "`uname`" = "Darwin" ]; then
-  CURRENT_PLATFORM="osx"
-fi
-if [ "`uname`" = "Linux" ]; then
-  CURRENT_PLATFORM="linux"
-fi
-
-usage()
-{
-    cat 1>&2 << EOF
-Unspecified or bad mode '$MODE'.
-Available modes are:
-    config:
-    clean:
-    build:
-    build-m32:                          build in 32-bit mode
-    build-arm-benchmark:
-    build-config-progs:
-    build-osx:
-    build-ios:
-    build-ios-no-bitcode:
-    build-watchos:
-    build-tvos:
-    build-android:
-    build-cocoa:
-    build-dotnet-cocoa:
-    build-osx-framework:
-    build-node:
-    build-node-package:
-    test:
-    test-debug:
-    check:
-    check-debug:
-    memcheck:
-    memcheck-debug:
-    check-testcase:
-    check-testcase-debug:
-    memcheck-testcase:
-    memcheck-testcase-debug:
-    asan:
-    asan-debug:
-    build-test-ios-app:                 build an iOS app for testing core on device
-    test-ios-app:                       execute the core tests on device
-    leak-test-ios-app:                  execute the core tests on device, monitor for leaks
-    gdb:
-    gdb-debug:
-    gdb-testcase:
-    gdb-testcase-debug:
-    performance:
-    benchmark:
-    benchmark-*:
-    lcov:
-    gcovr:
-    show-install:
-    release-notes-prerelease:
-    release-notes-postrelease:
-    get-version:
-    set-version:
-    copy-tools:
-    install:
-    install-prod:
-    install-devel:
-    uninstall:
-    uninstall-prod:
-    uninstall-devel:
-    test-installed:
-    wipe-installed:
-    src-dist:
-    bin-dist:
-    dist-config:
-    dist-clean:
-    dist-build:
-    dist-build-iphone:
-    dist-test:
-    dist-test-debug:
-    dist-install:
-    dist-uninstall:
-    dist-test-installed:
-    dist-status:
-    dist-pull:
-    dist-checkout:
-    dist-copy:
-    dist-deb:
-    jenkins-pull-request:               Run by Jenkins for each pull request whenever it changes
-    jenkins-pipeline-unit-tests:        Run by Jenkins as part of the core pipeline whenever master changes
-    jenkins-pipeline-coverage:          Run by Jenkins as part of the core pipeline whenever master changes
-    jenkins-pipeline-address-sanitizer: Run by Jenkins as part of the core pipeline whenever master changes
-    jenkins-valgrind:
-EOF
-}
-
-map_ext_name_to_dir()
-{
-    local ext_name
-    ext_name="$1"
-    case $ext_name in
-        *) echo "realm_$ext_name";;
-    esac
-    return 0
-}
-
-word_list_append()
-{
-    local list_name new_word list
-    list_name="$1"
-    new_word="$2"
-    list="$(eval "printf \"%s\\n\" \"\${$list_name}\"")" || return 1
-    if [ "$list" ]; then
-        eval "$list_name=\"\$list \$new_word\""
-    else
-        eval "$list_name=\"\$new_word\""
-    fi
-    return 0
-}
-
-word_list_prepend()
-{
-    local list_name new_word list
-    list_name="$1"
-    new_word="$2"
-    list="$(eval "printf \"%s\\n\" \"\${$list_name}\"")" || return 1
-    if [ "$list" ]; then
-        eval "$list_name=\"\$new_word \$list\""
-    else
-        eval "$list_name=\"\$new_word\""
-    fi
-    return 0
-}
-
-path_list_prepend()
-{
-    local list_name new_path list
-    list_name="$1"
-    new_path="$2"
-    list="$(eval "printf \"%s\\n\" \"\${$list_name}\"")" || return 1
-    if [ "$list" ]; then
-        eval "$list_name=\"\$new_path:\$list\""
-    else
-        eval "$list_name=\"\$new_path\""
-    fi
-    return 0
-}
-
-word_list_reverse()
-{
-    local arg
-    if [ "$#" -gt "0" ]; then
-        arg="$1"
-        shift
-        word_list_reverse "$@"
-        echo "$arg"
-    fi
-}
-
-download_openssl()
-{
-    if [ -d openssl ]; then
-        return 0
-    fi
-
-    local enabled
-    enabled="$(get_config_param "ENABLE_ENCRYPTION")" || return 1
-    if [ "$enabled" != "yes" ]; then
-        return 0
-    fi
-
-    echo 'Downloading OpenSSL...'
-    openssl_ver='1.0.1t'
-    curl -L -s "http://www.openssl.org/source/openssl-${openssl_ver}.tar.gz" -o openssl.tar.gz || return 1
-    tar -xzf openssl.tar.gz || return 1
-    mv openssl-$openssl_ver openssl || return 1
-    rm openssl.tar.gz || return 1
-
-    # A function we don't use calls OPENSSL_cleanse, which has all sorts of
-    # dependencies due to being written in asm
-    sed '/OPENSSL_cleanse/d' 'openssl/crypto/sha/sha256.c' > sha_tmp
-    mv sha_tmp 'openssl/crypto/sha/sha256.c'
-}
-
-# Setup OS specific stuff
-OS="$(uname)" || exit 1
-ARCH="$(uname -m)" || exit 1
-MAKE="make"
-LD_LIBRARY_PATH_NAME="LD_LIBRARY_PATH"
-if [ "$OS" = "Darwin" ]; then
-    LD_LIBRARY_PATH_NAME="DYLD_LIBRARY_PATH"
-fi
-if ! printf "%s\n" "$MODE" | grep -q '^\(src-\|bin-\)\?dist'; then
-    NUM_PROCESSORS=""
-    if [ "$OS" = "Darwin" ]; then
-        NUM_PROCESSORS="$(sysctl -n hw.ncpu)" || exit 1
-    else
-        if [ -r "/proc/cpuinfo" ]; then
-            NUM_PROCESSORS="$(cat /proc/cpuinfo | grep -E 'processor[[:space:]]*:' | wc -l)" || exit 1
-            LIMIT_LOAD_AVERAGE=YES
-        fi
-    fi
-    if [ "$NUM_PROCESSORS" ]; then
-        word_list_prepend MAKEFLAGS "-j$NUM_PROCESSORS ${LIMIT_LOAD_AVERAGE:+-l$MAX_LOAD_AVERAGE}" || exit 1
-        export MAKEFLAGS
-
-        if ! [ "$UNITTEST_THREADS" ]; then
-            export UNITTEST_THREADS="$NUM_PROCESSORS"
-        fi
-    fi
-fi
-IS_REDHAT_DERIVATIVE=""
-if [ -e /etc/redhat-release ] || grep -q "Amazon" /etc/system-release 2>/dev/null; then
-    IS_REDHAT_DERIVATIVE="1"
-fi
-PLATFORM_HAS_LIBRARY_PATH_ISSUE=""
-if [ "$IS_REDHAT_DERIVATIVE" ]; then
-    PLATFORM_HAS_LIBRARY_PATH_ISSUE="1"
-fi
-
-build_apple()
-{
-    auto_configure || exit 1
-    export REALM_HAVE_CONFIG="1"
-    sdks_avail="$(get_config_param "$available_sdks_config_key")" || exit 1
-    if [ "$sdks_avail" != "yes" ]; then
-        echo "ERROR: Required $name SDKs are not available" 1>&2
-        exit 1
-    fi
-    temp_dir="$(mktemp -d /tmp/realm.build-$os_name.XXXX)" || exit 1
-    mkdir "$temp_dir/platforms" || exit 1
-    xcode_home="$(get_config_param "XCODE_HOME")" || exit 1
-    sdks="$(get_config_param "$sdks_config_key")" || exit 1
-    for x in $sdks; do
-        sdk="$(printf "%s\n" "$x" | cut -d: -f1)" || exit 1
-        archs="$(printf "%s\n" "$x" | cut -d: -f2 | sed 's/,/ /g')" || exit 1
-        cflags_arch="-stdlib=libc++ -m$os_name-version-min=$min_version"
-        for y in $archs; do
-            word_list_append "cflags_arch" "-arch $y" || exit 1
-        done
-        if [ "$sdk" = "${sdk%simulator}" ]; then
-            if [ "$sdk" != "macosx" ]; then
-                word_list_append "cflags_arch" "-mstrict-align" || exit 1
-            fi
-            if [ "$enable_bitcode" = "yes" ]; then
-                word_list_append "cflags_arch" "-fembed-bitcode" || exit 1
-            fi
-        else
-            if [ "$enable_bitcode" = "yes" ]; then
-                word_list_append "cflags_arch" "-fembed-bitcode-marker" || exit 1
-            fi
-        fi
-        tag="$sdk$platform_suffix"
-        CXX="xcrun -sdk $sdk c++" $MAKE -C "src/realm" "librealm-$tag.a" "librealm-$tag-dbg.a" BASE_DENOM="$tag" CFLAGS_ARCH="$cflags_arch" COMPILER_IS_GCC_LIKE=YES || exit 1
-        mkdir "$temp_dir/platforms/$tag" || exit 1
-        cp "src/realm/librealm-$tag.a"     "$temp_dir/platforms/$tag/librealm.a"     || exit 1
-        cp "src/realm/librealm-$tag-dbg.a" "$temp_dir/platforms/$tag/librealm-dbg.a" || exit 1
-    done
-    all_caps_name=$(echo "$os_name" | tr "[:upper:]" "[:lower:]")
-    $MAKE -C "src/realm" "realm-config-$os_name" "realm-config-$os_name-dbg" BASE_DENOM="$os_name" CFLAGS_ARCH="-fembed-bitcode -DREALM_CONFIG_$all_caps_name" AR="libtool" ARFLAGS="-o" || exit 1
-    mkdir -p "$dir" || exit 1
-    echo "Creating '$dir/librealm-$os_name$platform_suffix.a'"
-    libtool "$temp_dir/platforms"/*/"librealm.a"     -static -o "$dir/librealm-$os_name$platform_suffix.a"     || exit 1
-    echo "Creating '$dir/librealm-$os_name$platform_suffix-dbg.a'"
-    libtool "$temp_dir/platforms"/*/"librealm-dbg.a" -static -o "$dir/librealm-$os_name$platform_suffix-dbg.a" || exit 1
-    echo "Copying headers to '$dir/include'"
-    mkdir -p "$dir/include" || exit 1
-    cp "src/realm.hpp" "$dir/include/" || exit 1
-    mkdir -p "$dir/include/realm" || exit 1
-    inst_headers="$(cd "src/realm" && $MAKE --no-print-directory get-inst-headers)" || exit 1
-    (cd "src/realm" && tar czf "$temp_dir/headers.tar.gz" $inst_headers) || exit 1
-    (cd "$REALM_HOME/$dir/include/realm" && tar xzmf "$temp_dir/headers.tar.gz") || exit 1
-    for x in "realm-config" "realm-config-dbg"; do
-        echo "Creating '$dir/$x'"
-        y="$(printf "%s\n" "$x" | sed "s/realm-config/realm-config-$os_name/")" || exit 1
-        cp "src/realm/$y" "$REALM_HOME/$dir/$x" || exit 1
-    done
-    rm -rf "$temp_dir"
-    echo "Done building"
-    return 0
-}
-
-build_cocoa()
-{
-    local output_dir platforms
-    file_basename="$1"
-    output_dir="$2"
-    platforms="$3"
-
-    if [ "$OS" != "Darwin" ]; then
-        echo "zip for iOS/OSX/watchOS/tvOS can only be generated under OS X."
-        exit 0
-    fi
-
-    platforms=$(echo "$platforms" | sed -e 's/iphone/ios/g')
-
-    for platform in $platforms; do
-        sh build.sh build-$platform || exit 1
-    done
-
-    echo "Copying files"
-    tmpdir=$(mktemp -d /tmp/$$.XXXXXX) || exit 1
-    realm_version="$(sh build.sh get-version)" || exit 1
-    dir_basename=core
-    rm -f "$file_basename-$realm_version.zip" || exit 1
-    mkdir -p "$tmpdir/$dir_basename/include" || exit 1
-
-    platform_for_headers=$(echo $platforms | cut -d ' ' -f 1 | tr "-" "_" | tr "[:lower:]" "[:upper:]")
-    eval headers_dir=\$${platform_for_headers}_DIR
-    cp -r "$headers_dir/include/"* "$tmpdir/$dir_basename/include" || exit 1
-
-    for platform in $platforms; do
-        eval platform_dir=\$$(echo $platform | tr "-" "_" | tr "[:lower:]" "[:upper:]")_DIR
-        cp "$platform_dir"/*.a "$tmpdir/$dir_basename" || exit 1
-    done
-
-    if [ -f "$tmpdir/$dir_basename"/librealm-macosx.a ]; then
-        # If we built for OS X, add symlinks at the location of the old library names. This will give the bindings
-        # a chance to update to the new names without breaking building with new versions of core.
-        rm -f "$tmpdir/$dir_basename"/librealm{,-dbg}.a
-        ln -sf librealm-macosx.a "$tmpdir/$dir_basename"/librealm.a
-        ln -sf librealm-macosx-dbg.a "$tmpdir/$dir_basename"/librealm-dbg.a
-    fi
-
-    cp tools/LICENSE "$tmpdir/$dir_basename" || exit 1
-    if ! [ "$REALM_DISABLE_MARKDOWN_CONVERT" ]; then
-        command -v pandoc >/dev/null 2>&1 || { echo "Pandoc is required but it's not installed.  Aborting." >&2; exit 1; }
-        pandoc -f markdown -t plain -o "$tmpdir/$dir_basename/release_notes.txt" release_notes.md || exit 1
-    fi
-
-    echo "Create zip file: '$file_basename-$realm_version.zip'"
-    (cd $tmpdir && zip -r -q --symlinks "$file_basename-$realm_version.zip" "$dir_basename") || exit 1
-    mv "$tmpdir/$file_basename-$realm_version.zip" . || exit 1
-
-    echo "Unzipping in '$output_dir'"
-    mkdir -p "$output_dir" || exit 1
-    rm -rf "$output_dir/$dir_basename" || exit 1
-    cur_dir="$(pwd)"
-    (cd "$output_dir" && unzip -qq "$cur_dir/$file_basename-$realm_version.zip") || exit 1
-
-    rm -rf "$tmpdir" || exit 1
-    echo "Done"
-}
-
-find_apple_sdks()
-{
-    sdks=""
-    if [ "$xcode_home" != "none" ]; then
-        for x in $SDKS; do
-            xcodebuild -version -sdk $x > /dev/null || exit 1
-            if [ "$x" = "iphonesimulator" ]; then
-                archs="i386,x86_64"
-            elif [ "$x" = "iphoneos" ]; then
-                archs="armv7,armv7s,arm64"
-            elif [ "$x" = "watchsimulator" ]; then
-                archs="i386"
-            elif [ "$x" = "watchos" ]; then
-                archs="armv7k"
-            elif [ "$x" = "appletvsimulator" ]; then
-                archs="x86_64"
-            elif [ "$x" = "appletvos" ]; then
-                archs="arm64"
-            elif [ "$x" = "macosx" ]; then
-                archs="x86_64"
-            else
-                continue
-            fi
-            word_list_append "sdks" "$x:$archs" || exit 1
-        done
-    fi
-    echo "$sdks"
-    return 0
-}
-
-# Find the path of most recent version of the installed Android NDKs
-find_android_ndk()
-{
-    local ndks ndks_index current_ndk latest_ndk sorted highest result
-
-    ndks_index=0
-
-    # If homebrew is installed...
-    if [ -d "/usr/local/Cellar/android-ndk" ]; then
-        ndks[$ndks_index]="/usr/local/Cellar/android-ndk"
-        ((ndks_index = ndks_index + 1))
-    fi
-    if [ -d "/usr/local/android-ndk" ]; then
-        ndks[$ndks_index]="/usr/local/android-ndk"
-        ((ndks_index = ndks_index + 1))
-    fi
-    if [ "$ndks_index" -eq 0 ]; then
-        return 1
-    fi
-
-    highest=""
-    result=""
-    for ndk in "${ndks[@]}"; do
-        for i in $(cd "$ndk" && echo *); do
-            if [ -f "$ndk/$i/RELEASE.TXT" ]; then
-                current_ndk=$(sed 's/^\(r\)\([0-9]\{1,\}\)\([a-z]\{0,1\}\)\(.*\)$/\1.\2.\3/' < "$ndk/$i/RELEASE.TXT") || return 1
-                sorted="$(printf "%s\n%s\n" "$current_ndk" "$highest" | sort -t . -k2 -k3 -n -r)" || return 1
-                highest="$(printf "%s\n" "$sorted" | head -n 1)" || return 1
-                if [ $current_ndk = $highest ]; then
-                    result=$ndk/$i
-                fi
-            fi
-        done
-    done
-
-    if [ -z $result ]; then
-        return 1
-    fi
-
-    printf "%s\n" "$result"
-}
-
-CONFIG_MK="src/config.mk"
-
-require_config()
-{
-    cd "$REALM_HOME" || return 1
-    if ! [ -e "$CONFIG_MK" ]; then
-        cat 1>&2 <<EOF
-ERROR: Found no configuration!
-You need to run 'sh build.sh config [PREFIX]'.
-EOF
-        return 1
-    fi
-    echo "Using existing configuration in $CONFIG_MK:"
-    cat "$CONFIG_MK" | sed 's/^/    /' || return 1
-
-    config_version="$(get_config_param "CONFIG_VERSION")" || exit 1
-    if [ "$config_version" != "$CONFIG_VERSION" ]; then
-        cat 1>&2 <<EOF
-ERROR: Found outdated configuration!
-You need to rerun 'sh build.sh config [PREFIX]'
-EOF
-        return 1
-    fi
-}
-
-auto_configure()
-{
-    cd "$REALM_HOME" || return 1
-    if [ -e "$CONFIG_MK" ]; then
-        require_config || return 1
-    else
-        echo "No configuration found. Running 'sh build.sh config' for you."
-        sh build.sh config || return 1
-    fi
-}
-
-get_config_param()
-{
-    local name home line value
-    name="$1"
-    home="$2"
-    if ! [ "$home" ]; then
-        home="$REALM_HOME"
-    fi
-    cd "$home" || return 1
-    if ! [ -e "$CONFIG_MK" ]; then
-        cat 1>&2 <<EOF
-ERROR: Found no configuration!
-You need to run 'sh build.sh config [PREFIX]'.
-EOF
-        return 1
-    fi
-    if ! line="$(grep "^$name *=" "$CONFIG_MK")"; then
-        cat 1>&2 <<EOF
-ERROR: Failed to read configuration parameter '$name'.
-Maybe you need to rerun 'sh build.sh config [PREFIX]'.
-EOF
-        return 1
-    fi
-    value="$(printf "%s\n" "$line" | cut -d= -f2-)" || return 1
-    value="$(printf "%s\n" "$value" | sed 's/^ *//')" || return 1
-    printf "%s\n" "$value"
-}
-
-get_host_info()
-{
-    echo "\$ uname -a"
-    uname -a
-    if [ "$OS" = "Darwin" ]; then
-        echo "\$ system_profiler SPSoftwareDataType"
-        system_profiler SPSoftwareDataType | grep -v '^ *$'
-    elif [ -e "/etc/issue" ]; then
-        echo "\$ cat /etc/issue"
-        cat "/etc/issue" | grep -v '^ *$'
-    fi
-}
-
-get_compiler_info()
-{
-    local CC_CMD CXX_CMD LD_CMD
-    CC_CMD="$($MAKE --no-print-directory get-cc)" || return 1
-    CXX_CMD="$($MAKE --no-print-directory get-cxx)" || return 1
-    LD_CMD="$($MAKE --no-print-directory get-ld)" || return 1
-    echo "C compiler is '$CC_CMD' ($(which "$CC_CMD" 2>/dev/null))"
-    echo "C++ compiler is '$CXX_CMD' ($(which "$CXX_CMD" 2>/dev/null))"
-    echo "Linker is '$LD_CMD' ($(which "$LD_CMD" 2>/dev/null))"
-    for x in $(printf "%s\n%s\n%s\n" "$CC_CMD" "$CXX_CMD" "$LD_CMD" | sort -u); do
-        echo
-        echo "\$ $x --version"
-        $x --version 2>&1 | grep -v '^ *$'
-    done
-    if [ "$OS" = "Darwin" ]; then
-        if xcode-select --print-path >/dev/null 2>&1; then
-            echo
-            echo "\$ xcodebuild -version"
-            xcodebuild -version 2>&1 | grep -v '^ *$'
-        fi
-    fi
-}
-
-get_dist_log_path()
-{
-    local stem temp_dir path dir files max next
-    stem="$1"
-    temp_dir="$2"
-    if [ "$REALM_DIST_LOG_FILE" ]; then
-        path="$REALM_DIST_LOG_FILE"
-    else
-        if [ "$REALM_DIST_HOME" ]; then
-            dir="$REALM_DIST_HOME/log"
-        else
-            dir="$temp_dir/log"
-        fi
-        mkdir -p "$dir" || return 1
-        files="$(cd "$dir" && (ls *.log 2>/dev/null || true))" || return 1
-        max="$(printf "%s\n" "$files" | grep '^[0-9][0-9]*_' | cut -d_ -f1 | sort -n | tail -n1)"
-        max="$(printf "%s\n" "$max" | sed 's/^0*//')"
-        next="$((max+1))" || return 1
-        path="$dir/$(printf "%03d" "$next")_$stem.log"
-    fi
-    printf "%s\n" "$path"
-}
-
-build_node()
-{
-    auto_configure || exit 1
-    export REALM_HAVE_CONFIG="1"
-    $MAKE -C "src/realm" "librealm-node.a" "librealm-node-dbg.a" BASE_DENOM="node" EXTRA_CFLAGS="-fPIC -DPIC" || exit 1
-}
-
-case "$MODE" in
-
-    "config")
-        install_prefix="$1"
-        if ! [ "$install_prefix" ]; then
-            install_prefix="/usr/local"
-        fi
-        install_exec_prefix="$($MAKE --no-print-directory prefix="$install_prefix" get-exec-prefix)" || exit 1
-        install_includedir="$($MAKE --no-print-directory prefix="$install_prefix" get-includedir)" || exit 1
-        install_bindir="$($MAKE --no-print-directory prefix="$install_prefix" get-bindir)" || exit 1
-        install_libdir="$($MAKE --no-print-directory prefix="$install_prefix" get-libdir)" || exit 1
-        install_libexecdir="$($MAKE --no-print-directory prefix="$install_prefix" get-libexecdir)" || exit 1
-
-        realm_version="unknown"
-        if [ "$REALM_VERSION" ]; then
-            realm_version="$REALM_VERSION"
-        elif value="$(git describe 2>/dev/null)"; then
-            realm_version="$(printf "%s\n" "$value" | sed 's/^v//')" || exit 1
-        fi
-
-        max_bpnode_size=1000
-        max_bpnode_size_debug=1000
-        if [ "$REALM_MAX_BPNODE_SIZE" ]; then
-            max_bpnode_size="$REALM_MAX_BPNODE_SIZE"
-        fi
-        if [ "$REALM_MAX_BPNODE_SIZE_DEBUG" ]; then
-            max_bpnode_size_debug="$REALM_MAX_BPNODE_SIZE_DEBUG"
-        fi
-
-        enable_alloc_set_zero="no"
-        if [ "$REALM_ENABLE_ALLOC_SET_ZERO" ]; then
-            enable_alloc_set_zero="yes"
-        fi
-
-        enable_encryption="no"
-        if [ "$REALM_ENABLE_ENCRYPTION" ]; then
-            enable_encryption="yes"
-        fi
-
-        enable_assertions="no"
-        if [ "$REALM_ENABLE_ASSERTIONS" ]; then
-            enable_assertions="yes"
-        fi
-
-        enable_memdebug="no"
-        if [ "$REALM_ENABLE_MEMDEBUG" ]; then
-            enable_memdebug="yes"
-        fi
-		
-        # Find Xcode
-        xcode_home="none"
-        xcodeselect="xcode-select"
-        if [ "$OS" = "Darwin" ]; then
-            if path="$($xcodeselect --print-path 2>/dev/null)"; then
-                xcode_home="$path"
-            fi
-            xcodebuild="$xcode_home/usr/bin/xcodebuild"
-            version="$("$xcodebuild" -version)" || exit 1
-            version="$(printf "%s" "$version" | grep -E '^Xcode +[0-9]+\.[0-9]' | head -n1)"
-            version="$(printf "%s" "$version" | sed 's/^Xcode *\([0-9A-Z_.-]*\).*$/\1/')" || exit 1
-            if ! printf "%s" "$version" | grep -q -E '^[0-9]+(\.[0-9]+)+$'; then
-                echo "Failed to determine Xcode version using \`$xcodebuild -version\`" 1>&2
-                exit 1
-            fi
-        fi
-
-        # Find OS X SDKs
-        osx_sdks_avail="no"
-        osx_sdks="$(SDKS="$OSX_SDKS" find_apple_sdks)"
-        if [ "$osx_sdks" != "" ]; then
-            osx_sdks_avail="yes"
-        fi
-
-        # Find iPhone SDKs
-        iphone_sdks_avail="no"
-        iphone_sdks="$(SDKS="$IPHONE_SDKS" find_apple_sdks)"
-        if [ "$iphone_sdks" != "" ]; then
-            iphone_sdks_avail="yes"
-        fi
-
-        # Find watchOS SDKs
-        watchos_sdks_avail="no"
-        watchos_sdks="$(SDKS="$WATCHOS_SDKS" find_apple_sdks)"
-        if [ "$watchos_sdks" != "" ]; then
-            watchos_sdks_avail="yes"
-        fi
-
-        # Find tvOS SDKs
-        tvos_sdks_avail="no"
-        tvos_sdks="$(SDKS="$TVOS_SDKS" find_apple_sdks)"
-        if [ "$tvos_sdks" != "" ]; then
-            tvos_sdks_avail="yes"
-        fi
-
-        # Find Android NDK
-        if [ "$ANDROID_NDK_HOME" ]; then
-            android_ndk_home="$ANDROID_NDK_HOME"
-        else
-            android_ndk_home="$(find_android_ndk)" || android_ndk_home="none"
-        fi
-
-        cat >"$CONFIG_MK" <<EOF
-CONFIG_VERSION        = ${CONFIG_VERSION}
-REALM_VERSION         = $realm_version
-INSTALL_PREFIX        = $install_prefix
-INSTALL_EXEC_PREFIX   = $install_exec_prefix
-INSTALL_INCLUDEDIR    = $install_includedir
-INSTALL_BINDIR        = $install_bindir
-INSTALL_LIBDIR        = $install_libdir
-INSTALL_LIBEXECDIR    = $install_libexecdir
-MAX_BPNODE_SIZE       = $max_bpnode_size
-MAX_BPNODE_SIZE_DEBUG = $max_bpnode_size_debug
-ENABLE_ASSERTIONS     = $enable_assertions
-ENABLE_MEMDEBUG       = $enable_memdebug
-ENABLE_ALLOC_SET_ZERO = $enable_alloc_set_zero
-ENABLE_ENCRYPTION     = $enable_encryption
-XCODE_HOME            = $xcode_home
-OSX_SDKS              = ${osx_sdks:-none}
-OSX_SDKS_AVAIL        = $osx_sdks_avail
-IPHONE_SDKS           = ${iphone_sdks:-none}
-IPHONE_SDKS_AVAIL     = $iphone_sdks_avail
-WATCHOS_SDKS          = ${watchos_sdks:-none}
-WATCHOS_SDKS_AVAIL    = $watchos_sdks_avail
-TVOS_SDKS             = ${tvos_sdks:-none}
-TVOS_SDKS_AVAIL       = $tvos_sdks_avail
-ANDROID_NDK_HOME      = $android_ndk_home
-EOF
-        if ! [ "$INTERACTIVE" ]; then
-            echo "New configuration in $CONFIG_MK:"
-            cat "$CONFIG_MK" | sed 's/^/    /' || exit 1
-            echo "Done configuring"
-        fi
-        exit 0
-        ;;
-
-    "clean")
-        auto_configure || exit 1
-        export REALM_HAVE_CONFIG="1"
-        $MAKE clean || exit 1
-        if [ "$OS" = "Darwin" ]; then
-            for x in $OSX_SDKS $IPHONE_SDKS $WATCHOS_SDKS $TVOS_SDKS; do
-                $MAKE -C "src/realm" clean BASE_DENOM="$x" || exit 1
-            done
-            $MAKE -C "src/realm" clean BASE_DENOM="ios" || exit 1
-            $MAKE -C "src/realm" clean BASE_DENOM="watch" || exit 1
-            $MAKE -C "src/realm" clean BASE_DENOM="tv" || exit 1
-            for dir in "$OSX_DIR" "$IOS_DIR" "$IOS_NO_BITCODE_DIR" "$WATCHOS_DIR" "$TVOS_DIR"; do
-                if [ -e "$dir" ]; then
-                    echo "Removing '$dir'"
-                    rm -rf "$dir/include" || exit 1
-                    rm -f "$dir/"librealm-*.a || exit 1
-                    rm -f "$dir"/realm-config* || exit 1
-                    rmdir "$dir" || exit 1
-                fi
-            done
-        fi
-        for x in $ANDROID_PLATFORMS; do
-            denom="android-$x"
-            $MAKE -C "src/realm" clean BASE_DENOM="$denom" || exit 1
-        done
-        if [ -e "$ANDROID_DIR" ];then
-            echo "Removing '$ANDROID_DIR'"
-            rm -rf "$ANDROID_DIR"
-        fi
-        echo "Done cleaning"
-        exit 0
-        ;;
-
-    "build")
-        auto_configure || exit 1
-        export REALM_HAVE_CONFIG="1"
-        $MAKE || exit 1
-        echo "Done building"
-        exit 0
-        ;;
-
-    "build-m32")
-        auto_configure || exit 1
-        export REALM_HAVE_CONFIG="1"
-        $MAKE EXTRA_CFLAGS="-m32" BASE_DENOM="m32" debug || exit 1
-        echo "Done building"
-        exit 0
-        ;;
-
-    "build-config-progs")
-        auto_configure || exit 1
-        export REALM_HAVE_CONFIG="1"
-        # FIXME: Apparently, there are fluke cases where timestamps
-        # are such that <src/realm/util/config.h> is not recreated
-        # automatically by src/realm/Makfile. Using --always-make is
-        # a work-around.
-        $MAKE --always-make -C "src/realm" "realm-config" "realm-config-dbg" || exit 1
-        echo "Done building config programs"
-        exit 0
-        ;;
-
-    "build-osx")
-        export name='OS X'
-        export available_sdks_config_key='OSX_SDKS_AVAIL'
-        export min_version='10.8'
-        export os_name='macosx'
-        export sdks_config_key='OSX_SDKS'
-        export dir="$OSX_DIR"
-        export platform_suffix=''
-        export enable_bitcode='no'
-        build_apple
-        ;;
-
-    "build-ios" | "build-iphone")
-        export name='iPhone'
-        export available_sdks_config_key='IPHONE_SDKS_AVAIL'
-        export min_version='7.0'
-        export os_name='ios'
-        export sdks_config_key='IPHONE_SDKS'
-        export dir="$IOS_DIR"
-        export platform_suffix=''
-        export enable_bitcode='yes'
-        build_apple
-        ;;
-
-    "build-ios-no-bitcode" | "build-iphone-no-bitcode")
-        export name='iPhone'
-        export available_sdks_config_key='IPHONE_SDKS_AVAIL'
-        export min_version='7.0'
-        export os_name='ios'
-        export sdks_config_key='IPHONE_SDKS'
-        export dir="$IOS_NO_BITCODE_DIR"
-        export platform_suffix='-no-bitcode'
-        export enable_bitcode='no'
-        build_apple
-        ;;
-
-    "build-watchos")
-        export name='watchOS'
-        export available_sdks_config_key='WATCHOS_SDKS_AVAIL'
-        export min_version='2.0'
-        export os_name='watchos'
-        export sdks_config_key='WATCHOS_SDKS'
-        export dir="$WATCHOS_DIR"
-        export platform_suffix=''
-        export enable_bitcode='yes'
-        build_apple
-        ;;
-
-    "build-tvos")
-        export name='tvOS'
-        export available_sdks_config_key='TVOS_SDKS_AVAIL'
-        export min_version='9.0'
-        export os_name='tvos'
-        export sdks_config_key='TVOS_SDKS'
-        export dir="$TVOS_DIR"
-        export platform_suffix=''
-        export enable_bitcode='yes'
-        build_apple
-        ;;
-
-    "build-android")
-        auto_configure || exit 1
-        download_openssl || exit 1
-
-        export REALM_HAVE_CONFIG="1"
-        android_ndk_home="$(get_config_param "ANDROID_NDK_HOME")" || exit 1
-        if [ "$android_ndk_home" = "none" ]; then
-            cat 1>&2 <<EOF
-ERROR: Android NDK was not found during configuration.
-Please do one of the following:
- * Install an NDK in /usr/local/android-ndk
- * Provide the path to the NDK in the environment variable ANDROID_NDK_HOME
- * If on OSX and using Homebrew install the package android-sdk
-EOF
-            exit 1
-        fi
-
-        enable_encryption="$(get_config_param "ENABLE_ENCRYPTION")" || return 1
-        echo "Encryption enabled: ${enable_encryption}"
-
-        export REALM_ANDROID="1"
-        mkdir -p "$ANDROID_DIR" || exit 1
-        for target in $ANDROID_PLATFORMS; do
-            temp_dir="$(mktemp -d /tmp/realm.build-android.XXXX)" || exit 1
-            if [ "$target" = "arm" ]; then
-                platform="8"
-            elif [ "$target" = "arm64" -o "$target" = "x86_64" ]; then
-                platform="21"
-            else
-                platform="9"
-            fi
-
-            if [ "$target" = "arm" -o "$target" = "arm-v7a" ]; then
-                arch="arm"
-                android_prefix="arm"
-                android_toolchain="arm-linux-androideabi-4.9"
-            elif [ "$target" = "arm64" ]; then
-                arch="arm64"
-                android_prefix="aarch64"
-                android_toolchain="aarch64-linux-android-4.9"
-            elif [ "$target" = "mips" ]; then
-                arch="mips"
-                android_prefix="mipsel"
-                android_toolchain="mipsel-linux-android-4.9"
-            elif [ "$target" = "x86" ]; then
-                arch="x86"
-                android_prefix="i686"
-                android_toolchain="x86-4.9"
-            elif [ "$target" = "x86_64" ]; then
-                arch="x86_64"
-                android_prefix="x86_64"
-                android_toolchain="x86_64-4.9"
-            fi
-            # Note that `make-standalone-toolchain.sh` is written for
-            # `bash` and must therefore be executed by `bash`.
-            make_toolchain="$android_ndk_home/build/tools/make-standalone-toolchain.sh"
-            bash "$make_toolchain" --platform="android-$platform" --toolchain="$android_toolchain" --install-dir="$temp_dir" --arch="$arch" || exit 1
-
-            path="$temp_dir/bin:$PATH"
-            cc="$(cd "$temp_dir/bin" && echo $android_prefix-linux-*-gcc)" || exit 1
-            cflags_arch=""
-            if [ "$target" = "arm" ]; then
-                word_list_append "cflags_arch" "-mthumb" || exit 1
-            elif [ "$target" = "arm-v7a" ]; then
-                word_list_append "cflags_arch" "-mthumb -march=armv7-a -mfloat-abi=softfp -mfpu=vfpv3-d16" || exit 1
-            fi
-            denom="android-$target"
-
-            # Build OpenSSL if needed
-            repodir=$(pwd)
-            libcrypto_name="libcrypto-$denom.a"
-            if ! [ -f "$ANDROID_DIR/$libcrypto_name" ] && [ "$enable_encryption" = "yes" ]; then
-                (
-                    cd openssl
-                    export MACHINE=$target
-                    export RELEASE=unknown
-                    export SYSTEM=android
-                    export ARCH=arm
-                    export HOSTCC=gcc
-                    export PATH="$path"
-                    export CC="$cc"
-                    ./config no-idea no-camellia no-seed no-bf no-cast no-des \
-                             no-rc2 no-rc4 no-rc5 no-md2 no-md4 no-ripemd \
-                             no-mdc2 no-rsa no-dsa no-dh no-ec no-ecdsa no-ecdh \
-                             no-sock no-ssl2 no-ssl3 no-err no-krb5 no-engine \
-                             no-srtp no-speed -DOPENSSL_NO_SHA512 \
-                             -DOPENSSL_NO_SHA0 -w -fPIC || exit 1
-                    $MAKE clean
-                ) || exit 1
-
-                # makedepend interprets -mandroid as -m
-                (cd openssl && mv Makefile Makefile.dep && sed -e 's/\-mandroid//g' Makefile.dep > Makefile) || exit 1
-                DEPFLAGS="$(grep DEPFLAG= Makefile | head -1 | cut -f2 -d=)"
-                $MAKE -C "openssl" DEPFLAG="$DEPFLAGS -I$temp_dir/sysroot/usr/include -I$temp_dir/sysroot/usr/include/linux -I$temp_dir/include/c++/4.9/tr1 -I$temp_dir/include/c++/4.9" depend || exit 1
-                # -O3 seems to be buggy on Android
-                (cd openssl && sed -e 's/O3/Os/g' Makefile.dep > Makefile && rm -f Makefile.dep) || exit 1
-                PATH="$path" CC="$cc" CFLAGS="$cflags_arch" PERL="perl" $MAKE -C "openssl" build_crypto || exit 1
-                cp "openssl/libcrypto.a" "$ANDROID_DIR/$libcrypto_name" || exit 1
-            fi
-
-            # Build realm
-            PATH="$path" CC="$cc" $MAKE -C "src/realm" CC_IS="gcc" BASE_DENOM="$denom" CFLAGS_ARCH="$cflags_arch" "librealm-$denom.a" "librealm-$denom-dbg.a" || exit 1
-
-            if [ "$enable_encryption" = "yes" ]; then
-                # Merge OpenSSL and Realm into one static library
-                for lib_name in "librealm-$denom.a" "librealm-$denom-dbg.a"; do
-                    (
-                        TMP_FOLDER=$(mktemp -d /tmp/$$.XXXXXX)
-                        cd $TMP_FOLDER
-                        AR="$(echo "$temp_dir/bin/$android_prefix-linux-*-gcc-ar")" || exit 1
-                        RANLIB="$(echo "$temp_dir/bin/$android_prefix-linux-*-gcc-ranlib")" || exit 1
-                        $AR x "$repodir/$ANDROID_DIR/$libcrypto_name" || exit 1
-                        find \
-                          . ! -name 'aes*' \
-                          -a ! -name cbc128.o \
-                          -a ! -name sha256.o \
-                          -a ! -name sha256-586.o \
-                          -delete || exit 1
-                        rm -f aes_wrap.o
-                        $AR x "$repodir/src/realm/$lib_name" || exit 1
-                        $AR r "$repodir/$ANDROID_DIR/$lib_name" *.o || exit 1
-                        $RANLIB "$repodir/$ANDROID_DIR/$lib_name"
-                        cd -
-                        rm -rf $TMP_FOLDER
-                    ) || exit 1
-                done
-
-                echo 'This product includes software developed by the OpenSSL Project for use in the OpenSSL toolkit. (http://www.openssl.org/).' > $ANDROID_DIR/OpenSSL.txt
-                echo '' >> $ANDROID_DIR/OpenSSL.txt
-                echo 'The following license applies only to the portions of this product developed by the OpenSSL Project.' >> $ANDROID_DIR/OpenSSL.txt
-                echo '' >> $ANDROID_DIR/OpenSSL.txt
-
-                cat openssl/LICENSE >> $ANDROID_DIR/OpenSSL.txt
-            else
-                cp "src/realm/librealm-$denom.a" "$ANDROID_DIR" || exit 1
-                cp "src/realm/librealm-$denom-dbg.a" "$ANDROID_DIR" || exit 1
-            fi
-
-            rm -rf "$temp_dir" || exit 1
-        done
-
-        echo "Copying headers to '$ANDROID_DIR/include'"
-        mkdir -p "$ANDROID_DIR/include" || exit 1
-        cp "src/realm.hpp" "$ANDROID_DIR/include/" || exit 1
-        mkdir -p "$ANDROID_DIR/include/realm" || exit 1
-        inst_headers="$(cd "src/realm" && $MAKE --no-print-directory get-inst-headers)" || exit 1
-        temp_dir="$(mktemp -d /tmp/realm.build-android.XXXX)" || exit 1
-        (cd "src/realm" && tar czf "$temp_dir/headers.tar.gz" $inst_headers) || exit 1
-        (cd "$REALM_HOME/$ANDROID_DIR/include/realm" && tar xzmf "$temp_dir/headers.tar.gz") || exit 1
-        rm -rf "$temp_dir" || exit 1
-
-        realm_version="$(sh build.sh get-version)" || exit
-        dir_name="core-$realm_version"
-        file_name="realm-core-android-$realm_version.tar.gz"
-        tar_files='librealm*'
-        if [ "$enable_encryption" = "yes" ]; then
-            tar_files='librealm* *.txt'
-        fi
-
-        echo "Create tar.gz file $file_name"
-        rm -f "$REALM_HOME/$file_name" || exit 1
-        (cd "$REALM_HOME/$ANDROID_DIR" && tar czf "$REALM_HOME/$file_name" include $tar_files) || exit 1
-
-        echo "Copying to ../realm-java/"
-        mkdir -p ../realm-java/ || exit 1 # to help Mr. Jenkins
-        cp "$REALM_HOME/$file_name" "../realm-java/core-android-$realm_version.tar.gz"
-        ;;
-
-    "build-cocoa")
-        # the user can specify where to find realm-cocoa repository
-        realm_cocoa_dir="$1"
-        if [ -z "$realm_cocoa_dir" ]; then
-            realm_cocoa_dir="../realm-cocoa"
-        fi
-        file_basename="core" # FIXME: we should change this to realm-core-cocoa everywhere
-
-        build_cocoa "$file_basename" "$realm_cocoa_dir" "$REALM_COCOA_PLATFORMS"
-        exit 0
-        ;;
-
-    "build-dotnet-cocoa")
-        # the user can specify where to place the extracted output
-        output_dir="$1"
-        if [ -z "$output_dir" ]; then
-            output_dir="../realm-dotnet/wrappers"
-        fi
-        file_basename="realm-core-dotnet-cocoa"
-
-        build_cocoa "$file_basename" "$output_dir" "$REALM_DOTNET_COCOA_PLATFORMS"
-        exit 0
-        ;;
-
-    "build-osx-framework")
-        if [ "$OS" != "Darwin" ]; then
-            echo "Framework for OS X can only be generated under Mac OS X."
-            exit 0
-        fi
-
-        realm_version="$(sh build.sh get-version)"
-        BASENAME="RealmCore"
-        FRAMEWORK="$BASENAME.framework"
-        rm -rf "$FRAMEWORK" || exit 1
-        rm -f realm-core-osx-*.zip || exit 1
-
-        mkdir -p "$FRAMEWORK/Headers/realm" || exit 1
-        if [ ! -f "src/realm/librealm.a" ]; then
-            echo "\"src/realm/librealm.a\" missing."
-            echo "Did you forget to build?"
-            exit 1
-        fi
-
-        cp "src/realm/librealm.a" "$FRAMEWORK/$BASENAME" || exit 1
-        cp "src/realm.hpp" "$FRAMEWORK/Headers/realm.hpp" || exit 1
-        for header in $(cd "src/realm" && $MAKE --no-print-directory get-inst-headers); do
-            mkdir -p "$(dirname "$FRAMEWORK/Headers/realm/$header")" || exit 1
-            cp "src/realm/$header" "$FRAMEWORK/Headers/realm/$header" || exit 1
-        done
-        find "$FRAMEWORK/Headers" -iregex "^.*\.[ch]\(pp\)\{0,1\}$" \
-            -exec sed -i '' -e "s/<realm\(.*\)>/<$BASENAME\/realm\1>/g" {} \; || exit 1
-
-        zip -r -q realm-core-osx-$realm_version.zip $FRAMEWORK || exit 1
-        echo "Core framework for OS X can be found under $FRAMEWORK and realm-core-osx-$realm_version.zip."
-        exit 0
-        ;;
-
-    "build-node")
-        build_node
-        exit 0
-        ;;
-
-    "build-node-package")
-        build_node
-
-        dir_basename=core
-        node_directory="$NODE_DIR/$dir_basename"
-
-        mkdir -p "$node_directory" || exit 1
-        cp "src/realm/librealm-node.a" "$node_directory" || exit 1
-        cp "src/realm/librealm-node-dbg.a" "$node_directory" || exit 1
-
-        echo "Copying headers to '$node_directory/include'"
-        mkdir -p "$node_directory/include" || exit 1
-        cp "src/realm.hpp" "$node_directory/include/" || exit 1
-        mkdir -p "$node_directory/include/realm" || exit 1
-        inst_headers="$(cd "src/realm" && $MAKE --no-print-directory get-inst-headers)" || exit 1
-        temp_dir="$(mktemp -d /tmp/realm.build-node.XXXX)" || exit 1
-        (cd "src/realm" && tar czf "$temp_dir/headers.tar.gz" $inst_headers) || exit 1
-        (cd "$REALM_HOME/$node_directory/include/realm" && tar xzmf "$temp_dir/headers.tar.gz") || exit 1
-        rm -rf "$temp_dir" || exit 1
-
-        cp tools/LICENSE "$node_directory" || exit 1
-        if ! [ "$REALM_DISABLE_MARKDOWN_CONVERT" ]; then
-            command -v pandoc >/dev/null 2>&1 || { echo "Pandoc is required but it's not installed.  Aborting." >&2; exit 1; }
-            pandoc -f markdown -t plain -o "$node_directory/release_notes.txt" release_notes.md || exit 1
-        fi
-
-        realm_version="$(sh build.sh get-version)" || exit
-        dir_name="core-$realm_version"
-        file_name="realm-core-node-$CURRENT_PLATFORM-$realm_version.tar.gz"
-        tar_files='librealm*'
-
-        echo "Create tar.gz file $file_name"
-        rm -f "$REALM_HOME/$file_name" || exit 1
-        (cd "$REALM_HOME/$NODE_DIR" && tar czf "$REALM_HOME/$file_name" $dir_basename) || exit 1
-
-        exit 0
-        ;;
-
-    "test"|"test-debug"|\
-    "check"|"check-debug"|\
-    "memcheck"|"memcheck-debug"|\
-    "check-testcase"|"check-testcase-debug"|\
-    "memcheck-testcase"|"memcheck-testcase-debug")
-        auto_configure || exit 1
-        export REALM_HAVE_CONFIG="1"
-        $MAKE "$MODE" || exit 1
-        echo "Test passed"
-        exit 0
-        ;;
-
-    "asan"|"asan-debug")
-        # Run test suite with GCC's address sanitizer enabled.
-        # To get symbolized stack traces (file names and line numbers) with GCC, you at least version 4.9.
-        check_mode="$(printf "%s\n" "$MODE" | sed 's/asan/check/')" || exit 1
-        auto_configure || exit 1
-        touch "$CONFIG_MK" || exit 1 # Force complete rebuild
-        export ASAN_OPTIONS="detect_odr_violation=2"
-        export REALM_HAVE_CONFIG="1"
-        error=""
-        if ! UNITTEST_THREADS="1" UNITTEST_PROGRESS="1" $MAKE EXTRA_CFLAGS="-fsanitize=address" EXTRA_LDFLAGS="-fsanitize=address" "$check_mode"; then
-            error="1"
-        fi
-        touch "$CONFIG_MK" || exit 1 # Force complete rebuild
-        if [ "$error" ]; then
-            exit 1
-        fi
-        echo "Test passed"
-        exit 0
-        ;;
-
-    "tsan"|"tsan-debug")
-        # Run test suite with GCC's thread sanitizer enabled.
-        # To get symbolized stack traces (file names and line numbers) with GCC, you at least version 4.9.
-        check_mode="$(printf "%s\n" "$MODE" | sed 's/tsan/check/')" || exit 1
-        auto_configure || exit 1
-        touch "$CONFIG_MK" || exit 1 # Force complete rebuild
-        export REALM_HAVE_CONFIG="1"
-        error=""
-        if ! UNITTEST_THREADS="1" UNITTEST_PROGRESS="1" $MAKE EXTRA_CFLAGS="-fsanitize=thread" EXTRA_LDFLAGS="-fsanitize=thread" "$check_mode"; then
-            error="1"
-        fi
-        touch "$CONFIG_MK" || exit 1 # Force complete rebuild
-        if [ "$error" ]; then
-            exit 1
-        fi
-        echo "Test passed"
-        exit 0
-        ;;
-
-    "build-test-ios-app")
-        # For more documentation, see test/ios/README.md.
-
-        ARCHS="\$(ARCHS_STANDARD_INCLUDING_64_BIT)"
-        while getopts da: OPT; do
-            case $OPT in
-                d)  DEBUG=1
-                    ;;
-                a)  ARCHS=$OPTARG
-                    ;;
-                *)  usage
-                    exit 1
-                    ;;
-            esac
-        done
-
-        sh build.sh build-ios
-
-        TMPL_DIR="test/ios/template"
-        TEST_DIR="test/ios/app"
-        rm -rf "$TEST_DIR/"* || exit 1
-        mkdir -p "$TEST_DIR" || exit 1
-
-        APP="iOSTestCoreApp"
-        TEST_APP="${APP}Tests"
-
-        APP_DIR="$TEST_DIR/$APP"
-        TEST_APP_DIR="$TEST_DIR/$TEST_APP"
-
-        # Copy the test files into the app tests subdirectory
-        PASSIVE_SUBDIRS="$($MAKE -C ./test --no-print-directory get-passive-subdirs)" || exit 1
-        PASSIVE_SUBDIRS="$PASSIVE_SUBDIRS android ios" # dirty skip
-        PASSIVE_SUBDIRS="$(echo "$PASSIVE_SUBDIRS" | sed -E 's/ +/|/g')" || exit 1
-        # Naive copy, i.e. copy everything.
-        ## Avoid recursion (extra precaution) and passive subdirs.
-        ## Avoid non-source-code files.
-        ## Retain directory structure.
-        (cd ./test && find -E . \
-            ! -iregex "^\./(ios|$PASSIVE_SUBDIRS)/.*$" \
-            -a -iregex "^.*\.[ch](pp)?$" \
-            -exec rsync -qR {} "../$TEST_APP_DIR" \;) || exit 1
-        rm "$TEST_APP_DIR/main.cpp"
-
-        # Gather resources
-        RESOURCES="$($MAKE -C ./test --no-print-directory get-test-resources)" || exit 1
-        (cd ./test && rsync $RESOURCES "../$APP_DIR") || exit 1
-        RESOURCES="$(echo "$RESOURCES" | sed -E "s/(^| )/\1$APP\//g")" || exit 1
-
-        # Set up frameworks, or rather, static libraries.
-        rm -rf "$TEST_DIR/$IPHONE_DIR" || exit 1
-        cp -r "../realm/$IPHONE_DIR" "$TEST_DIR/$IPHONE_DIR" || exit 1
-        if [ -n "$DEBUG" ]; then
-            FRAMEWORK="$IPHONE_DIR/librealm-ios-dbg.a"
-        else
-            FRAMEWORK="$IPHONE_DIR/librealm-ios.a"
-        fi
-        FRAMEWORKS="'$FRAMEWORK'"
-        HEADER_SEARCH_PATHS="'$IPHONE_DIR/include/**'"
-
-        # Other flags
-        if [ -n "$DEBUG" ]; then
-            OTHER_CPLUSPLUSFLAGS="'-DREALM_DEBUG'"
-        fi
-
-        # Initialize app directory
-        cp -r "test/ios/template/App/"* "$APP_DIR" || exit 1
-        mv "$APP_DIR/App-Info.plist" "$APP_DIR/$APP-Info.plist" || exit 1
-        mv "$APP_DIR/App-Prefix.pch" "$APP_DIR/$APP-Prefix.pch" || exit 1
-
-        # Gather all the test sources in a Python-friendly format.
-        ## The indentation is to make it look pretty in the Gyp file.
-        APP_SOURCES=$(cd $TEST_DIR && find "$TEST_APP" -type f | \
-            sed -E "s/^(.*)$/                '\1',/") || exit 1
-        TEST_APP_SOURCES="$APP_SOURCES"
-
-        # Prepare for GYP
-        ARCHS="$(echo "'$ARCHS'," | sed -E "s/ /', '/g")" || exit 1
-        RESOURCES="$(echo "'$RESOURCES'," | sed -E "s/ /', '/g")" || exit 1
-
-        # Generate a Gyp file.
-        . "$TMPL_DIR/App.gyp.sh"
-
-        # Run gyp, generating an .xcodeproj folder with a project.pbxproj file.
-        gyp --depth="$TEST_DIR" "$TEST_DIR/$APP.gyp" || exit 1
-
-        ## Collect the main app id from the project.pbxproj file.
-        APP_ID=$(cat "$TEST_DIR/$APP.xcodeproj/project.pbxproj" | tr -d '\n' | \
-            egrep -o "remoteGlobalIDString.*?remoteInfo = $APP;" | \
-            head -n 1 | \
-            sed 's/remoteGlobalIDString = \([A-F0-9]*\);.*/\1/') || exit 1
-
-        ## Collect the test app id from the project.pbxproj file.
-        TEST_APP_ID=$(cat "$TEST_DIR/$APP.xcodeproj/project.pbxproj" | tr -d '\n' | \
-            egrep -o "remoteGlobalIDString.*?remoteInfo = $TEST_APP;" | \
-            head -n 1 | \
-            sed 's/remoteGlobalIDString = \([A-F0-9]*\);.*/\1/') || exit 1
-
-        ## Generate a scheme with a test action.
-        USER=$(whoami)
-        mkdir -p "$TEST_DIR/$APP.xcodeproj/xcuserdata"
-        mkdir -p "$TEST_DIR/$APP.xcodeproj/xcuserdata/$USER.xcuserdatad"
-        mkdir -p "$TEST_DIR/$APP.xcodeproj/xcuserdata/$USER.xcuserdatad/xcschemes"
-
-        . "$TMPL_DIR/App.scheme.sh"
-
-        echo "The app is now available under $TEST_DIR."
-        echo "Use sh build.sh (leak-)test-ios-app to run the app on device."
-
-        exit 0
-        ;;
-
-    "test-ios-app")
-        # Prerequisites: build-test-ios-app
-        # For more documentation, see test/ios/README.md
-        (cd "test/ios/app" &&
-            if [ $# -eq 0 ]; then
-                xcodebuild test -scheme iOSTestCoreApp \
-                    -destination "platform=iOS,name=realm's iPad"
-            else
-                xcodebuild test -scheme iOSTestCoreApp "$@"
-            fi)
-        exit 0
-        ;;
-
-    "leak-test-ios-app")
-        # Prerequisites: build-test-ios-app
-        # For more documentation, see test/ios/README.md
-        DEV="realm's iPad"
-        if [ $# -ne 0 ]; then
-            DEV="$@"
-        fi
-        (cd "test/ios/app" && instruments -t ../template/Leaks.tracetemplate \
-            -w "$DEV" iOSTestCoreApp)
-        exit 0
-        ;;
-
-    "gdb"|"gdb-debug"|\
-    "gdb-testcase"|"gdb-testcase-debug"|\
-    "lldb"|"lldb-debug"|\
-    "lldb-testcase"|"lldb-testcase-debug"|\
-    "performance"|"benchmark"|"benchmark-"*|\
-    "check-cover"|"check-cover-norun"|"lcov"|"gcovr")
-        auto_configure || exit 1
-        export REALM_HAVE_CONFIG="1"
-        $MAKE "$MODE" || exit 1
-        exit 0
-        ;;
-
-    "show-install")
-        temp_dir="$(mktemp -d /tmp/realm.show-install.XXXX)" || exit 1
-        mkdir "$temp_dir/fake-root" || exit 1
-        DESTDIR="$temp_dir/fake-root" sh build.sh install >/dev/null || exit 1
-        (cd "$temp_dir/fake-root" && find * \! -type d >"$temp_dir/list") || exit 1
-        sed 's|^|/|' <"$temp_dir/list" || exit 1
-        rm -fr "$temp_dir/fake-root" || exit 1
-        rm "$temp_dir/list" || exit 1
-        rmdir "$temp_dir" || exit 1
-        exit 0
-        ;;
-
-    "release-notes-prerelease")
-        RELEASE_HEADER="# $(sh build.sh get-version) Release notes" || exit 1
-        sed -i.bak "1s/.*/$RELEASE_HEADER/" release_notes.md || exit 1
-        rm release_notes.md.bak
-        exit 0
-        ;;
-
-    "release-notes-postrelease")
-        cat doc/release_notes_template.md release_notes.md > release_notes.md.new || exit 1
-        mv release_notes.md.new release_notes.md || exit 1
-        exit 0
-        ;;
-
-    "get-version")
-        version_file="src/realm/version.hpp"
-        realm_ver_major="$(grep ^"#define REALM_VER_MAJOR" $version_file | awk '{print $3}')" || exit 1
-        realm_ver_minor="$(grep ^"#define REALM_VER_MINOR" $version_file | awk '{print $3}')" || exit 1
-        realm_ver_patch="$(grep ^"#define REALM_VER_PATCH" $version_file | awk '{print $3}')" || exit 1
-        echo "$realm_ver_major.$realm_ver_minor.$realm_ver_patch"
-        exit 0
-        ;;
-
-    "set-version")
-        realm_version="$1"
-        version_file="src/realm/version.hpp"
-        realm_ver_major="$(echo "$realm_version" | cut -f1 -d.)" || exit 1
-        realm_ver_minor="$(echo "$realm_version" | cut -f2 -d.)" || exit 1
-        realm_ver_patch="$(echo "$realm_version" | cut -f3 -d.)" || exit 1
-
-        # update version.hpp
-        printf ",s/#define REALM_VER_MAJOR .*/#define REALM_VER_MAJOR $realm_ver_major/\nw\nq" | ed -s "$version_file" || exit 1
-        printf ",s/#define REALM_VER_MINOR .*/#define REALM_VER_MINOR $realm_ver_minor/\nw\nq" | ed -s "$version_file" || exit 1
-        printf ",s/#define REALM_VER_PATCH .*/#define REALM_VER_PATCH $realm_ver_patch/\nw\nq" | ed -s "$version_file" || exit 1
-
-        # update dependencies.list
-        sed -i.bck "s/^VERSION.*/VERSION=$realm_version/" dependencies.list && rm -f dependencies.list.bck
-
-        sh tools/add-deb-changelog.sh "$realm_version" "$(pwd)/debian/changelog.in" librealm || exit 1
-        sh build.sh release-notes-prerelease || exit 1
-        exit 0
-        ;;
-
-    "copy-tools")
-        repo="$1"
-        if [ -z "$repo" ]; then
-            echo "No path to repository set: sh build.sh copy-tools <path-to-repo>"
-            exit 1
-        fi
-        if ! [ -e "$repo" ]; then
-            echo "Repository $repo does not exist"
-            exit 1
-        fi
-        mkdir -p $repo/tools || exit 1
-
-        tools="add-deb-changelog.sh"
-        for t in $tools; do
-            cp tools/$t $repo/tools || exit 1
-            sed -i -e "1i # Do not edit here - go to core repository" $repo/tools/$t || exit 1
-        done
-        exit 0
-        ;;
-
-    "install")
-        require_config || exit 1
-        export REALM_HAVE_CONFIG="1"
-        $MAKE install-only DESTDIR="$DESTDIR" || exit 1
-        if [ "$USER" = "root" ] && which ldconfig >/dev/null 2>&1; then
-            ldconfig || exit 1
-        fi
-        echo "Done installing"
-        exit 0
-        ;;
-
-    "install-prod")
-        require_config || exit 1
-        export REALM_HAVE_CONFIG="1"
-        $MAKE install-only DESTDIR="$DESTDIR" INSTALL_FILTER="shared-libs,progs" || exit 1
-        if [ "$USER" = "root" ] && which ldconfig >/dev/null 2>&1; then
-            ldconfig || exit 1
-        fi
-        echo "Done installing"
-        exit 0
-        ;;
-
-    "install-devel")
-        require_config || exit 1
-        export REALM_HAVE_CONFIG="1"
-        $MAKE install-only DESTDIR="$DESTDIR" INSTALL_FILTER="static-libs,dev-progs,headers" || exit 1
-        echo "Done installing"
-        exit 0
-        ;;
-
-    "uninstall")
-        require_config || exit 1
-        export REALM_HAVE_CONFIG="1"
-        $MAKE uninstall || exit 1
-        if [ "$USER" = "root" ] && which ldconfig >/dev/null 2>&1; then
-            ldconfig || exit 1
-        fi
-        echo "Done uninstalling"
-        exit 0
-        ;;
-
-    "uninstall-prod")
-        require_config || exit 1
-        export REALM_HAVE_CONFIG="1"
-        $MAKE uninstall INSTALL_FILTER="shared-libs,progs" || exit 1
-        if [ "$USER" = "root" ] && which ldconfig >/dev/null 2>&1; then
-            ldconfig || exit 1
-        fi
-        echo "Done uninstalling"
-        exit 0
-        ;;
-
-    "uninstall-devel")
-        require_config || exit 1
-        export REALM_HAVE_CONFIG="1"
-        $MAKE uninstall INSTALL_FILTER="static-libs,dev-progs,headers" || exit 1
-        echo "Done uninstalling"
-        exit 0
-        ;;
-
-    "test-installed")
-        require_config || exit 1
-        install_bindir="$(get_config_param "INSTALL_BINDIR")" || exit 1
-        path_list_prepend PATH "$install_bindir" || exit 1
-        $MAKE -C "test-installed" clean || exit 1
-        $MAKE -C "test-installed" check  || exit 1
-        echo "Test passed"
-        exit 0
-        ;;
-
-    "wipe-installed")
-        if [ "$OS" = "Darwin" ]; then
-            find /usr/ /Library/Java /System/Library/Java /Library/Python -ipath '*realm*' -delete || exit 1
-        else
-            find /usr/ -ipath '*realm*' -delete && ldconfig || exit 1
-        fi
-        exit 0
-        ;;
-
-    "src-dist"|"bin-dist")
-        if [ "$MODE" = "bin-dist" ]; then
-            PREBUILT_CORE="1"
-        fi
-
-        EXTENSION_AVAILABILITY_REQUIRED="1"
-        if [ "$#" -eq 1 -a "$1" = "all" ]; then
-            INCLUDE_EXTENSIONS="$EXTENSIONS"
-            INCLUDE_PLATFORMS="$PLATFORMS"
-        elif [ "$#" -eq 1 -a "$1" = "avail" ]; then
-            INCLUDE_EXTENSIONS="$EXTENSIONS"
-            INCLUDE_PLATFORMS="$PLATFORMS"
-            EXTENSION_AVAILABILITY_REQUIRED=""
-        elif [ "$#" -eq 1 -a "$1" = "none" ]; then
-            INCLUDE_EXTENSIONS=""
-            INCLUDE_PLATFORMS=""
-        elif [ $# -ge 1 -a "$1" != "not" ]; then
-            for x in "$@"; do
-                found=""
-                for y in $EXTENSIONS $PLATFORMS; do
-                    if [ "$x" = "$y" ]; then
-                        found="1"
-                        break
-                    fi
-                done
-                if ! [ "$found" ]; then
-                    echo "Bad extension name '$x'" 1>&2
-                    exit 1
-                fi
-            done
-            INCLUDE_EXTENSIONS=""
-            for x in $EXTENSIONS; do
-                for y in "$@"; do
-                    if [ "$x" = "$y" ]; then
-                        word_list_append INCLUDE_EXTENSIONS "$x" || exit 1
-                        break
-                    fi
-                done
-            done
-            INCLUDE_PLATFORMS=""
-            for x in $PLATFORMS; do
-                for y in "$@"; do
-                    if [ "$x" = "$y" ]; then
-                        word_list_append INCLUDE_PLATFORMS "$x" || exit 1
-                        break
-                    fi
-                done
-            done
-        elif [ "$#" -ge 1 -a "$1" = "not" ]; then
-            if [ "$#" -eq 1 ]; then
-                echo "Please specify which extensions to exclude" 1>&2
-                echo "Available extensions are: $EXTENSIONS $PLATFORMS" 1>&2
-                exit 1
-            fi
-            shift
-            for x in "$@"; do
-                found=""
-                for y in $EXTENSIONS $PLATFORMS; do
-                    if [ "$x" = "$y" ]; then
-                        found="1"
-                        break
-                    fi
-                done
-                if ! [ "$found" ]; then
-                    echo "Bad extension name '$x'" 1>&2
-                    exit 1
-                fi
-            done
-            INCLUDE_EXTENSIONS=""
-            for x in $EXTENSIONS; do
-                found=""
-                for y in "$@"; do
-                    if [ "$x" = "$y" ]; then
-                        found="1"
-                        break
-                    fi
-                done
-                if ! [ "$found" ]; then
-                    word_list_append INCLUDE_EXTENSIONS "$x" || exit 1
-                fi
-            done
-            INCLUDE_PLATFORMS=""
-            for x in $PLATFORMS; do
-                found=""
-                for y in "$@"; do
-                    if [ "$x" = "$y" ]; then
-                        found="1"
-                        break
-                    fi
-                done
-                if ! [ "$found" ]; then
-                    word_list_append INCLUDE_PLATFORMS "$x" || exit 1
-                fi
-            done
-        else
-            cat 1>&2 <<EOF
-Please specify which extensions (and auxiliary platforms) to include:
-  Specify 'all' to include all extensions.
-  Specify 'avail' to include all available extensions.
-  Specify 'none' to exclude all extensions.
-  Specify 'EXT1  [EXT2]...' to include the specified extensions.
-  Specify 'not  EXT1  [EXT2]...' to exclude the specified extensions.
-Available extensions: $EXTENSIONS
-Available auxiliary platforms: $PLATFORMS
-EOF
-            exit 1
-        fi
-
-        VERSION="$(git describe)" || exit 1
-        if ! [ "$REALM_VERSION" ]; then
-            REALM_VERSION="$(printf "%s\n" "$VERSION" | sed 's/^v//')" || exit 1
-            export REALM_VERSION
-        fi
-        NAME="realm-$REALM_VERSION"
-
-        TEMP_DIR="$(mktemp -d /tmp/realm.dist.XXXX)" || exit 1
-
-        LOG_FILE="$TEMP_DIR/build-dist.log"
-        log_message()
-        {
-            local msg
-            msg="$1"
-            printf "\n>>>>>>>> %s\n" "$msg" >> "$LOG_FILE"
-        }
-        message()
-        {
-            local msg
-            msg="$1"
-            log_message "$msg"
-            printf "%s\n" "$msg"
-        }
-        warning()
-        {
-            local msg
-            msg="$1"
-            message "WARNING: $msg"
-        }
-        fatal()
-        {
-            local msg
-            msg="$1"
-            message "FATAL: $msg"
-        }
-
-        if (
-            message "Log file is here: $LOG_FILE"
-            message "Checking availability of extensions"
-            failed=""
-            AVAIL_EXTENSIONS=""
-            for x in $INCLUDE_EXTENSIONS; do
-                EXT_HOME="../$(map_ext_name_to_dir "$x")" || exit 1
-                if ! [ -e "$EXT_HOME/build.sh" ]; then
-                    if [ "$EXTENSION_AVAILABILITY_REQUIRED" ]; then
-                        fatal "Missing extension '$EXT_HOME'"
-                        failed="1"
-                    else
-                        warning "Missing extension '$EXT_HOME'"
-                    fi
-                    continue
-                fi
-                word_list_append AVAIL_EXTENSIONS "$x" || exit 1
-            done
-            # Checking that each extension is capable of copying
-            # itself to the package
-            FAKE_PKG_DIR="$TEMP_DIR/fake_pkg"
-            mkdir "$FAKE_PKG_DIR" || exit 1
-            NEW_AVAIL_EXTENSIONS=""
-            for x in $AVAIL_EXTENSIONS; do
-                EXT_DIR="$(map_ext_name_to_dir "$x")" || exit 1
-                EXT_HOME="../$EXT_DIR"
-                echo "Testing transfer of extension '$x' to package" >> "$LOG_FILE"
-                mkdir "$FAKE_PKG_DIR/$EXT_DIR" || exit 1
-                if ! sh "$EXT_HOME/build.sh" dist-copy "$FAKE_PKG_DIR/$EXT_DIR" >>"$LOG_FILE" 2>&1; then
-                    if [ "$EXTENSION_AVAILABILITY_REQUIRED" ]; then
-                        fatal "Transfer of extension '$x' to test package failed"
-                        failed="1"
-                    else
-                        warning "Transfer of extension '$x' to test package failed"
-                    fi
-                    continue
-                fi
-                word_list_append NEW_AVAIL_EXTENSIONS "$x" || exit 1
-            done
-            if [ "$failed" ]; then
-                exit 1;
-            fi
-            AVAIL_EXTENSIONS="$NEW_AVAIL_EXTENSIONS"
-
-
-            # Check state of working directories
-            if [ "$(git status --porcelain)" ]; then
-                warning "Dirty working directory '../$(basename "$REALM_HOME")'"
-            fi
-            for x in $AVAIL_EXTENSIONS; do
-                EXT_HOME="../$(map_ext_name_to_dir "$x")" || exit 1
-                if [ "$(cd "$EXT_HOME" && git status --porcelain)" ]; then
-                    warning "Dirty working directory '$EXT_HOME'"
-                fi
-            done
-
-            INCLUDE_IPHONE=""
-            for x in $INCLUDE_PLATFORMS; do
-                if [ "$x" = "iphone" ]; then
-                    INCLUDE_IPHONE="1"
-                    break
-                fi
-            done
-
-            message "Continuing with these parts:"
-            {
-                BRANCH="$(git rev-parse --abbrev-ref HEAD)" || exit 1
-                platforms=""
-                if [ "$INCLUDE_IPHONE" ]; then
-                    platforms="+iphone"
-                fi
-                echo "core  ->  .  $BRANCH  $VERSION  $platforms"
-                for x in $AVAIL_EXTENSIONS; do
-                    EXT_HOME="../$(map_ext_name_to_dir "$x")" || exit 1
-                    EXT_BRANCH="$(cd "$EXT_HOME" && git rev-parse --abbrev-ref HEAD)" || exit 1
-                    EXT_VERSION="$(cd "$EXT_HOME" && git describe --always)" || exit 1
-                    platforms=""
-                    if [ "$INCLUDE_IPHONE" ]; then
-                        for y in $IPHONE_EXTENSIONS; do
-                            if [ "$x" = "$y" ]; then
-                                platforms="+iphone"
-                            fi
-                        done
-                    fi
-                    echo "$x  ->  $EXT_HOME  $EXT_BRANCH  $EXT_VERSION  $platforms"
-                done
-            } >"$TEMP_DIR/continuing_with" || exit 1
-            column -t "$TEMP_DIR/continuing_with" >"$TEMP_DIR/continuing_with2" || exit 1
-            sed 's/^/  /' "$TEMP_DIR/continuing_with2" >"$TEMP_DIR/continuing_with3" || exit 1
-            tee -a "$LOG_FILE" <"$TEMP_DIR/continuing_with3"
-
-            # Setup package directory
-            PKG_DIR="$TEMP_DIR/$NAME"
-            mkdir "$PKG_DIR" || exit 1
-            mkdir "$PKG_DIR/log" || exit 1
-
-            AUGMENTED_EXTENSIONS="$AVAIL_EXTENSIONS"
-            word_list_prepend AUGMENTED_EXTENSIONS "c++" || exit 1
-
-            AUGMENTED_EXTENSIONS_IPHONE="c++"
-            for x in $AVAIL_EXTENSIONS; do
-                for y in $IPHONE_EXTENSIONS; do
-                    if [ "$x" = "$y" ]; then
-                        word_list_append AUGMENTED_EXTENSIONS_IPHONE "$x" || exit 1
-                    fi
-                done
-            done
-
-            cat >"$PKG_DIR/build" <<EOF
-#!/bin/sh
-
-REALM_ORIG_CWD="\$(pwd)" || exit 1
-export ORIG_CWD
-
-dir="\$(dirname "\$0")" || exit 1
-cd "\$dir" || exit 1
-REALM_DIST_HOME="\$(pwd)" || exit 1
-export REALM_DIST_HOME
-
-export REALM_VERSION="$REALM_VERSION"
-export PREBUILT_CORE="$PREBUILT_CORE"
-export DISABLE_CHEETAH_CODE_GEN="1"
-
-EXTENSIONS="$AUGMENTED_EXTENSIONS"
-
-if [ \$# -gt 0 -a "\$1" = "interactive" ]; then
-    shift
-    if [ \$# -eq 0 ]; then
-        echo "At least one extension must be specified."
-        echo "Available extensions: \$EXTENSIONS"
-        exit 1
-    fi
-    EXT=""
-    while [ \$# -gt 0 ]; do
-        e=\$1
-        if [ \$(echo \$EXTENSIONS | tr " " "\n" | grep -c \$e) -eq 0 ]; then
-            echo "\$e is not an available extension."
-            echo "Available extensions: \$EXTENSIONS"
-            exit 1
-        fi
-        EXT="\$EXT \$e"
-        shift
-    done
-    INTERACTIVE=1 sh build config \$EXT || exit 1
-    INTERACTIVE=1 sh build build || exit 1
-    sudo -p "Password for installation: " INTERACTIVE=1 sh build install || exit 1
-    echo
-    echo "Installation report"
-    echo "-------------------"
-    echo "The following files have been installed:"
-    for x in \$EXT; do
-        if [ "\$x" != "c++" -a "\$x" != "c" ]; then
-            echo "\$x:"
-            sh $debug realm_\$x/build.sh install-report
-            if [ $? -eq 1 ]; then
-                echo " no files has been installed."
-            fi
-        fi
-    done
-
-    echo
-    echo "Examples can be copied to the folder realm_examples in your home directory (\$HOME)."
-    echo "Do you wish to copy examples to your home directory (y/n)?"
-    read answer
-    if [ \$(echo \$answer | grep -c ^[yY]) -eq 1 ]; then
-        mkdir -p \$HOME/realm_examples
-        for x in \$EXT; do
-            if [ "\$x" != "c++" -a "\$x" != "c" ]; then
-                cp -a realm_\$x/examples \$HOME/realm_examples/\$x
-            fi
-        done
-        if [ \$(echo \$EXT | grep -c c++) -eq 1 ]; then
-            cp -a realm/examples \$HOME/realm_examples/c++
-        fi
-        if [ \$(echo \$EXT | grep -c java) -eq 1 ]; then
-            find \$HOME/realm_examples/java -name build.xml -exec sed -i -e 's/value="\.\.\/\.\.\/lib"/value="\/usr\/local\/share\/java"/' \{\} \\;
-            find \$HOME/realm_examples/java -name build.xml -exec sed -i -e 's/"jnipath" value=".*" \/>/"jnipath" value="\/Library\/Java\/Extensions" \/>/' \{\} \\;
-        fi
-
-        echo "Examples can be found in \$HOME/realm_examples."
-        echo "Please consult the README.md files in each subdirectory for information"
-        echo "on how to build and run the examples."
-    fi
-    exit 0
-fi
-
-if [ \$# -eq 1 -a "\$1" = "clean" ]; then
-    sh realm/build.sh dist-clean || exit 1
-    exit 0
-fi
-
-if [ \$# -eq 1 -a "\$1" = "build" ]; then
-    sh realm/build.sh dist-build || exit 1
-    exit 0
-fi
-
-if [ \$# -eq 1 -a "\$1" = "build-iphone" -a "$INCLUDE_IPHONE" ]; then
-    sh realm/build.sh dist-build-iphone || exit 1
-    exit 0
-fi
-
-if [ \$# -eq 1 -a "\$1" = "test" ]; then
-    sh realm/build.sh dist-test || exit 1
-    exit 0
-fi
-
-if [ \$# -eq 1 -a "\$1" = "test-debug" ]; then
-    sh realm/build.sh dist-test-debug || exit 1
-    exit 0
-fi
-
-if [ \$# -eq 1 -a "\$1" = "install" ]; then
-    sh realm/build.sh dist-install || exit 1
-    exit 0
-fi
-
-if [ \$# -eq 1 -a "\$1" = "test-installed" ]; then
-    sh realm/build.sh dist-test-installed || exit 1
-    exit 0
-fi
-
-if [ \$# -eq 1 -a "\$1" = "uninstall" ]; then
-    sh realm/build.sh dist-uninstall \$EXTENSIONS || exit 1
-    exit 0
-fi
-
-if [ \$# -ge 1 -a "\$1" = "config" ]; then
-    shift
-    if [ \$# -eq 1 -a "\$1" = "all" ]; then
-        sh realm/build.sh dist-config \$EXTENSIONS || exit 1
-        exit 0
-    fi
-    if [ \$# -eq 1 -a "\$1" = "none" ]; then
-        sh realm/build.sh dist-config || exit 1
-        exit 0
-    fi
-    if [ \$# -ge 1 ]; then
-        all_found="1"
-        for x in "\$@"; do
-            found=""
-            for y in \$EXTENSIONS; do
-                if [ "\$y" = "\$x" ]; then
-                    found="1"
-                    break
-                fi
-            done
-            if ! [ "\$found" ]; then
-                echo "No such extension '\$x'" 1>&2
-                all_found=""
-                break
-            fi
-        done
-        if [ "\$all_found" ]; then
-            sh realm/build.sh dist-config "\$@" || exit 1
-            exit 0
-        fi
-        echo 1>&2
-    fi
-fi
-
-cat README 1>&2
-exit 1
-EOF
-            chmod +x "$PKG_DIR/build"
-
-            if ! [ "$INTERACTIVE" ]; then
-                cat >"$PKG_DIR/README" <<EOF
-Realm version $REALM_VERSION
-
-Configure specific extensions:    ./build  config  EXT1  [EXT2]...
-Configure all extensions:         ./build  config  all
-Configure only the core library:  ./build  config  none
-Start building from scratch:      ./build  clean
-Build configured extensions:      ./build  build
-Install what was built:           sudo  ./build  install
-Check state of installation:      ./build  test-installed
-Uninstall configured extensions:  sudo  ./build  uninstall
-
-The following steps should generally suffice:
-
-    ./build config all
-    ./build build
-    sudo ./build install
-
-Available extensions are: ${AUGMENTED_EXTENSIONS:-None}
-
-EOF
-                if [ "$PREBUILT_CORE" ]; then
-                    cat >>"$PKG_DIR/README" <<EOF
-During installation, the prebuilt core library will be installed along
-with all the extensions that were successfully built. The C++
-extension is part of the core library, so the effect of including
-'c++' in the 'config' step is simply to request that the C++ header
-files (and other files needed for development) are to be installed.
-EOF
-                else
-                    cat >>"$PKG_DIR/README" <<EOF
-When building is requested, the core library will be built along with
-all the extensions that you have configured. The C++ extension is part
-of the core library, so the effect of including 'c++' in the 'config'
-step is simply to request that the C++ header files (and other files
-needed for development) are to be installed.
-
-For information on prerequisites when building the core library, see
-realm/README.md.
-EOF
-                fi
-
-                cat >>"$PKG_DIR/README" <<EOF
-
-For information on prerequisites of the each individual extension, see
-the README.md file in the corresponding subdirectory.
-EOF
-
-                if [ "$INCLUDE_IPHONE" ]; then
-                    cat >>"$PKG_DIR/README" <<EOF
-
-To build Realm for iPhone, run the following command:
-
-    ./build build-iphone
-
-The following iPhone extensions are availble: ${AUGMENTED_EXTENSIONS_IPHONE:-None}
-
-Files produced for extension EXT will be placed in a subdirectory
-named "iphone-EXT".
-EOF
-                fi
-
-                cat >>"$PKG_DIR/README" <<EOF
-
-Note that each build step creates a new log file in the subdirectory
-called "log". When contacting Realm at <support@realm.com> because
-of a problem in the installation process, we recommend that you attach
-all these log files as a bundle to your mail.
-EOF
-
-                for x in $AVAIL_EXTENSIONS; do
-                    EXT_DIR="$(map_ext_name_to_dir "$x")" || exit 1
-                    EXT_HOME="../$EXT_DIR"
-                    if REMARKS="$(sh "$EXT_HOME/build.sh" dist-remarks 2>&1)"; then
-                        cat >>"$PKG_DIR/README" <<EOF
-
-Remarks for '$x':
-
-$REMARKS
-EOF
-                    fi
-                done
-            fi
-
-            export DISABLE_CHEETAH_CODE_GEN="1"
-
-            mkdir "$PKG_DIR/realm" || exit 1
-            if [ "$PREBUILT_CORE" ]; then
-                message "Building core library"
-                PREBUILD_DIR="$TEMP_DIR/prebuild"
-                mkdir "$PREBUILD_DIR" || exit 1
-                sh "$REALM_HOME/build.sh" dist-copy "$PREBUILD_DIR" >>"$LOG_FILE" 2>&1 || exit 1
-                (cd "$PREBUILD_DIR" && sh build.sh config && sh build.sh build) >>"$LOG_FILE" 2>&1 || exit 1
-
-                if [ "$INCLUDE_IPHONE" ]; then
-                    message "Building core library for 'iphone'"
-                    (cd "$PREBUILD_DIR" && sh build.sh build-iphone) >>"$LOG_FILE" 2>&1 || exit 1
-                fi
-
-                message "Transferring prebuilt core library to package"
-                mkdir "$TEMP_DIR/transfer" || exit 1
-                cat >"$TEMP_DIR/transfer/include" <<EOF
-/README.*
-/build.sh
-/librealm.spec
-/config
-/Makefile
-/src/generic.mk
-/src/project.mk
-/src/config.mk
-/src/Makefile
-/src/realm.hpp
-/src/realm/Makefile
-/src/realm/util/config.sh
-/src/realm/config_tool.cpp
-/test/Makefile
-/test/util/Makefile
-/test-installed
-/doc
-EOF
-                INST_HEADERS="$(cd "$PREBUILD_DIR/src/realm" && REALM_HAVE_CONFIG="1" $MAKE --no-print-directory get-inst-headers)" || exit 1
-                INST_LIBS="$(cd "$PREBUILD_DIR/src/realm" && REALM_HAVE_CONFIG="1" $MAKE --no-print-directory get-inst-libraries)" || exit 1
-                INST_PROGS="$(cd "$PREBUILD_DIR/src/realm" && REALM_HAVE_CONFIG="1" $MAKE --no-print-directory get-inst-programs)" || exit 1
-                for x in $INST_HEADERS $INST_LIBS $INST_PROGS; do
-                    echo "/src/realm/$x" >> "$TEMP_DIR/transfer/include"
-                done
-                grep -E -v '^(#.*)?$' "$TEMP_DIR/transfer/include" >"$TEMP_DIR/transfer/include2" || exit 1
-                sed -e 's/\([.\[^$]\)/\\\1/g' -e 's|\*|[^/]*|g' -e 's|^\([^/]\)|^\\(.*/\\)\\{0,1\\}\1|' -e 's|^/|^|' -e 's|$|\\(/.*\\)\\{0,1\\}$|' "$TEMP_DIR/transfer/include2" >"$TEMP_DIR/transfer/include.bre" || exit 1
-                (cd "$PREBUILD_DIR" && find -L * -type f) >"$TEMP_DIR/transfer/files1" || exit 1
-                grep -f "$TEMP_DIR/transfer/include.bre" "$TEMP_DIR/transfer/files1" >"$TEMP_DIR/transfer/files2" || exit 1
-                (cd "$PREBUILD_DIR" && tar czf "$TEMP_DIR/transfer/core.tar.gz" -T "$TEMP_DIR/transfer/files2") || exit 1
-                (cd "$PKG_DIR/realm" && tar xzmf "$TEMP_DIR/transfer/core.tar.gz") || exit 1
-                if [ "$INCLUDE_IPHONE" ]; then
-                    cp -R "$PREBUILD_DIR/$IPHONE_DIR" "$PKG_DIR/realm/" || exit 1
-                fi
-                get_host_info >"$PKG_DIR/realm/.PREBUILD_INFO" || exit 1
-
-                message "Running test suite for core library"
-                if ! (cd "$PREBUILD_DIR" && sh build.sh test) >>"$LOG_FILE" 2>&1; then
-                    warning "Test suite failed for core library"
-                fi
-
-                message "Running test suite for core library in debug mode"
-                if ! (cd "$PREBUILD_DIR" && sh build.sh test-debug) >>"$LOG_FILE" 2>&1; then
-                    warning "Test suite failed for core library in debug mode"
-                fi
-            else
-                message "Transferring core library to package"
-                sh "$REALM_HOME/build.sh" dist-copy "$PKG_DIR/realm" >>"$LOG_FILE" 2>&1 || exit 1
-            fi
-
-            for x in $AVAIL_EXTENSIONS; do
-                message "Transferring extension '$x' to package"
-                EXT_DIR="$(map_ext_name_to_dir "$x")" || exit 1
-                EXT_HOME="../$EXT_DIR"
-                mkdir "$PKG_DIR/$EXT_DIR" || exit 1
-                sh "$EXT_HOME/build.sh" dist-copy "$PKG_DIR/$EXT_DIR" >>"$LOG_FILE" 2>&1 || exit 1
-            done
-
-            message "Zipping the package"
-            (cd "$TEMP_DIR" && tar czf "$NAME.tar.gz" "$NAME/") || exit 1
-
-            message "Extracting the package for test"
-            TEST_DIR="$TEMP_DIR/test"
-            mkdir "$TEST_DIR" || exit 1
-            (cd "$TEST_DIR" && tar xzmf "$TEMP_DIR/$NAME.tar.gz") || exit 1
-            TEST_PKG_DIR="$TEST_DIR/$NAME"
-
-            install_prefix="$TEMP_DIR/test-install"
-            mkdir "$install_prefix" || exit 1
-
-            export REALM_DIST_LOG_FILE="$LOG_FILE"
-            export REALM_DIST_NONINTERACTIVE="1"
-            export REALM_TEST_INSTALL_PREFIX="$install_prefix"
-
-            error=""
-            log_message "Testing './build config all'"
-            if ! "$TEST_PKG_DIR/build" config all; then
-                [ -e "$TEST_PKG_DIR/realm/.DIST_CORE_WAS_CONFIGURED" ] || exit 1
-                error="1"
-            fi
-
-            log_message "Testing './build clean'"
-            if ! "$TEST_PKG_DIR/build" clean; then
-                error="1"
-            fi
-
-            log_message "Testing './build build'"
-            if ! "$TEST_PKG_DIR/build" build; then
-                [ -e "$TEST_PKG_DIR/realm/.DIST_CORE_WAS_BUILT" ] || exit 1
-                error="1"
-            fi
-
-            log_message "Testing './build test'"
-            if ! "$TEST_PKG_DIR/build" test; then
-                error="1"
-            fi
-
-            log_message "Testing './build test-debug'"
-            if ! "$TEST_PKG_DIR/build" test-debug; then
-                error="1"
-            fi
-
-            log_message "Testing './build install'"
-            if ! "$TEST_PKG_DIR/build" install; then
-                [ -e "$TEST_PKG_DIR/realm/.DIST_CORE_WAS_INSTALLED" ] || exit 1
-                error="1"
-            fi
-
-            # When testing against a prebuilt core library, we have to
-            # work around the fact that it is not going to be
-            # installed in the usual place. While the config programs
-            # are rebuilt to reflect the unusual installation
-            # directories, other programs (such as `realmd`) that
-            # use the shared core library, are not, so we have to set
-            # the runtime library path. Also, the core library will
-            # look for `realmd` in the wrong place, so we have to
-            # set `REALM_ASYNC_DAEMON` too.
-            if [ "$PREBUILT_CORE" ]; then
-                install_libdir="$(get_config_param "INSTALL_LIBDIR" "$TEST_PKG_DIR/realm")" || exit 1
-                path_list_prepend "$LD_LIBRARY_PATH_NAME" "$install_libdir"  || exit 1
-                export "$LD_LIBRARY_PATH_NAME"
-                install_libexecdir="$(get_config_param "INSTALL_LIBEXECDIR" "$TEST_PKG_DIR/realm")" || exit 1
-                export REALM_ASYNC_DAEMON="$install_libexecdir/realmd"
-            fi
-
-            log_message "Testing './build test-installed'"
-            if ! "$TEST_PKG_DIR/build" test-installed; then
-                error="1"
-            fi
-
-            # Copy the installation test directory to allow later inspection
-            INSTALL_COPY="$TEMP_DIR/test-install-copy"
-            cp -R "$REALM_TEST_INSTALL_PREFIX" "$INSTALL_COPY" || exit 1
-
-            log_message "Testing './build uninstall'"
-            if ! "$TEST_PKG_DIR/build" uninstall; then
-                error="1"
-            fi
-
-            message "Checking that './build uninstall' leaves nothing behind"
-            REMAINING_PATHS="$(cd "$REALM_TEST_INSTALL_PREFIX" && find * \! -type d -o -ipath '*realm*')" || exit 1
-            if [ "$REMAINING_PATHS" ]; then
-                fatal "Files and/or directories remain after uninstallation"
-                printf "%s" "$REMAINING_PATHS" >>"$LOG_FILE"
-                exit 1
-            fi
-
-            if [ "$INCLUDE_IPHONE" ]; then
-                message "Testing platform 'iphone'"
-                log_message "Testing './build build-iphone'"
-                if ! "$TEST_PKG_DIR/build" build-iphone; then
-                    error="1"
-                fi
-            fi
-
-#            if [ "$error" ]; then
-#                exit 1
-#            fi
-
-            exit 0
-
-        ); then
-            message 'SUCCESS!'
-            message "Log file is here: $LOG_FILE"
-            message "Package is here: $TEMP_DIR/$NAME.tar.gz"
-            if [ "$PREBUILT_CORE" ]; then
-                message "Distribution type: BINARY (prebuilt core library)"
-            else
-                message "Distribution type: SOURCE"
-            fi
-        else
-            message 'FAILED!' 1>&2
-            message "Log file is here: $LOG_FILE"
-            exit 1
-        fi
-        exit 0
-        ;;
-
-
-#    "dist-check-avail")
-#        for x in $EXTENSIONS; do
-#            EXT_HOME="../$(map_ext_name_to_dir "$x")" || exit 1
-#            if [ -e "$EXT_HOME/build.sh" ]; then
-#                echo ">>>>>>>> CHECKING AVAILABILITY OF '$x'"
-#                if sh "$EXT_HOME/build.sh" check-avail; then
-#                    echo 'YES!'
-#                fi
-#            fi
-#        done
-#        exit 0
-#        ;;
-
-
-    "dist-config")
-        TEMP_DIR="$(mktemp -d /tmp/realm.dist-config.XXXX)" || exit 1
-        if ! which "make" >/dev/null 2>&1; then
-            echo "ERROR: GNU make must be installed."
-            if [ "$OS" = "Darwin" ]; then
-                echo "Please install xcode and command-line tools and try again."
-                echo "You can download them at https://developer.apple.com/downloads/index.action"
-                echo "or consider to use https://github.com/kennethreitz/osx-gcc-installer"
-            fi
-            exit 1
-        fi
-        LOG_FILE="$(get_dist_log_path "config" "$TEMP_DIR")" || exit 1
-        (
-            echo "Realm version: ${REALM_VERSION:-Unknown}"
-            if [ -e ".PREBUILD_INFO" ]; then
-                echo
-                echo "PREBUILD HOST INFO:"
-                cat ".PREBUILD_INFO"
-            fi
-            echo
-            echo "BUILD HOST INFO:"
-            get_host_info || exit 1
-            echo
-            get_compiler_info || exit 1
-            echo
-        ) >>"$LOG_FILE"
-        ERROR=""
-        rm -f ".DIST_CORE_WAS_CONFIGURED" || exit 1
-        # When configuration is tested in the context of building a
-        # distribution package, we have to reconfigure the core
-        # library such that it will install into the temporary
-        # directory (an unfortunate and ugly kludge).
-        if [ "$PREBUILT_CORE" ] && ! [ "$REALM_TEST_INSTALL_PREFIX" ]; then
-            touch ".DIST_CORE_WAS_CONFIGURED" || exit 1
-        else
-            if ! [ "$INTERACTIVE" ]; then
-                if [ "$PREBUILT_CORE" ]; then
-                    echo "RECONFIGURING Prebuilt core library (only for testing)" | tee -a "$LOG_FILE"
-                else
-                    echo "CONFIGURING Core library" | tee -a "$LOG_FILE"
-                fi
-            fi
-            if [ "$INTERACTIVE" ]; then
-                if ! sh "build.sh" config $REALM_TEST_INSTALL_PREFIX 2>&1 | tee -a "$LOG_FILE"; then
-                    ERROR="1"
-                fi
-            else
-                if ! sh "build.sh" config $REALM_TEST_INSTALL_PREFIX >>"$LOG_FILE" 2>&1; then
-                    ERROR="1"
-                fi
-            fi
-            if ! [ "$ERROR" ]; then
-                # At this point we have to build the config commands
-                # `realm-config` and `realm-config-dbg` such that
-                # they are available during configuration and building
-                # of extensions, just as if the core library has been
-                # previously installed.
-                if ! sh "build.sh" build-config-progs >>"$LOG_FILE" 2>&1; then
-                    ERROR="1"
-                fi
-            fi
-            if [ "$ERROR" ]; then
-                echo 'Failed!' | tee -a "$LOG_FILE" 1>&2
-            else
-                touch ".DIST_CORE_WAS_CONFIGURED" || exit 1
-            fi
-        fi
-        # Copy the core library config programs into a dedicated
-        # directory such that they are retained across 'clean'
-        # operations.
-        mkdir -p "config-progs" || exit 1
-        for x in "realm-config" "realm-config-dbg"; do
-            rm -f "config-progs/$x" || exit 1
-            cp "src/realm/$x" "config-progs/" || exit 1
-        done
-        if ! [ "$ERROR" ]; then
-            mkdir "$TEMP_DIR/select" || exit 1
-            for x in "$@"; do
-                touch "$TEMP_DIR/select/$x" || exit 1
-            done
-            rm -f ".DIST_CXX_WAS_CONFIGURED" || exit 1
-            if [ -e "$TEMP_DIR/select/c++" ]; then
-                if [ "$INTERACTIVE" ]; then
-                    echo "Configuring extension 'c++'" | tee -a "$LOG_FILE"
-                else
-                    echo "CONFIGURING Extension 'c++'" | tee -a "$LOG_FILE"
-                fi
-                touch ".DIST_CXX_WAS_CONFIGURED" || exit 1
-            fi
-            export REALM_DIST_INCLUDEDIR="$REALM_HOME/src"
-            export REALM_DIST_LIBDIR="$REALM_HOME/src/realm"
-            path_list_prepend PATH "$REALM_HOME/config-progs" || exit 1
-            export PATH
-            for x in $EXTENSIONS; do
-                EXT_HOME="../$(map_ext_name_to_dir "$x")" || exit 1
-                rm -f "$EXT_HOME/.DIST_WAS_CONFIGURED" || exit 1
-                if [ -e "$TEMP_DIR/select/$x" ]; then
-                    if [ "$INTERACTIVE" ]; then
-                        echo "Configuring extension '$x'" | tee -a "$LOG_FILE"
-                    else
-                        echo "CONFIGURING Extension '$x'" | tee -a "$LOG_FILE"
-                    fi
-                    if [ "$INTERACTIVE" ]; then
-                        if sh "$EXT_HOME/build.sh" config $REALM_TEST_INSTALL_PREFIX 2>&1 | tee -a "$LOG_FILE"; then
-                            touch "$EXT_HOME/.DIST_WAS_CONFIGURED" || exit 1
-                        else
-                            ERROR="1"
-                        fi
-                    else
-                        if sh "$EXT_HOME/build.sh" config $REALM_TEST_INSTALL_PREFIX >>"$LOG_FILE" 2>&1; then
-                            touch "$EXT_HOME/.DIST_WAS_CONFIGURED" || exit 1
-                        else
-                            echo 'Failed!' | tee -a "$LOG_FILE" 1>&2
-                            ERROR="1"
-                        fi
-                    fi
-                fi
-            done
-            if ! [ "$INTERACTIVE" ]; then
-                echo "DONE CONFIGURING" | tee -a "$LOG_FILE"
-            fi
-        fi
-        if ! [ "$REALM_DIST_NONINTERACTIVE" ]; then
-            if ! [ "$INTERACTIVE" ]; then
-                if [ "$ERROR" ]; then
-                    cat 1>&2 <<EOF
-
-Note: Some parts could not be configured. You may be missing one or
-more dependencies. Check the README file for details. If that does not
-help, check the log file.
-The log file is here: $LOG_FILE
-EOF
-                fi
-                cat <<EOF
-
-Run the following command to build the parts that were successfully
-configured:
-
-    ./build build
-
-EOF
-            fi
-        fi
-        if [ "$ERROR" ] && ! [ "$INTERACTIVE" ]; then
-            exit 1
-        fi
-        exit 0
-        ;;
-
-
-    "dist-clean")
-        if ! [ -e ".DIST_CORE_WAS_CONFIGURED" ]; then
-            cat 1>&2 <<EOF
-ERROR: Nothing was configured.
-You need to run './build config' first.
-EOF
-            exit 1
-        fi
-        TEMP_DIR="$(mktemp -d /tmp/realm.dist-clean.XXXX)" || exit 1
-        LOG_FILE="$(get_dist_log_path "clean" "$TEMP_DIR")" || exit 1
-        ERROR=""
-        rm -f ".DIST_CORE_WAS_BUILT" || exit 1
-        if ! [ "$PREBUILT_CORE" ]; then
-            echo "CLEANING Core library" | tee -a "$LOG_FILE"
-            if ! sh "build.sh" clean >>"$LOG_FILE" 2>&1; then
-                echo 'Failed!' | tee -a "$LOG_FILE" 1>&2
-                ERROR="1"
-            fi
-        fi
-        for x in $EXTENSIONS; do
-            EXT_HOME="../$(map_ext_name_to_dir "$x")" || exit 1
-            if [ -e "$EXT_HOME/.DIST_WAS_CONFIGURED" ]; then
-                echo "CLEANING Extension '$x'" | tee -a "$LOG_FILE"
-                rm -f "$EXT_HOME/.DIST_WAS_BUILT" || exit 1
-                if ! sh "$EXT_HOME/build.sh" clean >>"$LOG_FILE" 2>&1; then
-                    echo 'Failed!' | tee -a "$LOG_FILE" 1>&2
-                    ERROR="1"
-                fi
-            fi
-        done
-        if ! [ "$INTERACTIVE" ]; then
-            echo "DONE CLEANING" | tee -a "$LOG_FILE"
-        fi
-        if [ "$ERROR" ] && ! [ "$REALM_DIST_NONINTERACTIVE" ]; then
-            echo "Log file is here: $LOG_FILE" 1>&2
-        fi
-        if [ "$ERROR" ]; then
-            exit 1
-        fi
-        exit 0
-        ;;
-
-
-    "dist-build")
-        if ! [ -e ".DIST_CORE_WAS_CONFIGURED" ]; then
-            cat 1>&2 <<EOF
-ERROR: Nothing was configured.
-You need to run './build config' first.
-EOF
-            exit 1
-        fi
-        TEMP_DIR="$(mktemp -d /tmp/realm.dist-build.XXXX)" || exit 1
-        LOG_FILE="$(get_dist_log_path "build" "$TEMP_DIR")" || exit 1
-        (
-            echo "Realm version: ${REALM_VERSION:-Unknown}"
-            if [ -e ".PREBUILD_INFO" ]; then
-                echo
-                echo "PREBUILD HOST INFO:"
-                cat ".PREBUILD_INFO"
-            fi
-            echo
-            echo "BUILD HOST INFO:"
-            get_host_info || exit 1
-            echo
-            get_compiler_info || exit 1
-            echo
-        ) >>"$LOG_FILE"
-        rm -f ".DIST_CORE_WAS_BUILT" || exit 1
-        if [ "$PREBUILT_CORE" ]; then
-            touch ".DIST_CORE_WAS_BUILT" || exit 1
-            if [ "$INTERACTIVE" ]; then
-                echo "Building core library"
-            fi
-        else
-            if [ "$INTERACTIVE" ]; then
-                echo "Building c++ library" | tee -a "$LOG_FILE"
-            else
-                echo "BUILDING Core library" | tee -a "$LOG_FILE"
-            fi
-            if sh "build.sh" build >>"$LOG_FILE" 2>&1; then
-                touch ".DIST_CORE_WAS_BUILT" || exit 1
-            else
-                if [ "$INTERACTIVE" ]; then
-                    echo '  > Failed!' | tee -a "$LOG_FILE"
-                else
-                    echo 'Failed!' | tee -a "$LOG_FILE" 1>&2
-                fi
-                if ! [ "$REALM_DIST_NONINTERACTIVE" ]; then
-                    cat 1>&2 <<EOF
-
-Note: The core library could not be built. You may be missing one or
-more dependencies. Check the README file for details. If this does not
-help, check the log file.
-The log file is here: $LOG_FILE
-EOF
-                fi
-                exit 1
-            fi
-        fi
-        for x in $EXTENSIONS; do
-            EXT_HOME="../$(map_ext_name_to_dir "$x")" || exit 1
-            if [ -e "$EXT_HOME/.DIST_WAS_CONFIGURED" ]; then
-                if [ "$INTERACTIVE" ]; then
-                    echo "Building extension '$x'" | tee -a "$LOG_FILE"
-                else
-                    echo "BUILDING Extension '$x'" | tee -a "$LOG_FILE"
-                fi
-                rm -f "$EXT_HOME/.DIST_WAS_BUILT" || exit 1
-                if sh "$EXT_HOME/build.sh" build >>"$LOG_FILE" 2>&1; then
-                    touch "$EXT_HOME/.DIST_WAS_BUILT" || exit 1
-                else
-                    if [ "$INTERACTIVE" ]; then
-                        echo '  > Failed!' | tee -a "$LOG_FILE"
-                    else
-                        echo 'Failed!' | tee -a "$LOG_FILE" 1>&2
-                    fi
-                    ERROR="1"
-                fi
-            fi
-        done
-        if [ "$INTERACTIVE" ]; then
-            echo "Done building" | tee -a "$LOG_FILE"
-        else
-            echo "DONE BUILDING" | tee -a "$LOG_FILE"
-        fi
-        if ! [ "$REALM_DIST_NONINTERACTIVE" ]; then
-            if ! [ "$INTERACTIVE" ]; then
-                if [ "$ERROR" ]; then
-                    cat 1>&2 <<EOF
-
-Note: Some parts failed to build. You may be missing one or more
-dependencies. Check the README file for details. If this does not
-help, check the log file.
-The log file is here: $LOG_FILE
-
-EOF
-                fi
-                cat <<EOF
-
-Run the following command to install the parts that were successfully
-built:
-
-    sudo ./build install
-
-EOF
-            fi
-        fi
-        if [ "$ERROR" ]; then
-            exit 1
-        fi
-        exit 0
-        ;;
-
-
-    "dist-build-iphone")
-        if ! [ -e ".DIST_CORE_WAS_CONFIGURED" ]; then
-            cat 1>&2 <<EOF
-ERROR: Nothing was configured.
-You need to run './build config' first.
-EOF
-            exit 1
-        fi
-        dist_home="$REALM_HOME"
-        if [ "$REALM_DIST_HOME" ]; then
-            dist_home="$REALM_DIST_HOME"
-        fi
-        TEMP_DIR="$(mktemp -d /tmp/realm.dist-build-iphone.XXXX)" || exit 1
-        LOG_FILE="$(get_dist_log_path "build-iphone" "$TEMP_DIR")" || exit 1
-        (
-            echo "Realm version: ${REALM_VERSION:-Unknown}"
-            if [ -e ".PREBUILD_INFO" ]; then
-                echo
-                echo "PREBUILD HOST INFO:"
-                cat ".PREBUILD_INFO"
-            fi
-            echo
-            echo "BUILD HOST INFO:"
-            get_host_info || exit 1
-            echo
-            get_compiler_info || exit 1
-            echo
-        ) >>"$LOG_FILE"
-        rm -f ".DIST_CORE_WAS_BUILT_FOR_IPHONE" || exit 1
-        if [ "$PREBUILT_CORE" ]; then
-            touch ".DIST_CORE_WAS_BUILT_FOR_IPHONE" || exit 1
-        else
-            echo "BUILDING Core library for iPhone" | tee -a "$LOG_FILE"
-            if sh "build.sh" build-iphone >>"$LOG_FILE" 2>&1; then
-                touch ".DIST_CORE_WAS_BUILT_FOR_IPHONE" || exit 1
-            else
-                echo 'Failed!' | tee -a "$LOG_FILE" 1>&2
-                if ! [ "$REALM_DIST_NONINTERACTIVE" ]; then
-                    cat 1>&2 <<EOF
-
-Note: You may be missing one or more dependencies. Check the README
-file for details. If this does not help, check the log file.
-The log file is here: $LOG_FILE
-EOF
-                fi
-                exit 1
-            fi
-        fi
-        if [ -e ".DIST_CXX_WAS_CONFIGURED" ]; then
-            mkdir -p "$dist_home/iphone-c++" || exit 1
-            cp -R "$IPHONE_DIR"/* "$dist_home/iphone-c++/" || exit 1
-        fi
-        for x in $IPHONE_EXTENSIONS; do
-            EXT_HOME="../$(map_ext_name_to_dir "$x")" || exit 1
-            if [ -e "$EXT_HOME/.DIST_WAS_CONFIGURED" ]; then
-                echo "BUILDING Extension '$x' for iPhone" | tee -a "$LOG_FILE"
-                rm -f "$EXT_HOME/.DIST_WAS_BUILT_FOR_IPHONE" || exit 1
-                if sh "$EXT_HOME/build.sh" build-iphone >>"$LOG_FILE" 2>&1; then
-                    mkdir -p "$dist_home/iphone-$x" || exit 1
-                    cp -R "$EXT_HOME/$IPHONE_DIR"/* "$dist_home/iphone-$x/" || exit 1
-                    touch "$EXT_HOME/.DIST_WAS_BUILT_FOR_IPHONE" || exit 1
-                else
-                    echo 'Failed!' | tee -a "$LOG_FILE" 1>&2
-                    ERROR="1"
-                fi
-            fi
-        done
-        if ! [ "$INTERACTIVE" ]; then
-            echo "DONE BUILDING" | tee -a "$LOG_FILE"
-        fi
-        if ! [ "$REALM_DIST_NONINTERACTIVE" ]; then
-            if [ "$ERROR" ]; then
-                cat 1>&2 <<EOF
-
-Note: Some parts failed to build. You may be missing one or more
-dependencies. Check the README file for details. If this does not
-help, check the log file.
-The log file is here: $LOG_FILE
-
-Files produced for a successfully built extension EXT have been placed
-in a subdirectory named "iphone-EXT".
-EOF
-            else
-                cat <<EOF
-
-Files produced for extension EXT have been placed in a subdirectory
-named "iphone-EXT".
-EOF
-            fi
-        fi
-        if [ "ERROR" ]; then
-            exit 1
-        fi
-        exit 0
-        ;;
-
-
-    "dist-test"|"dist-test-debug")
-        test_mode="test"
-        test_msg="TESTING %s"
-        async_daemon="realmd"
-        if [ "$MODE" = "dist-test-debug" ]; then
-            test_mode="test-debug"
-            test_msg="TESTING %s in debug mode"
-            async_daemon="realmd-dbg"
-        fi
-        if ! [ -e ".DIST_CORE_WAS_BUILT" ]; then
-            cat 1>&2 <<EOF
-ERROR: Nothing to test.
-You need to run './build build' first.
-EOF
-            exit 1
-        fi
-        TEMP_DIR="$(mktemp -d /tmp/realm.dist-$test_mode.XXXX)" || exit 1
-        LOG_FILE="$(get_dist_log_path "$test_mode" "$TEMP_DIR")" || exit 1
-        (
-            echo "Realm version: ${REALM_VERSION:-Unknown}"
-            if [ -e ".PREBUILD_INFO" ]; then
-                echo
-                echo "PREBUILD HOST INFO:"
-                cat ".PREBUILD_INFO"
-            fi
-            echo
-            echo "BUILD HOST INFO:"
-            get_host_info || exit 1
-            echo
-        ) >>"$LOG_FILE"
-        ERROR=""
-        if ! [ "$PREBUILT_CORE" ]; then
-            printf "$test_msg\n" "Core library" | tee -a "$LOG_FILE"
-            if ! sh "build.sh" "$test_mode" >>"$LOG_FILE" 2>&1; then
-                echo 'Failed!' | tee -a "$LOG_FILE" 1>&2
-                ERROR="1"
-            fi
-        fi
-        # We set `LD_LIBRARY_PATH` and `REALM_ASAYNC_DAEMON` here to be able
-        # to test extensions before installation of the core library.
-        path_list_prepend "$LD_LIBRARY_PATH_NAME" "$REALM_HOME/src/realm"  || exit 1
-        export "$LD_LIBRARY_PATH_NAME"
-        export REALM_ASYNC_DAEMON="$REALM_HOME/src/realm/$async_daemon"
-        for x in $EXTENSIONS; do
-            EXT_HOME="../$(map_ext_name_to_dir "$x")" || exit 1
-            if [ -e "$EXT_HOME/.DIST_WAS_BUILT" ]; then
-                printf "$test_msg\n" "Extension '$x'" | tee -a "$LOG_FILE"
-                if ! sh "$EXT_HOME/build.sh" "$test_mode" >>"$LOG_FILE" 2>&1; then
-                    echo 'Failed!' | tee -a "$LOG_FILE" 1>&2
-                    ERROR="1"
-                fi
-            fi
-        done
-        if ! [ "$INTERACTIVE" ]; then
-            echo "DONE TESTING" | tee -a "$LOG_FILE"
-        fi
-        if [ "$ERROR" ] && ! [ "$REALM_DIST_NONINTERACTIVE" ]; then
-            echo "Log file is here: $LOG_FILE" 1>&2
-        fi
-        if [ "$ERROR" ]; then
-            exit 1
-        fi
-        exit 0
-        ;;
-
-    "dist-install")
-        if ! [ -e ".DIST_CORE_WAS_BUILT" ]; then
-            cat 1>&2 <<EOF
-ERROR: Nothing to install.
-You need to run './build build' first.
-EOF
-            exit 1
-        fi
-        TEMP_DIR="$(mktemp -d /tmp/realm.dist-install.XXXX)" || exit 1
-        chmod a+rx "$TEMP_DIR" || exit 1
-        LOG_FILE="$(get_dist_log_path "install" "$TEMP_DIR")" || exit 1
-        touch "$LOG_FILE" || exit 1
-        chmod a+r "$LOG_FILE" || exit 1
-        (
-            echo "Realm version: ${REALM_VERSION:-Unknown}"
-            if [ -e ".PREBUILD_INFO" ]; then
-                echo
-                echo "PREBUILD HOST INFO:"
-                cat ".PREBUILD_INFO"
-            fi
-            echo
-            echo "BUILD HOST INFO:"
-            get_host_info || exit 1
-            echo
-        ) >>"$LOG_FILE"
-        ERROR=""
-        NEED_USR_LOCAL_LIB_NOTE=""
-        if ! [ "$INTERACTIVE" ]; then
-            echo "INSTALLING Core library" | tee -a "$LOG_FILE"
-        fi
-        if sh build.sh install-prod >>"$LOG_FILE" 2>&1; then
-            touch ".DIST_CORE_WAS_INSTALLED" || exit 1
-            if [ -e ".DIST_CXX_WAS_CONFIGURED" ]; then
-                if [ "$INTERACTIVE" ]; then
-                    echo "Installing 'c++' (core)" | tee -a "$LOG_FILE"
-                else
-                    echo "INSTALLING Extension 'c++'" | tee -a "$LOG_FILE"
-                fi
-                if sh build.sh install-devel >>"$LOG_FILE" 2>&1; then
-                    touch ".DIST_CXX_WAS_INSTALLED" || exit 1
-                    NEED_USR_LOCAL_LIB_NOTE="$PLATFORM_HAS_LIBRARY_PATH_ISSUE"
-                else
-                    if [ "$INTERACTIVE" ]; then
-                        echo '  > Failed!' | tee -a "$LOG_FILE"
-                    else
-                        echo 'Failed!' | tee -a "$LOG_FILE" 1>&2
-                    fi
-                    ERROR="1"
-                fi
-            fi
-            for x in $EXTENSIONS; do
-                EXT_HOME="../$(map_ext_name_to_dir "$x")" || exit 1
-                if [ -e "$EXT_HOME/.DIST_WAS_CONFIGURED" -a -e "$EXT_HOME/.DIST_WAS_BUILT" ]; then
-                    if [ "$INTERACTIVE" ]; then
-                        echo "Installing extension '$x'" | tee -a "$LOG_FILE"
-                    else
-                        echo "INSTALLING Extension '$x'" | tee -a "$LOG_FILE"
-                    fi
-                    if sh "$EXT_HOME/build.sh" install >>"$LOG_FILE" 2>&1; then
-                        touch "$EXT_HOME/.DIST_WAS_INSTALLED" || exit 1
-                        if [ "$x" = "c" -o "$x" = "objc" ]; then
-                            NEED_USR_LOCAL_LIB_NOTE="$PLATFORM_HAS_LIBRARY_PATH_ISSUE"
-                        fi
-                    else
-                        if [ "$INTERACTIVE" ]; then
-                            echo '  > Failed!' | tee -a "$LOG_FILE"
-                        else
-                            echo 'Failed!' | tee -a "$LOG_FILE" 1>&2
-                        fi
-                        ERROR="1"
-                    fi
-                fi
-            done
-            if [ "$NEED_USR_LOCAL_LIB_NOTE" ] && ! [ "$REALM_DIST_NONINTERACTIVE" ]; then
-                libdir="$(get_config_param "INSTALL_LIBDIR")" || exit 1
-                cat <<EOF
-
-NOTE: Shared libraries have been installed in '$libdir'.
-
-We believe that on your system this directory is not part of the
-default library search path. If this is true, you probably have to do
-one of the following things to successfully use Realm in a C, C++,
-or Objective-C application:
-
- - Either run 'export LD_RUN_PATH=$libdir' before building your
-   application.
-
- - Or run 'export LD_LIBRARY_PATH=$libdir' before launching your
-   application.
-
- - Or add '$libdir' to the system-wide library search path by editing
-   /etc/ld.so.conf.
-
-EOF
-            fi
-            if ! [ "$INTERACTIVE" ]; then
-                echo "DONE INSTALLING" | tee -a "$LOG_FILE"
-            fi
-        else
-            echo 'Failed!' | tee -a "$LOG_FILE" 1>&2
-            ERROR="1"
-        fi
-        if ! [ "$REALM_DIST_NONINTERACTIVE" ]; then
-            if [ "$ERROR" ]; then
-                echo "Log file is here: $LOG_FILE" 1>&2
-            else
-                if ! [ "$INTERACTIVE" ]; then
-                    cat <<EOF
-
-At this point you should run the following command to check that all
-installed parts are working properly. If any parts failed to install,
-they will be skipped during this test:
-
-    ./build test-installed
-
-EOF
-                fi
-            fi
-        fi
-        if [ "$ERROR" ]; then
-            exit 1
-        fi
-        exit 0
-        ;;
-
-
-    "dist-uninstall")
-        if ! [ -e ".DIST_CORE_WAS_CONFIGURED" ]; then
-            cat 1>&2 <<EOF
-ERROR: Nothing was configured.
-You need to run './build config' first.
-EOF
-            exit 1
-        fi
-        TEMP_DIR="$(mktemp -d /tmp/realm.dist-uninstall.XXXX)" || exit 1
-        chmod a+rx "$TEMP_DIR" || exit 1
-        LOG_FILE="$(get_dist_log_path "uninstall" "$TEMP_DIR")" || exit 1
-        touch "$LOG_FILE" || exit 1
-        chmod a+r "$LOG_FILE" || exit 1
-        (
-            echo "Realm version: ${REALM_VERSION:-Unknown}"
-            if [ -e ".PREBUILD_INFO" ]; then
-                echo
-                echo "PREBUILD HOST INFO:"
-                cat ".PREBUILD_INFO"
-            fi
-            echo
-            echo "BUILD HOST INFO:"
-            get_host_info || exit 1
-            echo
-        ) >>"$LOG_FILE"
-        ERROR=""
-        for x in $(word_list_reverse $EXTENSIONS); do
-            EXT_HOME="../$(map_ext_name_to_dir "$x")" || exit 1
-            if [ -e "$EXT_HOME/.DIST_WAS_CONFIGURED" ]; then
-                echo "UNINSTALLING Extension '$x'" | tee -a "$LOG_FILE"
-                if ! sh "$EXT_HOME/build.sh" uninstall >>"$LOG_FILE" 2>&1; then
-                    echo 'Failed!' | tee -a "$LOG_FILE" 1>&2
-                    ERROR="1"
-                fi
-                rm -f "$EXT_HOME/.DIST_WAS_INSTALLED" || exit 1
-            fi
-        done
-        if [ -e ".DIST_CXX_WAS_CONFIGURED" ]; then
-            echo "UNINSTALLING Extension 'c++'" | tee -a "$LOG_FILE"
-            if ! sh build.sh uninstall-devel >>"$LOG_FILE" 2>&1; then
-                echo 'Failed!' | tee -a "$LOG_FILE" 1>&2
-                ERROR="1"
-            fi
-            rm -f ".DIST_CXX_WAS_INSTALLED" || exit 1
-        fi
-        echo "UNINSTALLING Core library" | tee -a "$LOG_FILE"
-        if ! sh build.sh uninstall-prod >>"$LOG_FILE" 2>&1; then
-            echo 'Failed!' | tee -a "$LOG_FILE" 1>&2
-            ERROR="1"
-        fi
-        rm -f ".DIST_CORE_WAS_INSTALLED" || exit 1
-        echo "DONE UNINSTALLING" | tee -a "$LOG_FILE"
-        if [ "$ERROR" ] && ! [ "$REALM_DIST_NONINTERACTIVE" ]; then
-            echo "Log file is here: $LOG_FILE" 1>&2
-        fi
-        if [ "$ERROR" ]; then
-             exit 1
-        fi
-        exit 0
-        ;;
-
-
-    "dist-test-installed")
-        if ! [ -e ".DIST_CORE_WAS_INSTALLED" ]; then
-            cat 1>&2 <<EOF
-ERROR: Nothing was installed.
-You need to run 'sudo ./build install' first.
-EOF
-            exit 1
-        fi
-        TEMP_DIR="$(mktemp -d /tmp/realm.dist-test-installed.XXXX)" || exit 1
-        LOG_FILE="$(get_dist_log_path "test-installed" "$TEMP_DIR")" || exit 1
-        (
-            echo "Realm version: ${REALM_VERSION:-Unknown}"
-            if [ -e ".PREBUILD_INFO" ]; then
-                echo
-                echo "PREBUILD HOST INFO:"
-                cat ".PREBUILD_INFO"
-            fi
-            echo
-            echo "BUILD HOST INFO:"
-            get_host_info || exit 1
-            echo
-            get_compiler_info || exit 1
-            echo
-        ) >>"$LOG_FILE"
-        ERROR=""
-        if [ -e ".DIST_CXX_WAS_INSTALLED" ]; then
-            echo "TESTING Installed extension 'c++'" | tee -a "$LOG_FILE"
-            if sh build.sh test-installed >>"$LOG_FILE" 2>&1; then
-                echo 'Success!' | tee -a "$LOG_FILE"
-            else
-                echo 'Failed!' | tee -a "$LOG_FILE" 1>&2
-                ERROR="1"
-            fi
-        fi
-        for x in $EXTENSIONS; do
-            EXT_HOME="../$(map_ext_name_to_dir "$x")" || exit 1
-            if [ -e "$EXT_HOME/.DIST_WAS_INSTALLED" ]; then
-                echo "TESTING Installed extension '$x'" | tee -a "$LOG_FILE"
-                if sh "$EXT_HOME/build.sh" test-installed >>"$LOG_FILE" 2>&1; then
-                    echo 'Success!' | tee -a "$LOG_FILE"
-                else
-                    echo 'Failed!' | tee -a "$LOG_FILE" 1>&2
-                    ERROR="1"
-                fi
-            fi
-        done
-        if ! [ "$INTERACTIVE" ]; then
-            echo "DONE TESTING" | tee -a "$LOG_FILE"
-        fi
-        if [ "$ERROR" ] && ! [ "$REALM_DIST_NONINTERACTIVE" ]; then
-            echo "Log file is here: $LOG_FILE" 1>&2
-        fi
-        if [ "$ERROR" ]; then
-            exit 1
-        fi
-        exit 0
-        ;;
-
-
-    "dist-status")
-        echo ">>>>>>>> STATUS OF 'realm'"
-        git status
-        for x in $EXTENSIONS; do
-            EXT_HOME="../$(map_ext_name_to_dir "$x")" || exit 1
-            if [ -e "$EXT_HOME/build.sh" ]; then
-                echo ">>>>>>>> STATUS OF '$EXT_HOME'"
-                (cd "$EXT_HOME/"; git status)
-            fi
-        done
-        exit 0
-        ;;
-
-
-    "dist-pull")
-        echo ">>>>>>>> PULLING 'realm'"
-        git pull
-        for x in $EXTENSIONS; do
-            EXT_HOME="../$(map_ext_name_to_dir "$x")" || exit 1
-            if [ -e "$EXT_HOME/build.sh" ]; then
-                echo ">>>>>>>> PULLING '$EXT_HOME'"
-                (cd "$EXT_HOME/"; git pull)
-            fi
-        done
-        exit 0
-        ;;
-
-
-    "dist-checkout")
-        if [ "$#" -ne 1 ]; then
-            echo "Please specify what you want to checkout" 1>&2
-            exit 1
-        fi
-        WHAT="$1"
-        echo ">>>>>>>> CHECKING OUT '$WHAT' OF 'realm'"
-        git checkout "$WHAT"
-        for x in $EXTENSIONS; do
-            EXT_HOME="../$(map_ext_name_to_dir "$x")" || exit 1
-            if [ -e "$EXT_HOME/build.sh" ]; then
-                echo ">>>>>>>> CHECKING OUT '$WHAT' OF '$EXT_HOME'"
-                (cd "$EXT_HOME/"; git checkout "$WHAT")
-            fi
-        done
-        exit 0
-        ;;
-
-    "dist-copy")
-        # Copy to distribution package
-        TARGET_DIR="$1"
-        if ! [ "$TARGET_DIR" -a -d "$TARGET_DIR" ]; then
-            echo "Unspecified or bad target directory '$TARGET_DIR'" 1>&2
-            exit 1
-        fi
-        TEMP_DIR="$(mktemp -d /tmp/realm.copy.XXXX)" || exit 1
-        cat >"$TEMP_DIR/include" <<EOF
-/README.md
-/build.sh
-/Makefile
-/src
-/test
-/test-installed
-/doc
-/debian
-EOF
-        cat >"$TEMP_DIR/exclude" <<EOF
-.gitignore
-/test/test-*
-/test/benchmark-*
-/test/performance
-/test/experiments
-/doc/development
-EOF
-        grep -E -v '^(#.*)?$' "$TEMP_DIR/include" >"$TEMP_DIR/include2" || exit 1
-        grep -E -v '^(#.*)?$' "$TEMP_DIR/exclude" >"$TEMP_DIR/exclude2" || exit 1
-        sed -e 's/\([.\[^$]\)/\\\1/g' -e 's|\*|[^/]*|g' -e 's|^\([^/]\)|^\\(.*/\\)\\{0,1\\}\1|' -e 's|^/|^|' -e 's|$|\\(/.*\\)\\{0,1\\}$|' "$TEMP_DIR/include2" >"$TEMP_DIR/include.bre" || exit 1
-        sed -e 's/\([.\[^$]\)/\\\1/g' -e 's|\*|[^/]*|g' -e 's|^\([^/]\)|^\\(.*/\\)\\{0,1\\}\1|' -e 's|^/|^|' -e 's|$|\\(/.*\\)\\{0,1\\}$|' "$TEMP_DIR/exclude2" >"$TEMP_DIR/exclude.bre" || exit 1
-        git ls-files >"$TEMP_DIR/files1" || exit 1
-        grep -f "$TEMP_DIR/include.bre" "$TEMP_DIR/files1" >"$TEMP_DIR/files2" || exit 1
-        grep -v -f "$TEMP_DIR/exclude.bre" "$TEMP_DIR/files2" >"$TEMP_DIR/files3" || exit 1
-        tar czf "$TEMP_DIR/archive.tar.gz" -T "$TEMP_DIR/files3" || exit 1
-        (cd "$TARGET_DIR" && tar xzmf "$TEMP_DIR/archive.tar.gz") || exit 1
-        if ! [ "$REALM_DISABLE_MARKDOWN_CONVERT" ]; then
-            (cd "$TARGET_DIR" && pandoc README.md -o README.pdf) || exit 1
-        fi
-        exit 0
-        ;;
-
-    "dist-deb")
-        codename=$(lsb_release -s -c)
-        (cd debian && sed -e "s/@CODENAME@/$codename/g" changelog.in > changelog) || exit 1
-        dpkg-buildpackage -rfakeroot -us -uc || exit 1
-        exit 0
-        ;;
-
-    "build-arm-benchmark")
-        CC=arm-linux-gnueabihf-gcc AR=arm-linux-gnueabihf-ar LD=arm-linux-gnueabihf-g++ make benchmark-common-tasks COMPILER_IS_GCC_LIKE=1 LD_IS_GCC_LIKE=1 EXTRA_CFLAGS=-mthumb
-        ;;
-
-    "jenkins-pull-request")
-        # Run by Jenkins for each pull request whenever it changes
-        if ! [ -d "$WORKSPACE" ]; then
-            echo "Bad or unspecified Jenkins workspace '$WORKSPACE'" 1>&2
-            exit 1
-        fi
-
-        git reset --hard || exit 1
-        git clean -xfd || exit 1
-
-        REALM_MAX_BPNODE_SIZE_DEBUG="4" REALM_ENABLE_ENCRYPTION="yes" sh build.sh config "$WORKSPACE/install" || exit 1
-        sh build.sh build-ios || exit 1
-        sh build.sh build-android || exit 1
-        UNITTEST_ENCRYPT_ALL=yes sh build.sh check || exit 1
-
-        REALM_MAX_BPNODE_SIZE_DEBUG="4" sh build.sh config "$WORKSPACE/install" || exit 1
-        sh build.sh build-ios || exit 1
-        sh build.sh build-android || exit 1
-        sh build.sh build || exit 1
-        UNITTEST_SHUFFLE="1" UNITTEST_RANDOM_SEED="random" UNITTEST_THREADS="1" UNITTEST_XML="1" sh build.sh check-debug || exit 1
-        sh build.sh install || exit 1
-        (
-            cd "examples" || exit 1
-            make || exit 1
-            ./tutorial || exit 1
-            ./mini_tutorial || exit 1
-            (
-                cd "demo" || exit 1
-                make || exit 1
-            ) || exit 1
-        ) || exit 1
-        exit 0
-        ;;
-
-    "jenkins-pipeline-unit-tests")
-        # Run by Jenkins as part of the core pipeline whenever master changes.
-        check_mode="$1"
-        if [ "$check_mode" != "check" -a "$check_mode" != "check-debug" ]; then
-            echo "Bad check mode '$check_mode'" 1>&2
-            exit 1
-        fi
-        REALM_MAX_BPNODE_SIZE_DEBUG="4" sh build.sh config || exit 1
-        UNITTEST_SHUFFLE="1" UNITTEST_RANDOM_SEED="random" UNITTEST_XML="1" sh build.sh "$check_mode" || exit 1
-        exit 0
-        ;;
-
-    "jenkins-pipeline-coverage")
-        # Run by Jenkins as part of the core pipeline whenever master changes
-        REALM_MAX_BPNODE_SIZE_DEBUG="4" sh build.sh config || exit 1
-        sh build.sh gcovr || exit 1
-        exit 0
-        ;;
-
-    "jenkins-pipeline-address-sanitizer")
-        # Run by Jenkins as part of the core pipeline whenever master changes.
-        REALM_MAX_BPNODE_SIZE_DEBUG="4" sh build.sh config || exit 1
-        sh build.sh asan-debug || exit 1
-        exit 0
-        ;;
-
-    "jenkins-pipeline-thread-sanitizer")
-        # Run by Jenkins as part of the core pipeline whenever master changes.
-        REALM_MAX_BPNODE_SIZE_DEBUG="4" sh build.sh config || exit 1
-        sh build.sh tsan-debug || exit 1
-        exit 0
-        ;;
-
-    "jenkins-valgrind")
-        # Run by Jenkins. Relies on the WORKSPACE environment variable provided by Jenkins itself
-        REALM_ENABLE_ALLOC_SET_ZERO=1 sh build.sh config || exit 1
-        sh build.sh clean || exit 1
-        VALGRIND_FLAGS="--tool=memcheck --leak-check=full --undef-value-errors=yes --track-origins=yes --child-silent-after-fork=no --trace-children=yes --xml=yes --xml-file=${WORKSPACE}/realm-tests-dbg.%p.memreport" sh build.sh memcheck || exit 1
-        exit 0
->>>>>>> fdadf790
         ;;
     *)
         rake $@
         ;;
-esac
+esac