#include "testsettings.hpp"
#ifdef TEST_UTF8

#include <cstddef>
#include <limits>
#include <stdexcept>
#include <string>
#include <iostream>

#include <tightdb/util/assert.hpp>
#include <tightdb/util/unique_ptr.hpp>
#include <tightdb/util/utf8.hpp>
#include <tightdb/unicode.hpp>

#include "test.hpp"

using namespace std;
using namespace tightdb;
using namespace tightdb::util;
using namespace tightdb::test_util;

// Test independence and thread-safety
// -----------------------------------
//
// All tests must be thread safe and independent of each other. This
// is required because it allows for both shuffling of the execution
// order and for parallelized testing.
//
// In particular, avoid using std::rand() since it is not guaranteed
// to be thread safe. Instead use the API offered in
// `test/util/random.hpp`.
//
// All files created in tests must use the TEST_PATH macro (or one of
// its friends) to obtain a suitable file system path. See
// `test/util/test_path.hpp`.
//
//
// Debugging and the ONLY() macro
// ------------------------------
//
// A simple way of disabling all tests except one called `Foo`, is to
// replace TEST(Foo) with ONLY(Foo) and then recompile and rerun the
// test suite. Note that you can also use filtering by setting the
// environment varible `UNITTEST_FILTER`. See `README.md` for more on
// this.
//
// Another way to debug a particular test, is to copy that test into
// `experiments/testcase.cpp` and then run `sh build.sh
// check-testcase` (or one of its friends) from the command line.


namespace {

//const char* uY = "\x0CE\x0AB";              // greek capital letter upsilon with dialytika (U+03AB)
//const char* uYd = "\x0CE\x0A5\x0CC\x088";    // decomposed form (Y followed by two dots)
//const char* uy = "\x0CF\x08B";              // greek small letter upsilon with dialytika (U+03AB)
//const char* uyd = "\x0cf\x085\x0CC\x088";    // decomposed form (Y followed by two dots)

const char* uA = "\x0c3\x085";         // danish capital A with ring above (as in BLAABAERGROED)
//const char* uAd = "\x041\x0cc\x08a";    // decomposed form (A (41) followed by ring)
const char* ua = "\x0c3\x0a5";         // danish lower case a with ring above (as in blaabaergroed)
//const char* uad = "\x061\x0cc\x08a";    // decomposed form (a (41) followed by ring)

const char* uAE = "\xc3\x86"; // danish upper case AE
const char* uae = "\xc3\xa6"; // danish lower case ae

const char* u16sur = "\xF0\xA0\x9C\x8E"; // chineese needing utf16 surrogate pair
const char* u16sur2 = "\xF0\xA0\x9C\xB1"; // same as above, with larger unicode

<<<<<<< HEAD
TEST(UTF8_Fuzzy_utf8_to_utf16)
=======
TEST(UTF_Fuzzy_utf8_to_utf16)
>>>>>>> b7327484
{
    Random random(random_int<unsigned long>()); // Seed from slow global generator
    const size_t size = 10;
    char in[size];
    int16_t out[size];

    for (size_t iter = 0; iter < 100000; iter++) {
        for (size_t t = 0; t < size; t++) {
            in[t] = random.draw_int<char>();
        }

        const char* in2 = in;
        size_t needed = Utf8x16<int16_t>::find_utf16_buf_size(in2, in + size);
        size_t read = in2 - in;

        // number of utf16 codepoints should not exceed number of utf8 codepoints
        CHECK(needed <= size);
        
        // we should not read beyond input buffer
        CHECK(read <= size);

        int16_t* out2 = out;
        Utf8x16<int16_t>::to_utf16(in2, in2 + read, out2, out2 + needed);
        size_t read2 = in2 - in;
        size_t written = out2 - out;

        CHECK(read2 <= read);
        CHECK(written <= needed);
    }
}


TEST(UTF8_Compare_Core_ASCII) {
    // Useful line for creating new unit test cases:
    // bool ret = std::locale("us_EN")(string("a"), string("b"));

    set_string_compare_method(STRING_COMPARE_CORE, null_ptr);

    // simplest test
    CHECK_EQUAL(true, utf8_compare("a", "b"));
    CHECK_EQUAL(false, utf8_compare("b", "a"));
    CHECK_EQUAL(false, utf8_compare("a", "a"));

    // length makes a difference
    CHECK_EQUAL(true, utf8_compare("aaaa", "b"));
    CHECK_EQUAL(true, utf8_compare("a", "bbbb"));

    CHECK_EQUAL(true, utf8_compare("a", "aaaa"));
    CHECK_EQUAL(false, utf8_compare("aaaa", "a"));

    // change one letter to upper case; must sort the same
    CHECK_EQUAL(true, utf8_compare("A", "b"));
    CHECK_EQUAL(false, utf8_compare("b", "A"));
    CHECK_EQUAL(false, utf8_compare("A", "A"));

    CHECK_EQUAL(true, utf8_compare("AAAA", "b"));
    CHECK_EQUAL(true, utf8_compare("A", "b"));

    CHECK_EQUAL(false, utf8_compare("A", "aaaa"));
    CHECK_EQUAL(false, utf8_compare("AAAA", "a"));

    // change other letter to upper case; must still sort the same
    CHECK_EQUAL(true, utf8_compare("a", "B"));
    CHECK_EQUAL(false, utf8_compare("B", "a"));

    CHECK_EQUAL(true, utf8_compare("aaaa", "B"));
    CHECK_EQUAL(true, utf8_compare("a", "BBBB"));

    CHECK_EQUAL(true, utf8_compare("a", "AAAA"));
    CHECK_EQUAL(true, utf8_compare("aaaa", "A"));

    // now test casing for same letters
    CHECK_EQUAL(true, utf8_compare("a", "A"));
    CHECK_EQUAL(false, utf8_compare("A", "a"));

    // length is same, but string1 is lower case; string1 comes first
    CHECK_EQUAL(true, utf8_compare("aaaa", "AAAA"));
    CHECK_EQUAL(false, utf8_compare("AAAA", "aaaa"));

    // string2 is shorter, but string1 is lower case; lower case comes fist
    CHECK_EQUAL(true, utf8_compare("aaaa", "A"));
    CHECK_EQUAL(false, utf8_compare("A", "aaaa"));
}


TEST(UTF8_Compare_Core_utf8)
{
    // Useful line for creating new unit test cases:
    // bool ret = std::locale("us_EN")(string("a"), string("b"));

    set_string_compare_method(STRING_COMPARE_CORE, null_ptr);

    // single utf16 code points (tests mostly Windows)
    CHECK_EQUAL(false, utf8_compare(uae, uae));
    CHECK_EQUAL(false, utf8_compare(uAE, uAE));

    CHECK_EQUAL(true, utf8_compare(uae, ua));
    CHECK_EQUAL(false, utf8_compare(ua, uae));

    CHECK_EQUAL(false, utf8_compare(uAE, uae));

    CHECK_EQUAL(true, utf8_compare(uae, uA));
    CHECK_EQUAL(false, utf8_compare(uA, uAE));

    // char needing utf16 surrogate pair (tests mostly windows because *nix uses utf32 as wchar_t). These are symbols
    // that are beyond 'Latin Extended 2' (0...591), where 'compare_method 0' will sort them by unicode value instead.
    // Test where one char is surrogate, and other is non-surrogate
    CHECK_EQUAL(true, utf8_compare(uA, u16sur));
    CHECK_EQUAL(false, utf8_compare(u16sur, uA));
    CHECK_EQUAL(false, utf8_compare(u16sur, u16sur));

    // Test where both are surrogate
    CHECK_EQUAL(true, utf8_compare(u16sur, u16sur2));
    CHECK_EQUAL(false, utf8_compare(u16sur2, u16sur2));
    CHECK_EQUAL(false, utf8_compare(u16sur2, u16sur2));
}

TEST(UTF8_Compare_Core_utf8_invalid)
{
    // Test that invalid utf8 won't make decisions on data beyond Realm payload. Do that by placing an utf8 header that
    // indicate 5 octets will follow, and put spurious1 and spurious2 after them to see if Realm will access these too
    // and make sorting decisions on them. Todo: This does not guarantee that spurious data access does not happen;
    // todo: make unit test that attempts to trigger segfault near a page limit instead. 
    char invalid1[] = "\xfc";
    char spurious1[] = "aaaaaaaaaaaaaaaa";
    char invalid2[] = "\xfc";
    char spurious2[] = "bbbbbbbbbbbbbbbb";

    static_cast<void>(spurious1);
    static_cast<void>(spurious2);

    set_string_compare_method(STRING_COMPARE_CORE, null_ptr);
    StringData i1 = StringData(invalid1);
    StringData i2 = StringData(invalid2);

    // strings must be seen as 'equal' because they terminate when StringData::size is reached. Futhermore, we state
    // that return value is arbitrary for invalid utf8
    bool ret = utf8_compare(i1, i2);
    CHECK_EQUAL(ret, utf8_compare(i2, i1)); // must sort the same as before regardless of succeeding data
}
/* shows uninitialized data access i Valgrind (by design). Disabled until supressed or we find another way to test
TEST(Compare_Core_utf8_invalid_crash)
{
    // See if we can crash Realm with random data
    char str1[20];
    char str2[20];
    using namespace tightdb::test_util;
    Random r;

    set_string_compare_method(STRING_COMPARE_CORE, null_ptr);

    for (size_t t = 0; t < 10000; t++) {
        for (size_t i = 0; i < sizeof(str1); i++) {
            str1[i] = r.draw_int(0, 255);
            str2[i] = r.draw_int(0, 255);
        }
        utf8_compare(str1, str2);
        utf8_compare(str2, str1);
    }
}
*/
TEST(UTF8_Compare_Core_utf8_zero)
{
    // Realm must support 0 characters in utf8 strings
    CHECK_EQUAL(false, utf8_compare(StringData("\0", 1), StringData("\0", 1)));
    CHECK_EQUAL(true, utf8_compare(StringData("\0", 1), StringData("a")));
    CHECK_EQUAL(false, utf8_compare("a", StringData("\0", 1)));

    // 0 in middle of strings
    CHECK_EQUAL(true, utf8_compare(StringData("a\0a", 3), StringData("a\0b", 3)));
    CHECK_EQUAL(false, utf8_compare(StringData("a\0b", 3), StringData("a\0a", 3)));
    CHECK_EQUAL(false, utf8_compare(StringData("a\0a", 3), StringData("a\0a", 3)));

    // Number of trailing 0 makes a difference
    CHECK_EQUAL(true, utf8_compare(StringData("a\0", 2), StringData("a\0\0", 3)));
    CHECK_EQUAL(false, utf8_compare(StringData("a\0\0", 3), StringData("a\0", 2)));
}

template<class Int> struct IntChar {
    typedef Int int_type;
    Int m_value;
};

template<class Int> bool operator<(IntChar<Int> a, IntChar<Int> b)
{
    return a.m_value < b.m_value;
}

template<class Char, class Int> struct IntCharTraits: private char_traits<Char> {
    typedef Char char_type;
    typedef Int  int_type;
    typedef typename char_traits<Char>::off_type off_type;
    typedef typename char_traits<Char>::pos_type pos_type;
    static Int to_int_type(Char c)  { return c.m_value; }
    static Char to_char_type(Int i) { Char c; c.m_value = typename Char::int_type(i); return c; }
    static bool eq_int_type(Int i1, Int i2) { return i1 == i2; }
    static Int eof() { return numeric_limits<Int>::max(); }
    static Int not_eof(Int i) { return i != eof() ? i : Int(); }
    using char_traits<Char>::assign;
    using char_traits<Char>::eq;
    using char_traits<Char>::lt;
    using char_traits<Char>::move;
    using char_traits<Char>::copy;
    using char_traits<Char>::compare;
    using char_traits<Char>::length;
    using char_traits<Char>::find;
};


// Assumes that lower case 'a', 'b', 'c', 'd', 'e', and 'f' have
// consecutive integer values. Likewise for the corresponding capital
// letters. Note that is is not guaranteed by C++11.
int decode_hex_digit(char hex_digit)
{
    typedef char_traits<char> traits;
    int v = traits::to_int_type(hex_digit);
    if (traits::to_int_type('0') <= v && v <= traits::to_int_type('9'))
        return v - traits::to_int_type('0');
    if (traits::to_int_type('A') <= v && v <= traits::to_int_type('F'))
        return 10 + (v - traits::to_int_type('A'));
    if (traits::to_int_type('a') <= v && v <= traits::to_int_type('f'))
        return 10 + (v - traits::to_int_type('a'));
    throw runtime_error("Bad hex digit");
}

char encode_hex_digit(int value)
{
    typedef char_traits<char> traits;
    if (0 <= value) {
        if (value < 10) return traits::to_char_type(traits::to_int_type('0') + value);
        if (value < 16) return traits::to_char_type(traits::to_int_type('A') + (value-10));
    }
    throw runtime_error("Bad hex digit value");
}


string decode_8bit_hex(const string& hex)
{
    string s;
    s.reserve(hex.size() / 2);
    const char* begin = hex.data();
    const char* end = begin + hex.size();
    for (const char* i = begin; i != end; ++i) {
        char digit_1 = *i;
        if (++i == end) throw runtime_error("Incomplete 8-bit element");
        char digit_2 = *i;
        int value = 16 * decode_hex_digit(digit_1) + decode_hex_digit(digit_2);
        s += char_traits<char>::to_char_type(value);
    }
    return s;
}

string encode_8bit_hex(const string& bin)
{
    string s;
    s.reserve(bin.size() * 2);
    const char* begin = bin.data();
    const char* end = begin + bin.size();
    for (const char* i = begin; i != end; ++i) {
        int value = char_traits<char>::to_int_type(*i);
        s.push_back(encode_hex_digit(value / 16));
        s.push_back(encode_hex_digit(value % 16));
    }
    return s;
}


template<class String16> String16 decode_16bit_hex(const string& hex)
{
    String16 s;
    s.reserve(hex.size() / 4);
    const char* begin = hex.data();
    const char* end = begin + hex.size();
    for (const char* i = begin; i != end; ++i) {
        char digit_1 = *i;
        if (++i == end) throw runtime_error("Incomplete 16-bit element");
        char digit_2 = *i;
        if (++i == end) throw runtime_error("Incomplete 16-bit element");
        char digit_3 = *i;
        if (++i == end) throw runtime_error("Incomplete 16-bit element");
        char digit_4 = *i;
        long value =
            4096L * decode_hex_digit(digit_1) +
            256   * decode_hex_digit(digit_2) +
            16    * decode_hex_digit(digit_3) +
            1     * decode_hex_digit(digit_4);
        typedef typename String16::traits_type Traits16;
        s += Traits16::to_char_type(value);
    }

    return s;
}

template<class String16> string encode_16bit_hex(const String16& bin)
{
    string s;
    s.reserve(bin.size() * 4);
    typedef typename String16::traits_type Traits16;
    typedef typename Traits16::char_type   Char16;
    const Char16* begin = bin.data();
    const Char16* end = begin + bin.size();
    for (const Char16* i = begin; i != end; ++i) {
        long value = Traits16::to_int_type(*i);
        s.push_back(encode_hex_digit(int(value / 4096)));
        s.push_back(encode_hex_digit(int(value / 256) % 16));
        s.push_back(encode_hex_digit(int(value / 16) % 16));
        s.push_back(encode_hex_digit(int(value) % 16));
    }
    return s;
}


template<class String16> String16 utf8_to_utf16(const string& s)
{
    typedef typename String16::traits_type Traits16;
    typedef typename Traits16::char_type   Char16;
    typedef Utf8x16<Char16, Traits16> Xcode;
    const char* in_begin = s.data();
    const char* in_end = in_begin + s.size();
    size_t utf16_buf_size = Xcode::find_utf16_buf_size(in_begin, in_end);
    if (in_begin != in_end) throw runtime_error("Bad UTF-8");
    in_begin = s.data();
    UniquePtr<Char16[]> utf16_buf(new Char16[utf16_buf_size]);
    Char16* out_begin = utf16_buf.get();
    Char16* out_end = out_begin + utf16_buf_size;
    bool valid_utf8 = Xcode::to_utf16(in_begin, in_end, out_begin, out_end);
    TIGHTDB_ASSERT(valid_utf8);
    static_cast<void>(valid_utf8);
    TIGHTDB_ASSERT(in_begin == in_end);
    return String16(utf16_buf.get(), out_begin);
}

template<class String16> string utf16_to_utf8(const String16& s)
{
    typedef typename String16::traits_type Traits16;
    typedef typename Traits16::char_type   Char16;
    typedef Utf8x16<Char16, Traits16> Xcode;
    const Char16* in_begin = s.data();
    const Char16* in_end = in_begin + s.size();
    size_t utf8_buf_size = Xcode::find_utf8_buf_size(in_begin, in_end);
    if (in_begin != in_end) throw runtime_error("Bad UTF-16");
    in_begin = s.data();
    UniquePtr<char[]> utf8_buf(new char[utf8_buf_size]);
    char* out_begin = utf8_buf.get();
    char* out_end = out_begin + utf8_buf_size;
    bool valid_utf16 = Xcode::to_utf8(in_begin, in_end, out_begin, out_end);
    TIGHTDB_ASSERT(valid_utf16);
    static_cast<void>(valid_utf16);
    TIGHTDB_ASSERT(in_begin == in_end);
    return string(utf8_buf.get(), out_begin);
}


size_t find_buf_size_utf8_to_utf16(const string& s)
{
    typedef Utf8x16<char> Xcode;
    const char* in_begin = s.data();
    const char* in_end = in_begin + s.size();
    size_t size = Xcode::find_utf16_buf_size(in_begin, in_end);
    if (in_begin != in_end) throw runtime_error("Bad UTF-8");
    return size;
}

template<class String16> size_t find_buf_size_utf16_to_utf8(const String16& s)
{
    typedef typename String16::traits_type Traits16;
    typedef typename Traits16::char_type   Char16;
    typedef Utf8x16<Char16, Traits16> Xcode;
    const Char16* in_begin = s.data();
    const Char16* in_end = in_begin + s.size();
    size_t size = Xcode::find_utf8_buf_size(in_begin, in_end);
    if (in_begin != in_end) throw runtime_error("Bad UTF-16");
    return size;
}

} // anonymous namespace



// FIXME: For some reason, these tests do not compile under VisualStudio

#ifndef _WIN32

TEST(UTF8_TranscodeUtf16)
{
    typedef IntChar<int>                   Char16;
    typedef IntCharTraits<Char16, long>    Traits16;
    typedef basic_string<Char16, Traits16> String16;

    // Try a trivial string first
    {
        string utf8 = "Lorem ipsum. The quick brown fox jumps over the lazy dog.";
        const char* utf16_hex =
            "004C006F00720065006D00200069007000730075006D002E0020005400680065"
            "00200071007500690063006B002000620072006F0077006E00200066006F0078"
            "0020006A0075006D007000730020006F00760065007200200074006800650020"
            "006C0061007A007900200064006F0067002E";
        CHECK_EQUAL(char_traits<char>::length(utf16_hex),
                    find_buf_size_utf8_to_utf16(utf8) * 4);
        String16 utf16 = decode_16bit_hex<String16>(utf16_hex);
        CHECK_EQUAL(utf8.size(), find_buf_size_utf16_to_utf8(utf16));
        CHECK(utf16 == utf8_to_utf16<String16>(utf8));
        CHECK(utf8 == utf16_to_utf8(utf16));
    }

    // Now try a harder one (contains characters beyond U+FFFF)
    {
        const char* utf8_hex =
            "EFA4A5EFA49BF0A08080EFA4A7EFA491F0A08081EFA4A1C3A6C3B8C3A5EFA497"
            "EFA4A3F0A08082F0A08083666F6FF0A08084EFA495F0A08085F0A08086EFA493"
            "F0A08087F0A08088F0A08089F0A0808AEFA49DF0A0808BF0A0808CF0A0808DEF"
            "A49FF0A0808EF0A0808FEFA48F";
        const char* utf16_hex =
            "F925F91BD840DC00F927F911D840DC01F92100E600F800E5F917F923D840DC02"
            "D840DC030066006F006FD840DC04F915D840DC05D840DC06F913D840DC07D840"
            "DC08D840DC09D840DC0AF91DD840DC0BD840DC0CD840DC0DF91FD840DC0ED840"
            "DC0FF90F";
        string utf8 = decode_8bit_hex(utf8_hex);
        CHECK_EQUAL(char_traits<char>::length(utf16_hex),
                    find_buf_size_utf8_to_utf16(utf8) * 4);
        String16 utf16 = decode_16bit_hex<String16>(utf16_hex);
        CHECK_EQUAL(char_traits<char>::length(utf8_hex),
                    find_buf_size_utf16_to_utf8(utf16) * 2);
        CHECK(utf16 == utf8_to_utf16<String16>(utf8));
        CHECK(utf8 == utf16_to_utf8(utf16));
    }

    CHECK_EQUAL("41", encode_8bit_hex("A")); // Avoid 'unused function' warning
}

#endif // _WIN32

#endif // TEST_UTF8<|MERGE_RESOLUTION|>--- conflicted
+++ resolved
@@ -67,11 +67,7 @@
 const char* u16sur = "\xF0\xA0\x9C\x8E"; // chineese needing utf16 surrogate pair
 const char* u16sur2 = "\xF0\xA0\x9C\xB1"; // same as above, with larger unicode
 
-<<<<<<< HEAD
-TEST(UTF8_Fuzzy_utf8_to_utf16)
-=======
 TEST(UTF_Fuzzy_utf8_to_utf16)
->>>>>>> b7327484
 {
     Random random(random_int<unsigned long>()); // Seed from slow global generator
     const size_t size = 10;
