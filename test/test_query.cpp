--- conflicted
+++ resolved
@@ -606,20 +606,6 @@
     table2->set_string(0, 2, realm::null());
     table2->add_empty_row();
     table2->set_string(0, 3, "bar");
-<<<<<<< HEAD
-
-    m = table2->column<String>(0).contains(StringData("")).count();
-    CHECK_EQUAL(m, 3);
-
-    m = table2->column<String>(0).begins_with(StringData("")).count();
-    CHECK_EQUAL(m, 3);
-
-    m = table2->column<String>(0).ends_with(StringData("")).count();
-    CHECK_EQUAL(m, 3);
-
-    m = table2->column<String>(0).equal(StringData("")).count();
-    CHECK_EQUAL(m, 0);
-=======
     table2->add_empty_row();
     table2->set_string(0, 4, "");
 
@@ -634,7 +620,6 @@
 
     m = table2->column<String>(0).equal(StringData("")).count();
     CHECK_EQUAL(m, 1);
->>>>>>> 72d7e253
 
     m = table2->column<String>(0).not_equal(StringData("")).count();
     CHECK_EQUAL(m, 4);
@@ -643,22 +628,6 @@
     CHECK_EQUAL(m, 1);
 
     m = table2->column<String>(0).not_equal(realm::null()).count();
-<<<<<<< HEAD
-    CHECK_EQUAL(m, 3);
-
-
-    m = table2->column<String>(0).contains(StringData(""), false).count();
-    CHECK_EQUAL(m, 3);
-
-    m = table2->column<String>(0).begins_with(StringData(""), false).count();
-    CHECK_EQUAL(m, 3);
-
-    m = table2->column<String>(0).ends_with(StringData(""), false).count();
-    CHECK_EQUAL(m, 3);
-
-    m = table2->column<String>(0).equal(StringData(""), false).count();
-    CHECK_EQUAL(m, 0);
-=======
     CHECK_EQUAL(m, 4);
 
 
@@ -673,7 +642,6 @@
 
     m = table2->column<String>(0).equal(StringData(""), false).count();
     CHECK_EQUAL(m, 1);
->>>>>>> 72d7e253
 
     m = table2->column<String>(0).not_equal(StringData(""), false).count();
     CHECK_EQUAL(m, 4);
@@ -682,17 +650,10 @@
     CHECK_EQUAL(m, 1);
 
     m = table2->column<String>(0).not_equal(realm::null(), false).count();
-<<<<<<< HEAD
-    CHECK_EQUAL(m, 3);
-
-    m = table2->column<String>(0).contains(realm::null(), false).count();
-    CHECK_EQUAL(m, 3);
-=======
     CHECK_EQUAL(m, 4);
 
     m = table2->column<String>(0).contains(realm::null(), false).count();
     CHECK_EQUAL(m, 4);
->>>>>>> 72d7e253
 
     TableRef table3 = group.add_table(StringData("table3"));
     table3->add_column_link(type_Link, "link1", *table2);
@@ -705,20 +666,6 @@
     table3->set_link(0, 2, 2);
     table3->add_empty_row();
     table3->set_link(0, 3, 3);
-<<<<<<< HEAD
-
-    m = table3->link(0).column<String>(0).contains(StringData("")).count();
-    CHECK_EQUAL(m, 3);
-
-    m = table3->link(0).column<String>(0).begins_with(StringData("")).count();
-    CHECK_EQUAL(m, 3);
-
-    m = table3->link(0).column<String>(0).ends_with(StringData("")).count();
-    CHECK_EQUAL(m, 3);
-
-    m = table3->link(0).column<String>(0).equal(StringData("")).count();
-    CHECK_EQUAL(m, 0);
-=======
     table3->add_empty_row();
     table3->set_link(0, 4, 4);
 
@@ -733,7 +680,6 @@
 
     m = table3->link(0).column<String>(0).equal(StringData("")).count();
     CHECK_EQUAL(m, 1);
->>>>>>> 72d7e253
 
     m = table3->link(0).column<String>(0).not_equal(StringData("")).count();
     CHECK_EQUAL(m, 4);
@@ -742,22 +688,6 @@
     CHECK_EQUAL(m, 1);
 
     m = table3->link(0).column<String>(0).not_equal(realm::null()).count();
-<<<<<<< HEAD
-    CHECK_EQUAL(m, 3);
-
-
-    m = table3->link(0).column<String>(0).contains(StringData(""), false).count();
-    CHECK_EQUAL(m, 3);
-
-    m = table3->link(0).column<String>(0).begins_with(StringData(""), false).count();
-    CHECK_EQUAL(m, 3);
-
-    m = table3->link(0).column<String>(0).ends_with(StringData(""), false).count();
-    CHECK_EQUAL(m, 3);
-
-    m = table3->link(0).column<String>(0).equal(StringData(""), false).count();
-    CHECK_EQUAL(m, 0);
-=======
     CHECK_EQUAL(m, 4);
 
 
@@ -772,7 +702,6 @@
 
     m = table3->link(0).column<String>(0).equal(StringData(""), false).count();
     CHECK_EQUAL(m, 1);
->>>>>>> 72d7e253
 
     m = table3->link(0).column<String>(0).not_equal(StringData(""), false).count();
     CHECK_EQUAL(m, 4);
@@ -781,17 +710,10 @@
     CHECK_EQUAL(m, 1);
 
     m = table3->link(0).column<String>(0).not_equal(realm::null(), false).count();
-<<<<<<< HEAD
-    CHECK_EQUAL(m, 3);
-
-    m = table3->link(0).column<String>(0).contains(realm::null(), false).count();
-    CHECK_EQUAL(m, 3);
-=======
     CHECK_EQUAL(m, 4);
 
     m = table3->link(0).column<String>(0).contains(realm::null(), false).count();
     CHECK_EQUAL(m, 4);
->>>>>>> 72d7e253
 }
 
 
@@ -5990,11 +5912,7 @@
             }
 
             // vector that is kept in sync with the column so that we can compare with it
-<<<<<<< HEAD
-            vector<string> v;
-=======
             std::vector<std::string> v;
->>>>>>> 72d7e253
 
             // ArrayString capacity starts at 128 bytes, so we need lots of elements
             // to test if relocation works
@@ -6011,11 +5929,7 @@
                     char buf2[] = "                                                                                         ";
 
                     StringData sd;
-<<<<<<< HEAD
-                    string st;
-=======
                     std::string st;
->>>>>>> 72d7e253
 
                     if (fastrand(1) == 0) {
                         // null string
@@ -6037,11 +5951,7 @@
                         if (fastrand(1) == 0) {
                             // duplicate string
                             sd = StringData(buf1, len);
-<<<<<<< HEAD
-                            st = string(buf1, len);
-=======
                             st = std::string(buf1, len);
->>>>>>> 72d7e253
                         }
                         else {
                             // random string
@@ -6054,11 +5964,7 @@
                             // no generated string can equal "null" (our vector magic value for null) because 
                             // len == 4 is not possible
                             sd = StringData(buf2, len);
-<<<<<<< HEAD
-                            st = string(buf2, len);
-=======
                             st = std::string(buf2, len);
->>>>>>> 72d7e253
                         }
                     }
 
@@ -6093,7 +5999,6 @@
         }
     }
 }
-<<<<<<< HEAD
 
 TEST(Query_BinaryNull)
 {
@@ -6153,8 +6058,6 @@
     CHECK_EQUAL(2, t.get_source_ndx(0));
 }
 
-=======
->>>>>>> 72d7e253
 #endif
 
 #endif // TEST_QUERY