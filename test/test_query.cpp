#include <vector>

#include <UnitTest++.h>

#include <tightdb.hpp>
#include "testsettings.hpp"
#include <stdlib.h> // itoa()

using namespace tightdb;

namespace {

TIGHTDB_TABLE_2(TwoIntTable,
                first,  Int,
                second, Int)

TIGHTDB_TABLE_1(SingleStringTable,
                first, String)

TIGHTDB_TABLE_3(TripleTable,
                first, String,
                second, String,
                third, Int)

TIGHTDB_TABLE_1(OneIntTable,
                first,  Int)

TIGHTDB_TABLE_2(TupleTableType,
                first,  Int,
                second, String)

TIGHTDB_TABLE_2(TupleTableTypeBin,
                first,  Int,
                second, Binary)

TIGHTDB_TABLE_2(BoolTupleTable,
                first,  Int,
                second, Bool)

TIGHTDB_TABLE_5(PeopleTable,
                name,  String,
                age,   Int,
                male,  Bool,
                hired, Date,
                photo, Binary)

TIGHTDB_TABLE_2(FloatTable,
                col_float,  Float,
                col_double, Double)

TIGHTDB_TABLE_3(FloatTable3,
                col_float,  Float,
                col_double, Double,
                col_int, Int)

TIGHTDB_TABLE_3(PHPMinimumCrash,
                firstname,  String,
                lastname, String,
                salary, Int)

TIGHTDB_TABLE_3(TableViewSum,
                col_float,  Float,
                col_double, Double,
                col_int, Int)

TIGHTDB_TABLE_5(GATable,
                     user_id, String,
                     country, String,
                     build,   String,
                     event_1, Int,
                     event_2, Int)

} // anonymous namespace


<<<<<<< HEAD
TEST(QueryTwoColsEqualVaryWidthAndValues)
=======
TEST(TestQueryStrIndexCrash)
{
	// Rasmus "8" index crash 
	for(int iter = 0; iter < 5; iter++)
	{
	    Group group;
		TableRef table = group.get_table("test");

		Spec& s = table->get_spec();
	    s.add_column(type_String, "first");
	    table->update_from_spec();

		int64_t eights = 0;

		for(int i = 0; i < 2000; i++) {
			int v = rand() % 10;
			if(v == 8) {
				eights++;			
			}
			char dst[100];
			memset(dst, 0, sizeof(dst));
			sprintf(dst,"%d",v);
			table->insert_string(0, i, dst);
			table->insert_done();
		}

		table->set_index(0);
		TableView v = table->where().equal(0, StringData("8")).find_all();
		CHECK_EQUAL(eights, v.size());
	
		v = table->where().equal(0, StringData("10")).find_all();

		v = table->where().equal(0, StringData("8")).find_all();
		CHECK_EQUAL(eights, v.size());
	}
}


TEST(QueryTwoColsEqualVaryWidthAndValues) 
>>>>>>> 29b38cb7
{
    std::vector<size_t> ints1;
    std::vector<size_t> ints2;
    std::vector<size_t> ints3;

    std::vector<size_t> floats;
    std::vector<size_t> doubles;

    Table table;
    table.add_column(type_Int, "first1");
    table.add_column(type_Int, "second1");

    table.add_column(type_Int, "first2");
    table.add_column(type_Int, "second2");

    table.add_column(type_Int, "first3");
    table.add_column(type_Int, "second3");

    table.add_column(type_Float, "third");
    table.add_column(type_Float, "fourth");
    table.add_column(type_Double, "fifth");
    table.add_column(type_Double, "sixth");

#ifdef TIGHTDB_DEBUG
    for (int i = 0; i < 5000; i++) {
#else
    for (int i = 0; i < 50000; i++) {
#endif
        table.add_empty_row();

        // Important thing to test is different bitwidths because we might use SSE and/or bithacks on 64-bit blocks

        // Both are bytes
        table.set_int(0, i, rand() % 100);
        table.set_int(1, i, rand() % 100);

        // Second column widest
        table.set_int(2, i, rand() % 10);
        table.set_int(3, i, rand() % 100);

        // First column widest
        table.set_int(4, i, rand() % 100);
        table.set_int(5, i, rand() % 10);

        table.set_float(6, i, float(rand() % 10));
        table.set_float(7, i, float(rand() % 10));

        table.set_double(8, i, double(rand() % 10));
        table.set_double(9, i, double(rand() % 10));

        if (table.get_int(0, i) == table.get_int(1, i))
            ints1.push_back(i);

        if (table.get_int(2, i) == table.get_int(3, i))
            ints2.push_back(i);

        if (table.get_int(4, i) == table.get_int(5, i))
            ints3.push_back(i);

        if (table.get_float(6, i) == table.get_float(7, i))
            floats.push_back(i);

        if (table.get_double(8, i) == table.get_double(9, i))
            doubles.push_back(i);

    }

    tightdb::TableView t1 = table.where().equal_int(size_t(0), size_t(1)).find_all();
    tightdb::TableView t2 = table.where().equal_int(size_t(2), size_t(3)).find_all();
    tightdb::TableView t3 = table.where().equal_int(size_t(4), size_t(5)).find_all();

    tightdb::TableView t4 = table.where().equal_float(size_t(6), size_t(7)).find_all();
    tightdb::TableView t5 = table.where().equal_double(size_t(8), size_t(9)).find_all();


    CHECK_EQUAL(ints1.size(), t1.size());
    for (size_t t = 0; t < ints1.size(); t++)
        CHECK_EQUAL(ints1[t], t1.get_source_ndx(t));

    CHECK_EQUAL(ints2.size(), t2.size());
    for (size_t t = 0; t < ints2.size(); t++)
        CHECK_EQUAL(ints2[t], t2.get_source_ndx(t));

    CHECK_EQUAL(ints3.size(), t3.size());
    for (size_t t = 0; t < ints3.size(); t++)
        CHECK_EQUAL(ints3[t], t3.get_source_ndx(t));

    CHECK_EQUAL(floats.size(), t4.size());
    for (size_t t = 0; t < floats.size(); t++)
        CHECK_EQUAL(floats[t], t4.get_source_ndx(t));

    CHECK_EQUAL(doubles.size(), t5.size());
    for (size_t t = 0; t < doubles.size(); t++)
        CHECK_EQUAL(doubles[t], t5.get_source_ndx(t));
}

TEST(QueryTwoColsVaryOperators)
{
    std::vector<size_t> ints1;
    std::vector<size_t> floats;
    std::vector<size_t> doubles;

    Table table;
    table.add_column(type_Int, "first1");
    table.add_column(type_Int, "second1");

    table.add_column(type_Float, "third");
    table.add_column(type_Float, "fourth");
    table.add_column(type_Double, "fifth");
    table.add_column(type_Double, "sixth");

    // row 0
    table.add_empty_row();
    table.set_int(0, 0, 5);
    table.set_int(1, 0, 10);
    table.set_float(2, 0, 5);
    table.set_float(3, 0, 10);
    table.set_double(4, 0, 5);
    table.set_double(5, 0, 10);

    // row 1
    table.add_empty_row();
    table.set_int(0, 1, 10);
    table.set_int(1, 1, 5);
    table.set_float(2, 1, 10);
    table.set_float(3, 1, 5);
    table.set_double(4, 1, 10);
    table.set_double(5, 1, 5);

    // row 2
    table.add_empty_row();
    table.set_int(0, 2, -10);
    table.set_int(1, 2, -5);
    table.set_float(2, 2, -10);
    table.set_float(3, 2, -5);
    table.set_double(4, 2, -10);
    table.set_double(5, 2, -5);


    CHECK_EQUAL(not_found, table.where().equal_int(size_t(0), size_t(1)).find_next());
    CHECK_EQUAL(0, table.where().not_equal_int(size_t(0), size_t(1)).find_next());
    CHECK_EQUAL(0, table.where().less_int(size_t(0), size_t(1)).find_next());
    CHECK_EQUAL(1, table.where().greater_int(size_t(0), size_t(1)).find_next());
    CHECK_EQUAL(1, table.where().greater_equal_int(size_t(0), size_t(1)).find_next());
    CHECK_EQUAL(0, table.where().less_equal_int(size_t(0), size_t(1)).find_next());

    CHECK_EQUAL(not_found, table.where().equal_float(size_t(2), size_t(3)).find_next());
    CHECK_EQUAL(0, table.where().not_equal_float(size_t(2), size_t(3)).find_next());
    CHECK_EQUAL(0, table.where().less_float(size_t(2), size_t(3)).find_next());
    CHECK_EQUAL(1, table.where().greater_float(size_t(2), size_t(3)).find_next());
    CHECK_EQUAL(1, table.where().greater_equal_float(size_t(2), size_t(3)).find_next());
    CHECK_EQUAL(0, table.where().less_equal_float(size_t(2), size_t(3)).find_next());

    CHECK_EQUAL(not_found, table.where().equal_double(size_t(4), size_t(5)).find_next());
    CHECK_EQUAL(0, table.where().not_equal_double(size_t(4), size_t(5)).find_next());
    CHECK_EQUAL(0, table.where().less_double(size_t(4), size_t(5)).find_next());
    CHECK_EQUAL(1, table.where().greater_double(size_t(4), size_t(5)).find_next());
    CHECK_EQUAL(1, table.where().greater_equal_double(size_t(4), size_t(5)).find_next());
    CHECK_EQUAL(0, table.where().less_equal_double(size_t(4), size_t(5)).find_next());
}



TEST(QueryTwoCols0)
{
    Table table;
    table.add_column(type_Int, "first1");
    table.add_column(type_Int, "second1");


    for (int i = 0; i < 50; i++) {
        table.add_empty_row();
        table.set_int(0, i, 0);
        table.set_int(1, i, 0);
    }

    tightdb::TableView t1 = table.where().equal_int(size_t(0), size_t(1)).find_all();
    CHECK_EQUAL(50, t1.size());

    tightdb::TableView t2 = table.where().less_int(size_t(0), size_t(1)).find_all();
    CHECK_EQUAL(0, t2.size());
}


TEST(QueryTwoColsNoRows)
{
    Table table;
    table.add_column(type_Int, "first1");
    table.add_column(type_Int, "second1");

    CHECK_EQUAL(not_found, table.where().equal_int(size_t(0), size_t(1)).find_next());
    CHECK_EQUAL(not_found, table.where().not_equal_int(size_t(0), size_t(1)).find_next());
}

TEST(TestQueryHuge)
{
#if TEST_DURATION == 0
    for (int N = 0; N < 2; N++) {
#elif TEST_DURATION == 1
    for (int N = 0; N < 100; N++) {
#elif TEST_DURATION == 2
    for (int N = 0; N < 1000; N++) {
#elif TEST_DURATION == 3
    for (int N = 0; N < 10000; N++) {
#endif
        srand(N + 123);    // Makes you reproduce a bug in a certain run, without having to run all successive runs

        TripleTable tt;
        TripleTable::View v;
        bool long1 = false;
        bool long2 = false;

        size_t mdist1 = 1;
        size_t mdist2 = 1;
        size_t mdist3 = 1;

        std::string first;
        std::string second;
        int64_t third;

        size_t res1 = 0;
        size_t res2 = 0;
        size_t res3 = 0;
        size_t res4 = 0;
        size_t res5 = 0;
        size_t res6 = 0;
        size_t res7 = 0;
        size_t res8 = 0;


        size_t blocksize = rand() % 1200 + 1;

        for (size_t row = 0; row < 6000; row++) {

            if (row % blocksize == 0) {
                long1 = (rand() % 2 == 0);
                long2 = (rand() % 2 == 0);

                if (rand() % 2 == 0)
                {
                    mdist1 = rand() % 500 + 1;
                    mdist2 = rand() % 500 + 1;
                    mdist3 = rand() % 500 + 1;
                }
                else {
                    mdist1 = rand() % 5 + 1;
                    mdist2 = rand() % 5 + 1;
                    mdist3 = rand() % 5 + 1;
                }
            }

            tt.add_empty_row();

            if (long1) {
                if (rand() % mdist1 == 0)
                    first = "longlonglonglonglonglonglong A";
                else
                    first = "longlonglonglonglonglonglong B";
            }
            else {
                if (rand() % mdist1 == 0)
                    first = "A";
                else
                    first = "B";
            }

            if (long2) {
                if (rand() % mdist2 == 0)
                    second = "longlonglonglonglonglonglong A";
                else
                    second = "longlonglonglonglonglonglong B";
            }
            else {
                if (rand() % mdist2 == 0)
                    second = "A";
                else
                    second = "B";
            }

            if (rand() % mdist3 == 0)
                third = 1;
            else
                third = 2;

            tt[row].first = first.c_str();
            tt[row].second = second.c_str();
            tt[row].third = third;

            if (first == "A" && second == "A" && third == 1)
                res1++;

            if ((first == "A" || second == "A") && third == 1)
                res2++;

            if (first == "A" && (second == "A" || third == 1))
                res3++;

            if (second == "A" && (first == "A" || third == 1))
                res4++;

            if (first == "A" || second == "A" || third == 1)
                res5++;

            if (first != "A" && second == "A" && third == 1)
                res6++;

            if (first != "longlonglonglonglonglonglong A" && second == "A" && third == 1)
                res7++;

            if (first != "longlonglonglonglonglonglong A" && second == "A" && third == 2)
                res8++;
        }

        for (size_t t = 0; t < 4; t++) {

            if (t == 1)
                tt.optimize();
            else if (t == 2)
                tt.column().first.set_index();
            else if (t == 3)
                tt.column().second.set_index();
            else if (t == 4)
                tt.column().third.set_index();


            v = tt.where().first.equal("A").second.equal("A").third.equal(1).find_all();
            CHECK_EQUAL(res1, v.size());

            v = tt.where().second.equal("A").first.equal("A").third.equal(1).find_all();
            CHECK_EQUAL(res1, v.size());

            v = tt.where().third.equal(1).second.equal("A").first.equal("A").find_all();
            CHECK_EQUAL(res1, v.size());

            v = tt.where().group().first.equal("A").Or().second.equal("A").end_group().third.equal(1).find_all();
            CHECK_EQUAL(res2, v.size());

            v = tt.where().first.equal("A").group().second.equal("A").Or().third.equal(1).end_group().find_all();
            CHECK_EQUAL(res3, v.size());

            v = tt.where().group().first.equal("A").Or().third.equal(1).end_group().second.equal("A").find_all();
            CHECK_EQUAL(res4, v.size());

            v = tt.where().first.equal("A").Or().second.equal("A").Or().third.equal(1).find_all();
            CHECK_EQUAL(res5, v.size());

            v = tt.where().first.not_equal("A").second.equal("A").third.equal(1).find_all();
            CHECK_EQUAL(res6, v.size());

            v = tt.where().first.not_equal("longlonglonglonglonglonglong A").second.equal("A").third.equal(1).find_all();
            CHECK_EQUAL(res7, v.size());

            v = tt.where().first.not_equal("longlonglonglonglonglonglong A").second.equal("A").third.equal(2).find_all();
            CHECK_EQUAL(res8, v.size());
        }
    }
}

TEST(TestQueryStrIndex3)
{
    // Create two columns where query match-density varies alot throughout the rows. This forces the query engine to
    // jump back and forth between the two conditions and test edge cases in these transitions. Tests combinations of
    // linear scan, enum and index

#ifdef TIGHTDB_DEBUG
    for (int N = 0; N < 4; N++) {
#else
    for (int N = 0; N < 20; N++) {
#endif
        TupleTableType ttt;

        std::vector<size_t> vec;
        size_t row = 0;

        size_t n = 0;
#ifdef TIGHTDB_DEBUG
        for (int i = 0; i < 4; i++) {
#else
        for (int i = 0; i < 20; i++) {
#endif
            // 1/500 match probability because we want possibility for a 1000 sized leaf to contain 0 matches (important
            // edge case)
            int f1 = rand() % 500 + 1;
            int f2 = rand() % 500 + 1;
            bool longstrings = (rand() % 5 == 1);

            // 2200 entries with that probability to fill out two concecutive 1000 sized leafs with above probability,
            // plus a remainder (edge case)
            for (int j = 0; j < 2200; j++) {
                if (rand() % f1 == 0)
                    if (rand() % f2 == 0) {
                        ttt.add(0, longstrings ? "AAAAAAAAAAAAAAAAAAAAAAAA" : "AA");
                        if (!longstrings) {
                            n++;
                            vec.push_back(row);
                        }
                    }
                    else
                        ttt.add(0, "BB");
                else
                    if (rand() % f2 == 0)
                        ttt.add(1, "AA");
                    else
                        ttt.add(1, "BB");

                row++;
            }
        }

        TupleTableType::View v;

        // Both linear scans
        v = ttt.where().second.equal("AA").first.equal(0).find_all();
        CHECK_EQUAL(vec.size(), v.size());
        for (size_t t = 0; t < vec.size(); t++)
            CHECK_EQUAL(vec[t], v.get_source_ndx(t));
        v.clear();
        vec.clear();

        v = ttt.where().first.equal(0).second.equal("AA").find_all();
        CHECK_EQUAL(vec.size(), v.size());
        for (size_t t = 0; t < vec.size(); t++)
            CHECK_EQUAL(vec[t], v.get_source_ndx(t));
        v.clear();
        vec.clear();

        ttt.optimize();

        // Linear scan over enum, plus linear integer column scan
        v = ttt.where().second.equal("AA").first.equal(0).find_all();
        CHECK_EQUAL(vec.size(), v.size());
        for (size_t t = 0; t < vec.size(); t++)
            CHECK_EQUAL(vec[t], v.get_source_ndx(t));
        v.clear();
        vec.clear();

        v = ttt.where().first.equal(0).second.equal("AA").find_all();
        CHECK_EQUAL(vec.size(), v.size());
        for (size_t t = 0; t < vec.size(); t++)
            CHECK_EQUAL(vec[t], v.get_source_ndx(t));
        v.clear();
        vec.clear();

        ttt.column().second.set_index();

        // Index lookup, plus linear integer column scan
        v = ttt.where().second.equal("AA").first.equal(0).find_all();
        CHECK_EQUAL(vec.size(), v.size());
        for (size_t t = 0; t < vec.size(); t++)
            CHECK_EQUAL(vec[t], v.get_source_ndx(t));
        v.clear();
        vec.clear();

        v = ttt.where().first.equal(0).second.equal("AA").find_all();
        CHECK_EQUAL(vec.size(), v.size());
        for (size_t t = 0; t < vec.size(); t++)
            CHECK_EQUAL(vec[t], v.get_source_ndx(t));
        v.clear();
        vec.clear();
    }
}




TEST(TestQueryStrIndex2)
{
    TupleTableType ttt;


    int64_t s;

	for (int i = 0; i < 100; i++) {
	    ttt.add(1, "AA");
    }
    ttt.add(1, "BB");
    ttt.column().second.set_index();

    s = ttt.where().second.equal("AA").count();
    CHECK_EQUAL(100, s);

    s = ttt.where().second.equal("BB").count();
    CHECK_EQUAL(1, s);

    s = ttt.where().second.equal("CC").count();
    CHECK_EQUAL(0, s);

}

TEST(TestQueryStrEnum)
{
    TupleTableType ttt;

	int aa;
	int64_t s;

	for (int i = 0; i < 100; i++) {
		ttt.clear();
		aa = 0;
		for (size_t t = 0; t < 2000; t++) {
			if (rand() % 3 == 0) {
				ttt.add(1, "AA");
				aa++;
			}
			else {
				ttt.add(1, "BB");
			}
		}
		ttt.optimize();
		s = ttt.where().second.equal("AA").count();
		CHECK_EQUAL(aa, s);
	}

}


TEST(TestQueryStrIndex)
{
#ifdef TIGHTDB_DEBUG
	size_t itera = 4;
	size_t iterb = 100;
#else
	size_t itera = 100;
	size_t iterb = 2000;
#endif

	int aa;
	int64_t s;

	for (size_t i = 0; i < itera; i++) {
		TupleTableType ttt;
		aa = 0;
		for (size_t t = 0; t < iterb; t++) {
			if (rand() % 3 == 0) {
				ttt.add(1, "AA");
				aa++;
			}
			else {
				ttt.add(1, "BB");
			}
		}

		s = ttt.where().second.equal("AA").count();
		CHECK_EQUAL(aa, s);

		ttt.optimize();
		s = ttt.where().second.equal("AA").count();
		CHECK_EQUAL(aa, s);

		ttt.column().second.set_index();
		s = ttt.where().second.equal("AA").count();
		CHECK_EQUAL(aa, s);
	}

}

TEST(Group_GameAnalytics)
{
    UnitTest::Timer timer;

    {
        Group g;
        GATable::Ref t = g.get_table<GATable>("firstevents");

        for (size_t i = 0; i < 1000; ++i) {
            const int64_t r1 = rand() % 1000;
            const int64_t r2 = rand() % 1000;

            t->add("10", "US", "1.0", r1, r2);
        }
        t->optimize();
        g.write("ga_test.tightdb");
    }

    Group g("ga_test.tightdb");
    GATable::Ref t = g.get_table<GATable>("firstevents");

    GATable::Query q = t->where().country.equal("US");

    timer.Start();
    size_t c1 = 0;
    for (size_t i = 0; i < 100; ++i) {
        c1 += t->column().country.count("US");
    }

    timer.Start();
    size_t c2 = 0;
    for (size_t i = 0; i < 100; ++i) {
        c2 += q.count();
    }

    CHECK_EQUAL(c1, t->size() * 100);
    CHECK_EQUAL(c1, c2);


}

TEST(TestQueryFloat3)
{
    FloatTable3 t;

    t.add(float(1.1), double(2.1), 1);
    t.add(float(1.2), double(2.2), 2);
    t.add(float(1.3), double(2.3), 3);
    t.add(float(1.4), double(2.4), 4); // match
    t.add(float(1.5), double(2.5), 5); // match
    t.add(float(1.6), double(2.6), 6); // match
    t.add(float(1.7), double(2.7), 7);
    t.add(float(1.8), double(2.8), 8);
    t.add(float(1.9), double(2.9), 9);

    FloatTable3::Query q1 = t.where().col_float.greater(1.35f).col_double.less(2.65);
    int64_t a1 = q1.col_int.sum();
    CHECK_EQUAL(15, a1);

    FloatTable3::Query q2 = t.where().col_double.less(2.65).col_float.greater(1.35f);
    int64_t a2 = q2.col_int.sum();
    CHECK_EQUAL(15, a2);

    FloatTable3::Query q3 = t.where().col_double.less(2.65).col_float.greater(1.35f);
    double a3 = q3.col_float.sum();
    double sum3 = double(1.4f) + double(1.5f) + double(1.6f);
    CHECK_EQUAL(sum3, a3);

    FloatTable3::Query q4 = t.where().col_float.greater(1.35f).col_double.less(2.65);
    double a4 = q4.col_float.sum();
    CHECK_EQUAL(sum3, a4);

    FloatTable3::Query q5 = t.where().col_int.greater_equal(4).col_double.less(2.65);
    double a5 = q5.col_float.sum();
    CHECK_EQUAL(sum3, a5);

    FloatTable3::Query q6 = t.where().col_double.less(2.65).col_int.greater_equal(4);
    double a6 = q6.col_float.sum();
    CHECK_EQUAL(sum3, a6);

    FloatTable3::Query q7 = t.where().col_int.greater(3).col_int.less(7);
    int64_t a7 = q7.col_int.sum();
    CHECK_EQUAL(15, a7);
    FloatTable3::Query q8 = t.where().col_int.greater(3).col_int.less(7);
    int64_t a8 = q8.col_int.sum();
    CHECK_EQUAL(15, a8);
}

TEST(TestTableViewSum)
{
    TableViewSum ttt;

    ttt.add(1.0, 1.0, 1);
    ttt.add(2.0, 2.0, 2);
    ttt.add(3.0, 3.0, 3);
    ttt.add(4.0, 4.0, 4);
    ttt.add(5.0, 5.0, 5);
    ttt.add(6.0, 6.0, 6);
    ttt.add(7.0, 7.0, 7);
    ttt.add(8.0, 8.0, 8);
    ttt.add(9.0, 9.0, 9);
    ttt.add(10.0, 10.0, 10);

    TableViewSum::Query q1 = ttt.where().col_int.between(5, 9);
    TableViewSum::View tv1 = q1.find_all();
    int64_t s = tv1.column().col_int.sum();
    CHECK_EQUAL(5 + 6 + 7 + 8 + 9, s);
}


TEST(TestQueryJavaMinimumCrash)
{
    // Test that triggers a bug that was discovered through Java intnerface and has been fixed
    PHPMinimumCrash ttt;

    ttt.add("Joe", "John", 1);
    ttt.add("Jane", "Doe", 2);
    ttt.add("Bob", "Hanson", 3);

    PHPMinimumCrash::Query q1 = ttt.where().firstname.equal("Joe").Or().firstname.equal("Bob");
    int64_t m = q1.salary.minimum();
    CHECK_EQUAL(1, m);
}




TEST(TestQueryFloat4)
{
    FloatTable3 t;

    t.add(std::numeric_limits<float>::max(), std::numeric_limits<double>::max(), 11111);
    t.add(std::numeric_limits<float>::infinity(), std::numeric_limits<double>::infinity(), 11111);
    t.add(12345.0, 12345.0, 11111);

    FloatTable3::Query q1 = t.where();
    float a1 = q1.col_float.maximum();
    double a2 = q1.col_double.maximum();
    CHECK_EQUAL(std::numeric_limits<float>::infinity(), a1);
    CHECK_EQUAL(std::numeric_limits<double>::infinity(), a2);


    FloatTable3::Query q2 = t.where();
    float a3 = q1.col_float.minimum();
    double a4 = q1.col_double.minimum();
    CHECK_EQUAL(12345.0, a3);
    CHECK_EQUAL(12345.0, a4);
}

TEST(TestQueryFloat)
{
    FloatTable t;

    t.add(1.10f, 2.20);
    t.add(1.13f, 2.21);
    t.add(1.13f, 2.22);
    t.add(1.10f, 2.20);
    t.add(1.20f, 3.20);

    // Test find_all()
    FloatTable::View v = t.where().col_float.equal(1.13f).find_all();
    CHECK_EQUAL(2, v.size());
    CHECK_EQUAL(1.13f, v[0].col_float.get());
    CHECK_EQUAL(1.13f, v[1].col_float.get());

    FloatTable::View v2 = t.where().col_double.equal(3.2).find_all();
    CHECK_EQUAL(1, v2.size());
    CHECK_EQUAL(3.2, v2[0].col_double.get());

    // Test operators (and count)
    CHECK_EQUAL(2, t.where().col_float.equal(1.13f).count());
    CHECK_EQUAL(3, t.where().col_float.not_equal(1.13f).count());
    CHECK_EQUAL(3, t.where().col_float.greater(1.1f).count());
    CHECK_EQUAL(3, t.where().col_float.greater_equal(1.13f).count());
    CHECK_EQUAL(4, t.where().col_float.less_equal(1.13f).count());
    CHECK_EQUAL(2, t.where().col_float.less(1.13f).count());
    CHECK_EQUAL(3, t.where().col_float.between(1.13f, 1.2f).count());

    CHECK_EQUAL(2, t.where().col_double.equal(2.20).count());
    CHECK_EQUAL(3, t.where().col_double.not_equal(2.20).count());
    CHECK_EQUAL(2, t.where().col_double.greater(2.21).count());
    CHECK_EQUAL(3, t.where().col_double.greater_equal(2.21).count());
    CHECK_EQUAL(4, t.where().col_double.less_equal(2.22).count());
    CHECK_EQUAL(3, t.where().col_double.less(2.22).count());
    CHECK_EQUAL(4, t.where().col_double.between(2.20, 2.22).count());

    // ------ Test sum()
    // ... NO conditions
    double sum1_d = 2.20 + 2.21 + 2.22 + 2.20 + 3.20;
    CHECK_EQUAL(sum1_d, t.where().col_double.sum());

    // Note: sum of float is calculated by having a double aggregate to where each float is added
    // (thereby getting casted to double).
    double sum1_f = double(1.10f) + double(1.13f) + double(1.13f) + double(1.10f) + double(1.20f);
    double res = t.where().col_float.sum();
    CHECK_EQUAL(sum1_f, res);

    // ... with conditions
    double sum2_f = double(1.13f) + double(1.20f);
    double sum2_d = 2.21 + 3.20;
    FloatTable::Query q2 = t.where().col_float.between(1.13f, 1.20f).col_double.not_equal(2.22);
    CHECK_EQUAL(sum2_d, q2.col_double.sum());
    CHECK_EQUAL(sum2_f, q2.col_float.sum());

    // ------ Test average()

    // ... NO conditions
    CHECK_EQUAL(sum1_f/5, t.where().col_float.average());
    CHECK_EQUAL(sum1_d/5, t.where().col_double.average());
    // ... with conditions
    CHECK_EQUAL(sum2_f/2, q2.col_float.average());
    CHECK_EQUAL(sum2_d/2, q2.col_double.average());

    // -------- Test minimum(), maximum()

    // ... NO conditions
    CHECK_EQUAL(1.20f, t.where().col_float.maximum());
    CHECK_EQUAL(1.10f, t.where().col_float.minimum());
    CHECK_EQUAL(3.20, t.where().col_double.maximum());
    CHECK_EQUAL(2.20, t.where().col_double.minimum());

    // ... with conditions
    CHECK_EQUAL(1.20f, q2.col_float.maximum());
    CHECK_EQUAL(1.13f, q2.col_float.minimum());
    CHECK_EQUAL(3.20, q2.col_double.maximum());
    CHECK_EQUAL(2.21, q2.col_double.minimum());
}


TEST(TestDateQuery)
{
    PeopleTable table;

    table.add("Mary",  28, false, tightdb::Date(2012,  1, 24), tightdb::BinaryData("bin \0\n data 1", 13));
    table.add("Frank", 56, true,  tightdb::Date(2008,  4, 15), tightdb::BinaryData("bin \0\n data 2", 13));
    table.add("Bob",   24, true,  tightdb::Date(2010, 12,  1), tightdb::BinaryData("bin \0\n data 3", 13));

    // Find people where hired year == 2012 (hour:minute:second is default initialized to 00:00:00)
    PeopleTable::View view5 = table.where().hired.greater_equal(tightdb::Date(2012, 1, 1).get_date())
                                           .hired.less(         tightdb::Date(2013, 1, 1).get_date()).find_all();
    CHECK_EQUAL(1, view5.size());
    CHECK_EQUAL("Mary", view5[0].name);
}


TEST(TestQueryStrIndexed_enum)
{
    TupleTableType ttt;

    for (size_t t = 0; t < 10; t++) {
        ttt.add(1, "a");
        ttt.add(4, "b");
        ttt.add(7, "c");
        ttt.add(10, "a");
        ttt.add(1, "b");
        ttt.add(4, "c");
    }

    ttt.optimize();

    ttt.column().second.set_index();

    int64_t s = ttt.where().second.equal("a").first.sum();
    CHECK_EQUAL(10*11, s);

    s = ttt.where().second.equal("a").first.equal(10).first.sum();
    CHECK_EQUAL(100, s);

    s = ttt.where().first.equal(10).second.equal("a").first.sum();
    CHECK_EQUAL(100, s);

    TupleTableType::View tv = ttt.where().second.equal("a").find_all();
    CHECK_EQUAL(10*2, tv.size());
}


TEST(TestQueryStrIndexed_non_enum)
{
    TupleTableType ttt;

    for (size_t t = 0; t < 10; t++) {
        ttt.add(1, "a");
        ttt.add(4, "b");
        ttt.add(7, "c");
        ttt.add(10, "a");
        ttt.add(1, "b");
        ttt.add(4, "c");
    }

    ttt.column().second.set_index();

    int64_t s = ttt.where().second.equal("a").first.sum();
    CHECK_EQUAL(10*11, s);

    s = ttt.where().second.equal("a").first.equal(10).first.sum();
    CHECK_EQUAL(100, s);

    s = ttt.where().first.equal(10).second.equal("a").first.sum();
    CHECK_EQUAL(100, s);

    TupleTableType::View tv = ttt.where().second.equal("a").find_all();
    CHECK_EQUAL(10*2, tv.size());
}

TEST(TestQueryFindAll_Contains2_2)
{
    TupleTableType ttt;

    ttt.add(0, "foo");
    ttt.add(1, "foobar");
    ttt.add(2, "hellofoobar");
    ttt.add(3, "foO");
    ttt.add(4, "foObar");
    ttt.add(5, "hellofoObar");
    ttt.add(6, "hellofo");
    ttt.add(7, "fobar");
    ttt.add(8, "oobar");

// FIXME: UTF-8 case handling is only implemented on msw for now
    TupleTableType::Query q1 = ttt.where().second.contains("foO", false);
    TupleTableType::View tv1 = q1.find_all();
    CHECK_EQUAL(6, tv1.size());
    CHECK_EQUAL(0, tv1.get_source_ndx(0));
    CHECK_EQUAL(1, tv1.get_source_ndx(1));
    CHECK_EQUAL(2, tv1.get_source_ndx(2));
    CHECK_EQUAL(3, tv1.get_source_ndx(3));
    CHECK_EQUAL(4, tv1.get_source_ndx(4));
    CHECK_EQUAL(5, tv1.get_source_ndx(5));
    TupleTableType::Query q2 = ttt.where().second.contains("foO", true);
    TupleTableType::View tv2 = q2.find_all();
    CHECK_EQUAL(3, tv2.size());
    CHECK_EQUAL(3, tv2.get_source_ndx(0));
    CHECK_EQUAL(4, tv2.get_source_ndx(1));
    CHECK_EQUAL(5, tv2.get_source_ndx(2));
}
/*
TEST(TestQuery_sum_new_aggregates)
{
    // test the new ACTION_FIND_PATTERN() method in array

    OneIntTable t;
    for (size_t i = 0; i < 1000; i++) {
        t.add(1);
        t.add(2);
        t.add(4);
        t.add(6);
    }
    size_t c = t.where().first.equal(2).count();
    CHECK_EQUAL(1000, c);

    c = t.where().first.greater(2).count();
    CHECK_EQUAL(2000, c);

}
*/

TEST(TestQuery_sum_min_max_avg_foreign_col)
{
    TwoIntTable t;
    t.add(1, 10);
    t.add(2, 20);
    t.add(2, 30);
    t.add(3, 40);

    CHECK_EQUAL(50, t.where().first.equal(2).second.sum());
}


TEST(TestAggregateSingleCond)
{
    OneIntTable ttt;

    ttt.add(1);
    ttt.add(2);
    ttt.add(2);
    ttt.add(3);
    ttt.add(3);
    ttt.add(4);

    int64_t s = ttt.where().first.equal(2).first.sum();
    CHECK_EQUAL(4, s);

    s = ttt.where().first.greater(2).first.sum();
    CHECK_EQUAL(10, s);

    s = ttt.where().first.less(3).first.sum();
    CHECK_EQUAL(5, s);

    s = ttt.where().first.not_equal(3).first.sum();
    CHECK_EQUAL(9, s);
}

TEST(TestQueryFindAll_range1)
{
    TupleTableType ttt;

    ttt.add(1, "a");
    ttt.add(4, "a");
    ttt.add(7, "a");
    ttt.add(10, "a");
    ttt.add(1, "a");
    ttt.add(4, "a");
    ttt.add(7, "a");
    ttt.add(10, "a");
    ttt.add(1, "a");
    ttt.add(4, "a");
    ttt.add(7, "a");
    ttt.add(10, "a");

    TupleTableType::Query q1 = ttt.where().second.equal("a");
    TupleTableType::View tv1 = q1.find_all(4, 10);
    CHECK_EQUAL(6, tv1.size());
}


TEST(TestQueryFindAll_range_or_monkey2)
{
    const size_t ROWS = 20;
    const size_t ITER = 100;

    for (size_t u = 0; u < ITER; u++)
    {
        TwoIntTable tit;
        Array a;
        size_t start = rand() % (ROWS + 1);
        size_t end = start + rand() % (ROWS + 1);

        if (end > ROWS)
            end = ROWS;

        for (size_t t = 0; t < ROWS; t++) {
            int64_t r1 = rand() % 10;
            int64_t r2 = rand() % 10;
            tit.add(r1, r2);
        }

        TwoIntTable::Query q1 = tit.where().group().first.equal(3).Or().first.equal(7).end_group().second.greater(5);
        TwoIntTable::View tv1 = q1.find_all(start, end);

        for (size_t t = start; t < end; t++) {
            if ((tit[t].first == 3 || tit[t].first == 7) && tit[t].second > 5) {
                a.add(t);
            }
        }
        size_t s1 = a.size();
        size_t s2 = tv1.size();

        CHECK_EQUAL(s1, s2);
        for (size_t t = 0; t < a.size(); t++) {
            size_t i1 = a.GetAsSizeT(t);
            size_t i2 = tv1.get_source_ndx(t);
            CHECK_EQUAL(i1, i2);
        }
        a.Destroy();
    }

}



TEST(TestQueryFindAll_range_or)
{
    TupleTableType ttt;

    ttt.add(1, "b");
    ttt.add(2, "a"); //// match
    ttt.add(3, "b"); //
    ttt.add(1, "a"); //// match
    ttt.add(2, "b"); //// match
    ttt.add(3, "a");
    ttt.add(1, "b");
    ttt.add(2, "a"); //// match
    ttt.add(3, "b"); //

    TupleTableType::Query q1 = ttt.where().group().first.greater(1).Or().second.equal("a").end_group().first.less(3);
    TupleTableType::View tv1 = q1.find_all(1, 8);
    CHECK_EQUAL(4, tv1.size());

    TupleTableType::View tv2 = q1.find_all(2, 8);
    CHECK_EQUAL(3, tv2.size());

    TupleTableType::View tv3 = q1.find_all(1, 7);
    CHECK_EQUAL(3, tv3.size());
}


TEST(TestQuerySimpleStr)
{
    TupleTableType ttt;

    ttt.add(1, "X");
    ttt.add(2, "a");
    ttt.add(3, "X");
    ttt.add(4, "a");
    ttt.add(5, "X");
    ttt.add(6, "X");
    TupleTableType::Query q = ttt.where().second.equal("X");
	size_t c = q.count();

	CHECK_EQUAL(4, c);
}

TEST(TestQueryDelete)
{
    TupleTableType ttt;

    ttt.add(1, "X");
    ttt.add(2, "a");
    ttt.add(3, "X");
    ttt.add(4, "a");
    ttt.add(5, "X");
    ttt.add(6, "X");

    TupleTableType::Query q = ttt.where().second.equal("X");
    size_t r = q.remove();

    CHECK_EQUAL(4, r);
    CHECK_EQUAL(2, ttt.size());
    CHECK_EQUAL(2, ttt[0].first);
    CHECK_EQUAL(4, ttt[1].first);

    // test remove of all
    ttt.clear();
    ttt.add(1, "X");
    ttt.add(2, "X");
    ttt.add(3, "X");
    TupleTableType::Query q2 = ttt.where().second.equal("X");
    r = q2.remove();
    CHECK_EQUAL(3, r);
    CHECK_EQUAL(0, ttt.size());
}

TEST(TestQueryDeleteRange)
{
    TupleTableType ttt;

    ttt.add(0, "X");
    ttt.add(1, "X");
    ttt.add(2, "X");
    ttt.add(3, "X");
    ttt.add(4, "X");
    ttt.add(5, "X");

    TupleTableType::Query q = ttt.where().second.equal("X");
    size_t r = q.remove(1, 4);

    CHECK_EQUAL(3, r);
    CHECK_EQUAL(3, ttt.size());
    CHECK_EQUAL(0, ttt[0].first);
    CHECK_EQUAL(4, ttt[1].first);
    CHECK_EQUAL(5, ttt[2].first);
}

TEST(TestQueryDeleteLimit)
{
    TupleTableType ttt;

    ttt.add(0, "X");
    ttt.add(1, "X");
    ttt.add(2, "X");
    ttt.add(3, "X");
    ttt.add(4, "X");
    ttt.add(5, "X");

    TupleTableType::Query q = ttt.where().second.equal("X");
    size_t r = q.remove(1, 4, 2);

    CHECK_EQUAL(2, r);
    CHECK_EQUAL(4, ttt.size());
    CHECK_EQUAL(0, ttt[0].first);
    CHECK_EQUAL(3, ttt[1].first);
    CHECK_EQUAL(4, ttt[2].first);
    CHECK_EQUAL(5, ttt[3].first);
}



TEST(TestQuerySimple)
{
    TupleTableType ttt;

    ttt.add(1, "a");
    ttt.add(2, "a");
    ttt.add(3, "X");

    TupleTableType::Query q1 = ttt.where().first.equal(2);

    TupleTableType::View tv1 = q1.find_all();
    CHECK_EQUAL(1, tv1.size());
    CHECK_EQUAL(1, tv1.get_source_ndx(0));
}

TEST(TestQuerySimpleBUGdetect)
{
    TupleTableType ttt;
    ttt.add(1, "a");
    ttt.add(2, "a");

    TupleTableType::Query q1 = ttt.where();

    TupleTableType::View tv1 = q1.find_all();
    CHECK_EQUAL(2, tv1.size());
    CHECK_EQUAL(0, tv1.get_source_ndx(0));

    TupleTableType::View resView = tv1.column().second.find_all("Foo");

    // This previously crashed:
    // TableView resView = TableView(tv1);
    // tv1.find_all(resView, 1, "Foo");
}


TEST(TestQuerySubtable)
{
    Group group;
    TableRef table = group.get_table("test");

    // Create specification with sub-table
    Spec& s = table->get_spec();
    s.add_column(type_Int,    "first");
    s.add_column(type_String, "second");
    Spec sub = s.add_subtable_column("third");
        sub.add_column(type_Int,    "sub_first");
        sub.add_column(type_String, "sub_second");
    table->update_from_spec();

    CHECK_EQUAL(3, table->get_column_count());

    // Main table
    table->insert_int(0, 0, 111);
    table->insert_string(1, 0, "this");
    table->insert_subtable(2, 0);
    table->insert_done();

    table->insert_int(0, 1, 222);
    table->insert_string(1, 1, "is");
    table->insert_subtable(2, 1);
    table->insert_done();

    table->insert_int(0, 2, 333);
    table->insert_string(1, 2, "a test");
    table->insert_subtable(2, 2);
    table->insert_done();

    table->insert_int(0, 3, 444);
    table->insert_string(1, 3, "of queries");
    table->insert_subtable(2, 3);
    table->insert_done();


    // Sub tables
    TableRef subtable = table->get_subtable(2, 0);
    subtable->insert_int(0, 0, 11);
    subtable->insert_string(1, 0, "a");
    subtable->insert_done();

    subtable = table->get_subtable(2, 1);
    subtable->insert_int(0, 0, 22);
    subtable->insert_string(1, 0, "b");
    subtable->insert_done();
    subtable->insert_int(0, 1, 33);
    subtable->insert_string(1, 1, "c");
    subtable->insert_done();

    subtable = table->get_subtable(2, 2);
    subtable->insert_int(0, 0, 44);
    subtable->insert_string(1, 0, "d");
    subtable->insert_done();

    subtable = table->get_subtable(2, 3);
    subtable->insert_int(0, 0, 55);
    subtable->insert_string(1, 0, "e");
    subtable->insert_done();


    int64_t val50 = 50;
    int64_t val200 = 200;
    int64_t val20 = 20;
    int64_t val300 = 300;

    Query q1 = table->where();
    q1.greater(0, val200);
    q1.subtable(2);
    q1.less(0, val50);
    q1.end_subtable();
    TableView t1 = q1.find_all(0, size_t(-1));
    CHECK_EQUAL(2, t1.size());
    CHECK_EQUAL(1, t1.get_source_ndx(0));
    CHECK_EQUAL(2, t1.get_source_ndx(1));


    Query q2 = table->where();
    q2.subtable(2);
    q2.greater(0, val50);
    q2.Or();
    q2.less(0, val20);
    q2.end_subtable();
    TableView t2 = q2.find_all(0, size_t(-1));
    CHECK_EQUAL(2, t2.size());
    CHECK_EQUAL(0, t2.get_source_ndx(0));
    CHECK_EQUAL(3, t2.get_source_ndx(1));


    Query q3 = table->where();
    q3.subtable(2);
    q3.greater(0, val50);
    q3.Or();
    q3.less(0, val20);
    q3.end_subtable();
    q3.less(0, val300);
    TableView t3 = q3.find_all(0, size_t(-1));
    CHECK_EQUAL(1, t3.size());
    CHECK_EQUAL(0, t3.get_source_ndx(0));


    Query q4 = table->where();
    q4.equal(0, (int64_t)333);
    q4.Or();
    q4.subtable(2);
    q4.greater(0, val50);
    q4.Or();
    q4.less(0, val20);
    q4.end_subtable();
    TableView t4 = q4.find_all(0, size_t(-1));
    CHECK_EQUAL(3, t4.size());
    CHECK_EQUAL(0, t4.get_source_ndx(0));
    CHECK_EQUAL(2, t4.get_source_ndx(1));
    CHECK_EQUAL(3, t4.get_source_ndx(2));
}




TEST(TestQuerySort1)
{
    TupleTableType ttt;

    ttt.add(1, "a"); // 0
    ttt.add(2, "a"); // 1
    ttt.add(3, "X"); // 2
    ttt.add(1, "a"); // 3
    ttt.add(2, "a"); // 4
    ttt.add(3, "X"); // 5
    ttt.add(9, "a"); // 6
    ttt.add(8, "a"); // 7
    ttt.add(7, "X"); // 8

    // tv.get_source_ndx()  = 0, 2, 3, 5, 6, 7, 8
    // Vals         = 1, 3, 1, 3, 9, 8, 7
    // result       = 3, 0, 5, 2, 8, 7, 6

    TupleTableType::Query q = ttt.where().first.not_equal(2);
    TupleTableType::View tv = q.find_all();
    tv.column().first.sort();

    CHECK(tv.size() == 7);
    CHECK(tv[0].first == 1);
    CHECK(tv[1].first == 1);
    CHECK(tv[2].first == 3);
    CHECK(tv[3].first == 3);
    CHECK(tv[4].first == 7);
    CHECK(tv[5].first == 8);
    CHECK(tv[6].first == 9);
}



TEST(TestQuerySort_QuickSort)
{
    // Triggers QuickSort because range > len
    TupleTableType ttt;

    for (size_t t = 0; t < 1000; t++)
        ttt.add(rand() % 1100, "a"); // 0

    TupleTableType::Query q = ttt.where();
    TupleTableType::View tv = q.find_all();
    tv.column().first.sort();

    CHECK(tv.size() == 1000);
    for (size_t t = 1; t < tv.size(); t++) {
        CHECK(tv[t].first >= tv[t-1].first);
    }
}

TEST(TestQuerySort_CountSort)
{
    // Triggers CountSort because range <= len
    TupleTableType ttt;

    for (size_t t = 0; t < 1000; t++)
        ttt.add(rand() % 900, "a"); // 0

    TupleTableType::Query q = ttt.where();
    TupleTableType::View tv = q.find_all();
    tv.column().first.sort();

    CHECK(tv.size() == 1000);
    for (size_t t = 1; t < tv.size(); t++) {
        CHECK(tv[t].first >= tv[t-1].first);
    }
}


TEST(TestQuerySort_Descending)
{
    TupleTableType ttt;

    for (size_t t = 0; t < 1000; t++)
        ttt.add(rand() % 1100, "a"); // 0

    TupleTableType::Query q = ttt.where();
    TupleTableType::View tv = q.find_all();
    tv.column().first.sort(false);

    CHECK(tv.size() == 1000);
    for (size_t t = 1; t < tv.size(); t++) {
        CHECK(tv[t].first <= tv[t-1].first);
    }
}


TEST(TestQuerySort_Dates)
{
    Table table;
    table.add_column(type_Date, "first");

    table.insert_date(0, 0, 1000);
    table.insert_done();
    table.insert_date(0, 1, 3000);
    table.insert_done();
    table.insert_date(0, 2, 2000);
    table.insert_done();

    TableView tv = table.where().find_all();
    CHECK(tv.size() == 3);
    CHECK(tv.get_source_ndx(0) == 0);
    CHECK(tv.get_source_ndx(1) == 1);
    CHECK(tv.get_source_ndx(2) == 2);

    tv.sort(0);

    CHECK(tv.size() == 3);
    CHECK(tv.get_date(0, 0) == 1000);
    CHECK(tv.get_date(0, 1) == 2000);
    CHECK(tv.get_date(0, 2) == 3000);
}


TEST(TestQuerySort_Bools)
{
    Table table;
    table.add_column(type_Bool, "first");

    table.insert_bool(0, 0, true);
    table.insert_done();
    table.insert_bool(0, 0, false);
    table.insert_done();
    table.insert_bool(0, 0, true);
    table.insert_done();

    TableView tv = table.where().find_all();
    tv.sort(0);

    CHECK(tv.size() == 3);
    CHECK(tv.get_bool(0, 0) == false);
    CHECK(tv.get_bool(0, 1) == true);
    CHECK(tv.get_bool(0, 2) == true);
}

TEST(TestQueryThreads)
{
    TupleTableType ttt;

    // Spread query search hits in an odd way to test more edge cases
    // (thread job size is THREAD_CHUNK_SIZE = 10)
    for (int i = 0; i < 100; i++) {
        for (int j = 0; j < 10; j++) {
            ttt.add(5, "a");
            ttt.add(j, "b");
            ttt.add(6, "c");
            ttt.add(6, "a");
            ttt.add(6, "b");
            ttt.add(6, "c");
            ttt.add(6, "a");
        }
    }
    TupleTableType::Query q1 = ttt.where().first.equal(2).second.equal("b");

    // Note, set THREAD_CHUNK_SIZE to 1.000.000 or more for performance
    //q1.set_threads(5);
    TupleTableType::View tv = q1.find_all();

    CHECK_EQUAL(100, tv.size());
    for (int i = 0; i < 100; i++) {
        const size_t expected = i*7*10 + 14 + 1;
        const size_t actual   = tv.get_source_ndx(i);
        CHECK_EQUAL(expected, actual);
    }
}


TEST(TestQueryLongString)
{
    TupleTableType ttt;

    // Spread query search hits in an odd way to test more edge cases
    // (thread job size is THREAD_CHUNK_SIZE = 10)
    for (int i = 0; i < 100; i++) {
        for (int j = 0; j < 10; j++) {
            ttt.add(5, "aaaaaaaaaaaaaaaaaa");
            ttt.add(j, "bbbbbbbbbbbbbbbbbb");
            ttt.add(6, "cccccccccccccccccc");
            ttt.add(6, "aaaaaaaaaaaaaaaaaa");
            ttt.add(6, "bbbbbbbbbbbbbbbbbb");
            ttt.add(6, "cccccccccccccccccc");
            ttt.add(6, "aaaaaaaaaaaaaaaaaa");
        }
    }
    TupleTableType::Query q1 = ttt.where().first.equal(2).second.equal("bbbbbbbbbbbbbbbbbb");

    // Note, set THREAD_CHUNK_SIZE to 1.000.000 or more for performance
    //q1.set_threads(5);
    TupleTableType::View tv = q1.find_all();

    CHECK_EQUAL(100, tv.size());
    for (int i = 0; i < 100; i++) {
        const size_t expected = i*7*10 + 14 + 1;
        const size_t actual   = tv.get_source_ndx(i);
        CHECK_EQUAL(expected, actual);
    }
}


TEST(TestQueryLongEnum)
{
    TupleTableType ttt;

    // Spread query search hits in an odd way to test more edge cases
    // (thread job size is THREAD_CHUNK_SIZE = 10)
    for (int i = 0; i < 100; i++) {
        for (int j = 0; j < 10; j++) {
            ttt.add(5, "aaaaaaaaaaaaaaaaaa");
            ttt.add(j, "bbbbbbbbbbbbbbbbbb");
            ttt.add(6, "cccccccccccccccccc");
            ttt.add(6, "aaaaaaaaaaaaaaaaaa");
            ttt.add(6, "bbbbbbbbbbbbbbbbbb");
            ttt.add(6, "cccccccccccccccccc");
            ttt.add(6, "aaaaaaaaaaaaaaaaaa");
        }
    }
	ttt.optimize();
	TupleTableType::Query q1 = ttt.where().first.equal(2).second.not_equal("aaaaaaaaaaaaaaaaaa");

    // Note, set THREAD_CHUNK_SIZE to 1.000.000 or more for performance
    //q1.set_threads(5);
    TupleTableType::View tv = q1.find_all();

    CHECK_EQUAL(100, tv.size());
    for (int i = 0; i < 100; i++) {
        const size_t expected = i*7*10 + 14 + 1;
        const size_t actual   = tv.get_source_ndx(i);
        CHECK_EQUAL(expected, actual);
    }
}

TEST(TestQuerySimple2)
{
    TupleTableType ttt;

    ttt.add(1, "a");
    ttt.add(2, "a");
    ttt.add(3, "X");
    ttt.add(1, "a");
    ttt.add(2, "a");
    ttt.add(3, "X");
    ttt.add(1, "a");
    ttt.add(2, "a");
    ttt.add(3, "X");

    TupleTableType::Query q1 = ttt.where().first.equal(2);
    TupleTableType::View tv1 = q1.find_all();
    CHECK_EQUAL(3, tv1.size());
    CHECK_EQUAL(1, tv1.get_source_ndx(0));
    CHECK_EQUAL(4, tv1.get_source_ndx(1));
    CHECK_EQUAL(7, tv1.get_source_ndx(2));
}

/*
TEST(TestQueryLimit)
{
    TupleTableType ttt;

    ttt.add(1, "a");
    ttt.add(2, "a"); //
    ttt.add(3, "X");
    ttt.add(1, "a");
    ttt.add(2, "a"); //
    ttt.add(3, "X");
    ttt.add(1, "a");
    ttt.add(2, "a"); //
    ttt.add(3, "X");
    ttt.add(1, "a");
    ttt.add(2, "a"); //
    ttt.add(3, "X");
    ttt.add(1, "a");
    ttt.add(2, "a"); //
    ttt.add(3, "X");

    TupleTableType::Query q1 = ttt.where().first.equal(2);

    TupleTableType::View tv1 = q1.find_all(0, size_t(-1), 2);
    CHECK_EQUAL(2, tv1.size());
    CHECK_EQUAL(1, tv1.get_source_ndx(0));
    CHECK_EQUAL(4, tv1.get_source_ndx(1));

    TupleTableType::View tv2 = q1.find_all(tv1.get_source_ndx(tv1.size() - 1) + 1, size_t(-1), 2);
    CHECK_EQUAL(2, tv2.size());
    CHECK_EQUAL(7, tv2.get_source_ndx(0));
    CHECK_EQUAL(10, tv2.get_source_ndx(1));

    TupleTableType::View tv3 = q1.find_all(tv2.get_source_ndx(tv2.size() - 1) + 1, size_t(-1), 2);
    CHECK_EQUAL(1, tv3.size());
    CHECK_EQUAL(13, tv3.get_source_ndx(0));


    TupleTableType::Query q2 = ttt.where();
    TupleTableType::View tv4 = q2.find_all(0, 5, 3);
    CHECK_EQUAL(3, tv4.size());

    TupleTableType::Query q3 = ttt.where();
    TupleTableType::View tv5 = q3.find_all(0, 3, 5);
    CHECK_EQUAL(3, tv5.size());
}
*/

TEST(TestQueryFindNext)
{
    TupleTableType ttt;

    ttt.add(1, "a");
    ttt.add(2, "a");
    ttt.add(3, "X");
    ttt.add(4, "a");
    ttt.add(5, "a");
    ttt.add(6, "X");
    ttt.add(7, "X");

    TupleTableType::Query q1 = ttt.where().second.equal("X").first.greater(4);

    const size_t res1 = q1.find_next();
    const size_t res2 = q1.find_next(res1);
    const size_t res3 = q1.find_next(res2);

    CHECK_EQUAL(5, res1);
    CHECK_EQUAL(6, res2);
    CHECK_EQUAL(size_t(-1), res3); // no more matches
}

TEST(TestQueryFindAll1)
{
    TupleTableType ttt;

    ttt.add(1, "a");
    ttt.add(2, "a");
    ttt.add(3, "X");
    ttt.add(4, "a");
    ttt.add(5, "a");
    ttt.add(6, "X");
    ttt.add(7, "X");

    TupleTableType::Query q1 = ttt.where().second.equal("a").first.greater(2).first.not_equal(4);
    TupleTableType::View tv1 = q1.find_all();
    CHECK_EQUAL(4, tv1.get_source_ndx(0));

    TupleTableType::Query q2 = ttt.where().second.equal("X").first.greater(4);
    TupleTableType::View tv2 = q2.find_all();
    CHECK_EQUAL(5, tv2.get_source_ndx(0));
    CHECK_EQUAL(6, tv2.get_source_ndx(1));

}

TEST(TestQueryFindAll2)
{
    TupleTableType ttt;

    ttt.add(1, "a");
    ttt.add(2, "a");
    ttt.add(3, "X");
    ttt.add(4, "a");
    ttt.add(5, "a");
    ttt.add(11, "X");
    ttt.add(0, "X");

    TupleTableType::Query q2 = ttt.where().second.not_equal("a").first.less(3);
    TupleTableType::View tv2 = q2.find_all();
    CHECK_EQUAL(6, tv2.get_source_ndx(0));
}

TEST(TestQueryFindAllBetween)
{
    TupleTableType ttt;

    ttt.add(1, "a");
    ttt.add(2, "a");
    ttt.add(3, "X");
    ttt.add(4, "a");
    ttt.add(5, "a");
    ttt.add(11, "X");
    ttt.add(3, "X");

    TupleTableType::Query q2 = ttt.where().first.between(3, 5);
    TupleTableType::View tv2 = q2.find_all();
    CHECK_EQUAL(2, tv2.get_source_ndx(0));
    CHECK_EQUAL(3, tv2.get_source_ndx(1));
    CHECK_EQUAL(4, tv2.get_source_ndx(2));
    CHECK_EQUAL(6, tv2.get_source_ndx(3));
}


TEST(TestQueryFindAll_Range)
{
    TupleTableType ttt;

    ttt.add(5, "a");
    ttt.add(5, "a");
    ttt.add(5, "a");

    TupleTableType::Query q1 = ttt.where().second.equal("a").first.greater(2).first.not_equal(4);
    TupleTableType::View tv1 = q1.find_all(1, 2);
    CHECK_EQUAL(1, tv1.get_source_ndx(0));
}


TEST(TestQueryFindAll_Or)
{
    TupleTableType ttt;

    ttt.add(1, "a");
    ttt.add(2, "a");
    ttt.add(3, "X");
    ttt.add(4, "a");
    ttt.add(5, "a");
    ttt.add(6, "a");
    ttt.add(7, "X");

    // first == 5 || second == X
    TupleTableType::Query q1 = ttt.where().first.equal(5).Or().second.equal("X");
    TupleTableType::View tv1 = q1.find_all();
    CHECK_EQUAL(3, tv1.size());
    CHECK_EQUAL(2, tv1.get_source_ndx(0));
    CHECK_EQUAL(4, tv1.get_source_ndx(1));
    CHECK_EQUAL(6, tv1.get_source_ndx(2));
}


TEST(TestQueryFindAll_Parans1)
{
    TupleTableType ttt;

    ttt.add(1, "a");
    ttt.add(2, "a");
    ttt.add(3, "X");
    ttt.add(3, "X");
    ttt.add(4, "a");
    ttt.add(5, "a");
    ttt.add(11, "X");

    // first > 3 && (second == X)
    TupleTableType::Query q1 = ttt.where().first.greater(3).group().second.equal("X").end_group();
    TupleTableType::View tv1 = q1.find_all();
    CHECK_EQUAL(1, tv1.size());
    CHECK_EQUAL(6, tv1.get_source_ndx(0));
}


TEST(TestQueryFindAll_OrParan)
{
    TupleTableType ttt;

    ttt.add(1, "a");
    ttt.add(2, "a");
    ttt.add(3, "X"); //
    ttt.add(4, "a");
    ttt.add(5, "a"); //
    ttt.add(6, "a");
    ttt.add(7, "X"); //
    ttt.add(2, "X");

    // (first == 5 || second == X && first > 2)
    TupleTableType::Query q1 = ttt.where().group().first.equal(5).Or().second.equal("X").first.greater(2).end_group();
    TupleTableType::View tv1 = q1.find_all();
    CHECK_EQUAL(3, tv1.size());
    CHECK_EQUAL(2, tv1.get_source_ndx(0));
    CHECK_EQUAL(4, tv1.get_source_ndx(1));
    CHECK_EQUAL(6, tv1.get_source_ndx(2));
}


TEST(TestQueryFindAll_OrNested0)
{
    TupleTableType ttt;

    ttt.add(1, "a");
    ttt.add(2, "a");
    ttt.add(3, "X");
    ttt.add(3, "X");
    ttt.add(4, "a");
    ttt.add(5, "a");
    ttt.add(11, "X");
    ttt.add(8, "Y");

    // first > 3 && (first == 5 || second == X)
    TupleTableType::Query q1 = ttt.where().first.greater(3).group().first.equal(5).Or().second.equal("X").end_group();
    TupleTableType::View tv1 = q1.find_all();
    CHECK_EQUAL(2, tv1.size());
    CHECK_EQUAL(5, tv1.get_source_ndx(0));
    CHECK_EQUAL(6, tv1.get_source_ndx(1));
}

TEST(TestQueryFindAll_OrNested)
{
    TupleTableType ttt;

    ttt.add(1, "a");
    ttt.add(2, "a");
    ttt.add(3, "X");
    ttt.add(3, "X");
    ttt.add(4, "a");
    ttt.add(5, "a");
    ttt.add(11, "X");
    ttt.add(8, "Y");

    // first > 3 && (first == 5 || (second == X || second == Y))
    TupleTableType::Query q1 = ttt.where().first.greater(3).group().first.equal(5).Or().group().second.equal("X").Or().second.equal("Y").end_group().end_group();
    TupleTableType::View tv1 = q1.find_all();
    CHECK_EQUAL(5, tv1.get_source_ndx(0));
    CHECK_EQUAL(6, tv1.get_source_ndx(1));
    CHECK_EQUAL(7, tv1.get_source_ndx(2));
}

TEST(TestQueryFindAll_OrPHP)
{
    TupleTableType ttt;

    ttt.add(1, "Joe");
    ttt.add(2, "Sara");
    ttt.add(3, "Jim");

    // (second == Jim || second == Joe) && first = 1
    TupleTableType::Query q1 = ttt.where().group().second.equal("Jim").Or().second.equal("Joe").end_group().first.equal(1);
    TupleTableType::View tv1 = q1.find_all();
    CHECK_EQUAL(0, tv1.get_source_ndx(0));
}

TEST(TestQueryFindAllOr)
{
    TupleTableType ttt;

    ttt.add(1, "Joe");
    ttt.add(2, "Sara");
    ttt.add(3, "Jim");

    // (second == Jim || second == Joe) && first = 1
    TupleTableType::Query q1 = ttt.where().group().second.equal("Jim").Or().second.equal("Joe").end_group().first.equal(3);
    TupleTableType::View tv1 = q1.find_all();
    CHECK_EQUAL(2, tv1.get_source_ndx(0));
}





TEST(TestQueryFindAll_Parans2)
{
    TupleTableType ttt;

    ttt.add(1, "a");
    ttt.add(2, "a");
    ttt.add(3, "X");
    ttt.add(3, "X");
    ttt.add(4, "a");
    ttt.add(5, "a");
    ttt.add(11, "X");

    // ()((first > 3()) && (()))
    TupleTableType::Query q1 = ttt.where().group().end_group().group().group().first.greater(3).group().end_group().end_group().group().group().end_group().end_group().end_group();
    TupleTableType::View tv1 = q1.find_all();
    CHECK_EQUAL(3, tv1.size());
    CHECK_EQUAL(4, tv1.get_source_ndx(0));
    CHECK_EQUAL(5, tv1.get_source_ndx(1));
    CHECK_EQUAL(6, tv1.get_source_ndx(2));
}

TEST(TestQueryFindAll_Parans4)
{
    TupleTableType ttt;

    ttt.add(1, "a");
    ttt.add(2, "a");
    ttt.add(3, "X");
    ttt.add(3, "X");
    ttt.add(4, "a");
    ttt.add(5, "a");
    ttt.add(11, "X");

    // ()
    TupleTableType::Query q1 = ttt.where().group().end_group();
    TupleTableType::View tv1 = q1.find_all();
    CHECK_EQUAL(7, tv1.size());
}


TEST(TestQueryFindAll_Bool)
{
    BoolTupleTable btt;

    btt.add(1, true);
    btt.add(2, false);
    btt.add(3, true);
    btt.add(3, false);

    BoolTupleTable::Query q1 = btt.where().second.equal(true);
    BoolTupleTable::View tv1 = q1.find_all();
    CHECK_EQUAL(0, tv1.get_source_ndx(0));
    CHECK_EQUAL(2, tv1.get_source_ndx(1));

    BoolTupleTable::Query q2 = btt.where().second.equal(false);
    BoolTupleTable::View tv2 = q2.find_all();
    CHECK_EQUAL(1, tv2.get_source_ndx(0));
    CHECK_EQUAL(3, tv2.get_source_ndx(1));
}

TEST(TestQueryFindAll_Begins)
{
    TupleTableType ttt;

    ttt.add(0, "fo");
    ttt.add(0, "foo");
    ttt.add(0, "foobar");

    TupleTableType::Query q1 = ttt.where().second.begins_with("foo");
    TupleTableType::View tv1 = q1.find_all();
    CHECK_EQUAL(2, tv1.size());
    CHECK_EQUAL(1, tv1.get_source_ndx(0));
    CHECK_EQUAL(2, tv1.get_source_ndx(1));
}

TEST(TestQueryFindAll_Ends)
{
    TupleTableType ttt;

    ttt.add(0, "barfo");
    ttt.add(0, "barfoo");
    ttt.add(0, "barfoobar");

    TupleTableType::Query q1 = ttt.where().second.ends_with("foo");
    TupleTableType::View tv1 = q1.find_all();
    CHECK_EQUAL(1, tv1.size());
    CHECK_EQUAL(1, tv1.get_source_ndx(0));
}


TEST(TestQueryFindAll_Contains)
{
    TupleTableType ttt;

    ttt.add(0, "foo");
    ttt.add(0, "foobar");
    ttt.add(0, "barfoo");
    ttt.add(0, "barfoobaz");
    ttt.add(0, "fo");
    ttt.add(0, "fobar");
    ttt.add(0, "barfo");

    TupleTableType::Query q1 = ttt.where().second.contains("foo");
    TupleTableType::View tv1 = q1.find_all();
    CHECK_EQUAL(4, tv1.size());
    CHECK_EQUAL(0, tv1.get_source_ndx(0));
    CHECK_EQUAL(1, tv1.get_source_ndx(1));
    CHECK_EQUAL(2, tv1.get_source_ndx(2));
    CHECK_EQUAL(3, tv1.get_source_ndx(3));
}

TEST(TestQuery_Binary)
{
    TupleTableTypeBin t;

    const char bin[64] = {
        6, 3, 9, 5, 9, 7, 6, 3, 2, 6, 0, 0, 5, 4, 2, 4,
        5, 7, 9, 5, 7, 1, 1, 2, 0, 8, 3, 8, 0, 9, 6, 8,
        4, 7, 3, 4, 9, 5, 2, 3, 6, 2, 7, 4, 0, 3, 7, 6,
        2, 3, 5, 9, 3, 1, 2, 1, 0, 5, 5, 2, 9, 4, 5, 9
    };

    const char bin_2[4] = { 6, 6, 6, 6 }; // Not occuring above

    t.add(0, BinaryData(bin +  0, 16));
    t.add(0, BinaryData(bin +  0, 32));
    t.add(0, BinaryData(bin +  0, 48));
    t.add(0, BinaryData(bin +  0, 64));
    t.add(0, BinaryData(bin + 16, 48));
    t.add(0, BinaryData(bin + 32, 32));
    t.add(0, BinaryData(bin + 48, 16));
    t.add(0, BinaryData(bin + 24, 16)); // The "odd ball"
    t.add(0, BinaryData(bin +  0, 32)); // Repeat an entry

    CHECK_EQUAL(0, t.where().second.equal(BinaryData(bin + 16, 16)).count());
    CHECK_EQUAL(1, t.where().second.equal(BinaryData(bin +  0, 16)).count());
    CHECK_EQUAL(1, t.where().second.equal(BinaryData(bin + 48, 16)).count());
    CHECK_EQUAL(2, t.where().second.equal(BinaryData(bin +  0, 32)).count());

    CHECK_EQUAL(9, t.where().second.not_equal(BinaryData(bin + 16, 16)).count());
    CHECK_EQUAL(8, t.where().second.not_equal(BinaryData(bin +  0, 16)).count());

    CHECK_EQUAL(0, t.where().second.begins_with(BinaryData(bin +  8, 16)).count());
    CHECK_EQUAL(1, t.where().second.begins_with(BinaryData(bin + 16, 16)).count());
    CHECK_EQUAL(4, t.where().second.begins_with(BinaryData(bin +  0, 32)).count());
    CHECK_EQUAL(5, t.where().second.begins_with(BinaryData(bin +  0, 16)).count());
    CHECK_EQUAL(1, t.where().second.begins_with(BinaryData(bin + 48, 16)).count());
    CHECK_EQUAL(9, t.where().second.begins_with(BinaryData(bin + 0,   0)).count());

    CHECK_EQUAL(0, t.where().second.ends_with(BinaryData(bin + 40, 16)).count());
    CHECK_EQUAL(1, t.where().second.ends_with(BinaryData(bin + 32, 16)).count());
    CHECK_EQUAL(3, t.where().second.ends_with(BinaryData(bin + 32, 32)).count());
    CHECK_EQUAL(4, t.where().second.ends_with(BinaryData(bin + 48, 16)).count());
    CHECK_EQUAL(1, t.where().second.ends_with(BinaryData(bin +  0, 16)).count());
    CHECK_EQUAL(9, t.where().second.ends_with(BinaryData(bin + 64,  0)).count());

    CHECK_EQUAL(0, t.where().second.contains(BinaryData(bin_2)).count());
    CHECK_EQUAL(5, t.where().second.contains(BinaryData(bin +  0, 16)).count());
    CHECK_EQUAL(5, t.where().second.contains(BinaryData(bin + 16, 16)).count());
    CHECK_EQUAL(4, t.where().second.contains(BinaryData(bin + 24, 16)).count());
    CHECK_EQUAL(4, t.where().second.contains(BinaryData(bin + 32, 16)).count());
    CHECK_EQUAL(9, t.where().second.contains(BinaryData(bin +  0,  0)).count());

    {
        TupleTableTypeBin::View tv = t.where().second.equal(BinaryData(bin + 0, 32)).find_all();
        if (tv.size() == 2) {
            CHECK_EQUAL(1, tv.get_source_ndx(0));
            CHECK_EQUAL(8, tv.get_source_ndx(1));
        }
        else CHECK(false);
    }

    {
        TupleTableTypeBin::View tv = t.where().second.contains(BinaryData(bin + 24, 16)).find_all();
        if (tv.size() == 4) {
            CHECK_EQUAL(2, tv.get_source_ndx(0));
            CHECK_EQUAL(3, tv.get_source_ndx(1));
            CHECK_EQUAL(4, tv.get_source_ndx(2));
            CHECK_EQUAL(7, tv.get_source_ndx(3));
        }
        else CHECK(false);
    }
}


TEST(TestQueryEnums)
{
    TupleTableType table;

    for (size_t i = 0; i < 5; ++i) {
        table.add(1, "abd");
        table.add(2, "eftg");
        table.add(5, "hijkl");
        table.add(8, "mnopqr");
        table.add(9, "stuvxyz");
    }

    table.optimize();

    TupleTableType::Query q1 = table.where().second.equal("eftg");
    TupleTableType::View tv1 = q1.find_all();

    CHECK_EQUAL(5, tv1.size());
    CHECK_EQUAL(1, tv1.get_source_ndx(0));
    CHECK_EQUAL(6, tv1.get_source_ndx(1));
    CHECK_EQUAL(11, tv1.get_source_ndx(2));
    CHECK_EQUAL(16, tv1.get_source_ndx(3));
    CHECK_EQUAL(21, tv1.get_source_ndx(4));
}


#define uY  "\x0CE\x0AB"              // greek capital letter upsilon with dialytika (U+03AB)
#define uYd "\x0CE\x0A5\x0CC\x088"    // decomposed form (Y followed by two dots)
#define uy  "\x0CF\x08B"              // greek small letter upsilon with dialytika (U+03AB)
#define uyd "\x0cf\x085\x0CC\x088"    // decomposed form (Y followed by two dots)

#define uA  "\x0c3\x085"         // danish capital A with ring above (as in BLAABAERGROED)
#define uAd "\x041\x0cc\x08a"    // decomposed form (A (41) followed by ring)
#define ua  "\x0c3\x0a5"         // danish lower case a with ring above (as in blaabaergroed)
#define uad "\x061\x0cc\x08a"    // decomposed form (a (41) followed by ring)

TEST(TestQueryCaseSensitivity)
{
    TupleTableType ttt;

    ttt.add(1, "BLAAbaergroed");
    ttt.add(1, "BLAAbaergroedandMORE");
    ttt.add(1, "BLAAbaergroed2");

    TupleTableType::Query q1 = ttt.where().second.equal("blaabaerGROED", false);
    TupleTableType::View tv1 = q1.find_all();
    CHECK_EQUAL(1, tv1.size());
    CHECK_EQUAL(0, tv1.get_source_ndx(0));
}

#if (defined(_WIN32) || defined(__WIN32__) || defined(_WIN64))

TEST(TestQueryUnicode2)
{
    TupleTableType ttt;

    ttt.add(1, uY);
    ttt.add(1, uYd);
    ttt.add(1, uy);
    ttt.add(1, uyd);

    TupleTableType::Query q1 = ttt.where().second.equal(uY, false);
    TupleTableType::View tv1 = q1.find_all();
    CHECK_EQUAL(2, tv1.size());
    CHECK_EQUAL(0, tv1.get_source_ndx(0));
    CHECK_EQUAL(2, tv1.get_source_ndx(1));

    TupleTableType::Query q2 = ttt.where().second.equal(uYd, false);
    TupleTableType::View tv2 = q2.find_all();
    CHECK_EQUAL(2, tv2.size());
    CHECK_EQUAL(1, tv2.get_source_ndx(0));
    CHECK_EQUAL(3, tv2.get_source_ndx(1));

    TupleTableType::Query q3 = ttt.where().second.equal(uYd, true);
    TupleTableType::View tv3 = q3.find_all();
    CHECK_EQUAL(1, tv3.size());
    CHECK_EQUAL(1, tv3.get_source_ndx(0));
}

TEST(TestQueryUnicode3)
{
    TupleTableType ttt;

    ttt.add(1, uA);
    ttt.add(1, uAd);
    ttt.add(1, ua);
    ttt.add(1, uad);

    TupleTableType::Query q1 = ttt.where().second.equal(uA, false);
    TupleTableType::View tv1 = q1.find_all();
    CHECK_EQUAL(2, tv1.size());
    CHECK_EQUAL(0, tv1.get_source_ndx(0));
    CHECK_EQUAL(2, tv1.get_source_ndx(1));

    TupleTableType::Query q2 = ttt.where().second.equal(ua, false);
    TupleTableType::View tv2 = q2.find_all();
    CHECK_EQUAL(2, tv2.size());
    CHECK_EQUAL(0, tv2.get_source_ndx(0));
    CHECK_EQUAL(2, tv2.get_source_ndx(1));


    TupleTableType::Query q3 = ttt.where().second.equal(uad, false);
    TupleTableType::View tv3 = q3.find_all();
    CHECK_EQUAL(2, tv3.size());
    CHECK_EQUAL(1, tv3.get_source_ndx(0));
    CHECK_EQUAL(3, tv3.get_source_ndx(1));

    TupleTableType::Query q4 = ttt.where().second.equal(uad, true);
    TupleTableType::View tv4 = q4.find_all();
    CHECK_EQUAL(1, tv4.size());
    CHECK_EQUAL(3, tv4.get_source_ndx(0));
}

#endif

TEST(TestQueryFindAll_BeginsUNICODE)
{
    TupleTableType ttt;

    ttt.add(0, uad "fo");
    ttt.add(0, uad "foo");
    ttt.add(0, uad "foobar");

    TupleTableType::Query q1 = ttt.where().second.begins_with(uad "foo");
    TupleTableType::View tv1 = q1.find_all();
    CHECK_EQUAL(2, tv1.size());
    CHECK_EQUAL(1, tv1.get_source_ndx(0));
    CHECK_EQUAL(2, tv1.get_source_ndx(1));
}


TEST(TestQueryFindAll_EndsUNICODE)
{
    TupleTableType ttt;

    ttt.add(0, "barfo");
    ttt.add(0, "barfoo" uad);
    ttt.add(0, "barfoobar");

    TupleTableType::Query q1 = ttt.where().second.ends_with("foo" uad);
    TupleTableType::View tv1 = q1.find_all();
    CHECK_EQUAL(1, tv1.size());
    CHECK_EQUAL(1, tv1.get_source_ndx(0));

    TupleTableType::Query q2 = ttt.where().second.ends_with("foo" uAd, false);
    TupleTableType::View tv2 = q2.find_all();
    CHECK_EQUAL(1, tv2.size());
    CHECK_EQUAL(1, tv2.get_source_ndx(0));
}


TEST(TestQueryFindAll_ContainsUNICODE)
{
    TupleTableType ttt;

    ttt.add(0, uad "foo");
    ttt.add(0, uad "foobar");
    ttt.add(0, "bar" uad "foo");
    ttt.add(0, uad "bar" uad "foobaz");
    ttt.add(0, uad "fo");
    ttt.add(0, uad "fobar");
    ttt.add(0, uad "barfo");

    TupleTableType::Query q1 = ttt.where().second.contains(uad "foo");
    TupleTableType::View tv1 = q1.find_all();
    CHECK_EQUAL(4, tv1.size());
    CHECK_EQUAL(0, tv1.get_source_ndx(0));
    CHECK_EQUAL(1, tv1.get_source_ndx(1));
    CHECK_EQUAL(2, tv1.get_source_ndx(2));
    CHECK_EQUAL(3, tv1.get_source_ndx(3));

    TupleTableType::Query q2 = ttt.where().second.contains(uAd "foo", false);
    TupleTableType::View tv2 = q1.find_all();
    CHECK_EQUAL(4, tv2.size());
    CHECK_EQUAL(0, tv2.get_source_ndx(0));
    CHECK_EQUAL(1, tv2.get_source_ndx(1));
    CHECK_EQUAL(2, tv2.get_source_ndx(2));
    CHECK_EQUAL(3, tv2.get_source_ndx(3));
}

TEST(TestQuerySyntaxCheck)
{
    TupleTableType ttt;
    std::string s;

    ttt.add(1, "a");
    ttt.add(2, "a");
    ttt.add(3, "X");

    TupleTableType::Query q1 = ttt.where().first.equal(2).end_group();
#ifdef TIGHTDB_DEBUG
    s = q1.Verify();
    CHECK(s != "");
#endif

    TupleTableType::Query q2 = ttt.where().group().group().first.equal(2).end_group();
#ifdef TIGHTDB_DEBUG
    s = q2.Verify();
    CHECK(s != "");
#endif

    TupleTableType::Query q3 = ttt.where().first.equal(2).Or();
#ifdef TIGHTDB_DEBUG
    s = q3.Verify();
    CHECK(s != "");
#endif

    TupleTableType::Query q4 = ttt.where().Or().first.equal(2);
#ifdef TIGHTDB_DEBUG
    s = q4.Verify();
    CHECK(s != "");
#endif

    TupleTableType::Query q5 = ttt.where().first.equal(2);
#ifdef TIGHTDB_DEBUG
    s = q5.Verify();
    CHECK(s == "");
#endif

    TupleTableType::Query q6 = ttt.where().group().first.equal(2);
#ifdef TIGHTDB_DEBUG
    s = q6.Verify();
    CHECK(s != "");
#endif

// FIXME: Work is currently underway to fully support locale
// indenepdent case folding as defined by Unicode. Reenable this test
// when is becomes available.
/*
    TupleTableType::Query q7 = ttt.where().second.equal("\xa0", false);
#ifdef TIGHTDB_DEBUG
    s = q7.Verify();
    CHECK(s != "");
#endif
*/
}

TEST(TestTV)
{
    TupleTableType t;
    t.add(1, "a");
    t.add(2, "a");
    t.add(3, "c");

    TupleTableType::View v = t.where().first.greater(1).find_all();

    TupleTableType::Query q1 = t.where().tableview(v);
    CHECK_EQUAL(2, q1.count());

    TupleTableType::Query q3 = t.where().tableview(v).second.equal("a");
    CHECK_EQUAL(1, q3.count());

    TupleTableType::Query q4 = t.where().tableview(v).first.between(3,6);
    CHECK_EQUAL(1, q4.count());
}

TEST(TestQuery_sum_min_max_avg)
{
    TupleTableType t;
    t.add(1, "a");
    t.add(2, "b");
    t.add(3, "c");

    CHECK_EQUAL(6, t.where().first.sum());
    CHECK_EQUAL(1, t.where().first.minimum());
    CHECK_EQUAL(3, t.where().first.maximum());
    CHECK_EQUAL(2, t.where().first.average());

    size_t cnt;
    CHECK_EQUAL(0, t.where().first.sum(&cnt, 0, 0));
    CHECK_EQUAL(0, cnt);
    CHECK_EQUAL(0, t.where().first.sum(&cnt, 1, 1));
    CHECK_EQUAL(0, cnt);
    CHECK_EQUAL(0, t.where().first.sum(&cnt, 2, 2));
    CHECK_EQUAL(0, cnt);

    CHECK_EQUAL(1, t.where().first.sum(&cnt, 0, 1));
    CHECK_EQUAL(1, cnt);
    CHECK_EQUAL(2, t.where().first.sum(&cnt, 1, 2));
    CHECK_EQUAL(1, cnt);
    CHECK_EQUAL(3, t.where().first.sum(&cnt, 2, 3));
    CHECK_EQUAL(1, cnt);

    CHECK_EQUAL(3, t.where().first.sum(&cnt, 0, 2));
    CHECK_EQUAL(2, cnt);
    CHECK_EQUAL(5, t.where().first.sum(&cnt, 1, 3));
    CHECK_EQUAL(2, cnt);

    CHECK_EQUAL(6, t.where().first.sum(&cnt, 0, 3));
    CHECK_EQUAL(3, cnt);
    CHECK_EQUAL(6, t.where().first.sum(&cnt, 0, size_t(-1)));
    CHECK_EQUAL(3, cnt);
}

TEST(TestQuery_avg)
{
    TupleTableType t;
    size_t cnt;
    t.add(10, "a");
    CHECK_EQUAL(10, t.where().first.average());
    t.add(30, "b");
    CHECK_EQUAL(20, t.where().first.average());

    CHECK_EQUAL(0, t.where().first.average(NULL, 0, 0));     // none
    CHECK_EQUAL(0, t.where().first.average(NULL, 1, 1));     // none
    CHECK_EQUAL(20,t.where().first.average(NULL, 0, 2));     // both
    CHECK_EQUAL(20,t.where().first.average(NULL, 0, -1));     // both

    CHECK_EQUAL(10,t.where().first.average(&cnt, 0, 1));     // first

    CHECK_EQUAL(30,t.where().first.sum(NULL, 1, 2));     // second
    CHECK_EQUAL(30,t.where().first.average(NULL, 1, 2));     // second
}

TEST(TestQuery_avg2)
{
    TupleTableType t;
    size_t cnt;

    t.add(10, "a");
    t.add(100, "b");
    t.add(20, "a");
    t.add(100, "b");
    t.add(100, "b");
    t.add(30, "a");
    TupleTableType::Query q = t.where().second.equal("a");
    CHECK_EQUAL(3, q.count());
    q.first.sum();

    CHECK_EQUAL(60, t.where().second.equal("a").first.sum());

    CHECK_EQUAL(0, t.where().second.equal("a").first.average(&cnt, 0, 0));
    CHECK_EQUAL(0, t.where().second.equal("a").first.average(&cnt, 1, 1));
    CHECK_EQUAL(0, t.where().second.equal("a").first.average(&cnt, 2, 2));
    CHECK_EQUAL(0, cnt);

    CHECK_EQUAL(10, t.where().second.equal("a").first.average(&cnt, 0, 1));
    CHECK_EQUAL(20, t.where().second.equal("a").first.average(&cnt, 1, 5));
    CHECK_EQUAL(30, t.where().second.equal("a").first.average(&cnt, 5, 6));
    CHECK_EQUAL(1, cnt);

    CHECK_EQUAL(15, t.where().second.equal("a").first.average(&cnt, 0, 3));
    CHECK_EQUAL(20, t.where().second.equal("a").first.average(&cnt, 2, 5));
    CHECK_EQUAL(1, cnt);

    CHECK_EQUAL(20, t.where().second.equal("a").first.average(&cnt));
    CHECK_EQUAL(3, cnt);
    CHECK_EQUAL(15, t.where().second.equal("a").first.average(&cnt, 0, 3));
    CHECK_EQUAL(2, cnt);
    CHECK_EQUAL(20, t.where().second.equal("a").first.average(&cnt, 0, size_t(-1)));
    CHECK_EQUAL(3, cnt);
}


TEST(TestQuery_OfByOne)
{
    TupleTableType t;
    for (size_t i = 0; i < TIGHTDB_MAX_LIST_SIZE * 2; ++i) {
        t.add(1, "a");
    }

    // Top
    t[0].first = 0;
    size_t res = t.where().first.equal(0).find_next();
    CHECK_EQUAL(0, res);
    t[0].first = 1; // reset

    // Before split
    t[TIGHTDB_MAX_LIST_SIZE-1].first = 0;
    res = t.where().first.equal(0).find_next();
    CHECK_EQUAL(TIGHTDB_MAX_LIST_SIZE-1, res);
    t[TIGHTDB_MAX_LIST_SIZE-1].first = 1; // reset

    // After split
    t[TIGHTDB_MAX_LIST_SIZE].first = 0;
    res = t.where().first.equal(0).find_next();
    CHECK_EQUAL(TIGHTDB_MAX_LIST_SIZE, res);
    t[TIGHTDB_MAX_LIST_SIZE].first = 1; // reset

    // Before end
    const size_t last_pos = (TIGHTDB_MAX_LIST_SIZE*2)-1;
    t[last_pos].first = 0;
    res = t.where().first.equal(0).find_next();
    CHECK_EQUAL(last_pos, res);
}

TEST(TestQuery_Const)
{
    TupleTableType t;
    t.add(10, "a");
    t.add(100, "b");
    t.add(20, "a");

    const TupleTableType& const_table = t;

    const size_t count = const_table.where().second.equal("a").count();
    CHECK_EQUAL(2, count);

    //TODO: Should not be possible
    const_table.where().second.equal("a").remove();
}

namespace {

TIGHTDB_TABLE_2(PhoneTable,
                type,   String,
                number, String)

TIGHTDB_TABLE_4(EmployeeTable,
                name,   String,
                age,    Int,
                hired,  Bool,
                phones, Subtable<PhoneTable>)

} // anonymous namespace

TEST(TestQuery_Subtables_Typed)
{
    // Create table
    EmployeeTable employees;

    // Add initial rows
    employees.add("joe", 42, false, NULL);
    employees[0].phones->add("home", "324-323-3214");
    employees[0].phones->add("work", "321-564-8678");

    employees.add("jessica", 22, true, NULL);
    employees[1].phones->add("mobile", "434-426-4646");
    employees[1].phones->add("school", "345-543-5345");

    // Do a query
    EmployeeTable::Query q = employees.where().hired.equal(true);
    EmployeeTable::View view = q.find_all();

    // Verify result
    CHECK(view.size() == 1 && view[0].name == "jessica");
}


TEST(TestQuery_AllTypes_DynamicallyTyped)
{
    Table table;
    {
        Spec& spec = table.get_spec();
        spec.add_column(type_Bool,   "boo");
        spec.add_column(type_Int,    "int");
        spec.add_column(type_Float,  "flt");
        spec.add_column(type_Double, "dbl");
        spec.add_column(type_String, "str");
        spec.add_column(type_Binary, "bin");
        spec.add_column(type_Date,   "dat");
        {
            Spec subspec = spec.add_subtable_column("tab");
            subspec.add_column(type_Int, "sub_int");
        }
        spec.add_column(type_Mixed,  "mix");
    }
    table.update_from_spec();

    const char bin[4] = { 0, 1, 2, 3 };
    BinaryData bin1(bin, sizeof bin / 2);
    BinaryData bin2(bin, sizeof bin);
    time_t time_now = time(0);
    Mixed mix_int(int64_t(1));
    Mixed mix_subtab((Mixed::subtable_tag()));

    table.add_empty_row();
    table.set_bool   (0, 0, false);
    table.set_int    (1, 0, 54);
    table.set_float  (2, 0, 0.7f);
    table.set_double (3, 0, 0.8);
    table.set_string (4, 0, "foo");
    table.set_binary (5, 0, bin1);
    table.set_date   (6, 0, 0);
    table.set_mixed  (8, 0, mix_int);

    table.add_empty_row();
    table.set_bool   (0, 1, true);
    table.set_int    (1, 1, 506);
    table.set_float  (2, 1, 7.7f);
    table.set_double (3, 1, 8.8);
    table.set_string (4, 1, "banach");
    table.set_binary (5, 1, bin2);
    table.set_date   (6, 1, time_now);
    TableRef subtab = table.get_subtable(7, 1);
    subtab->add_empty_row();
    subtab->set_int(0, 0, 100);
    table.set_mixed  (8, 1, mix_subtab);

    CHECK_EQUAL(1, table.where().equal(0, false).count());
    CHECK_EQUAL(1, table.where().equal(1, int64_t(54)).count());
    CHECK_EQUAL(1, table.where().equal(2, 0.7f).count());
    CHECK_EQUAL(1, table.where().equal(3, 0.8).count());
    CHECK_EQUAL(1, table.where().equal(4, "foo").count());
    CHECK_EQUAL(1, table.where().equal(5, bin1).count());
    CHECK_EQUAL(1, table.where().equal_date(6, 0).count());
//    CHECK_EQUAL(1, table.where().equal(7, subtab).count());
//    CHECK_EQUAL(1, table.where().equal(8, mix_int).count());

    Query query = table.where().equal(0, false);

    CHECK_EQUAL(54, query.minimum(1));
    CHECK_EQUAL(54, query.maximum(1));
    CHECK_EQUAL(54, query.sum(1));
    CHECK_EQUAL(54, query.average(1));

    CHECK_EQUAL(0.7f, query.minimum(2));
    CHECK_EQUAL(0.7f, query.maximum(2));
    CHECK_EQUAL(0.7f, query.sum(2));
    CHECK_EQUAL(0.7f, query.average(2));

    CHECK_EQUAL(0.8, query.minimum(3));
    CHECK_EQUAL(0.8, query.maximum(3));
    CHECK_EQUAL(0.8, query.sum(3));
    CHECK_EQUAL(0.8, query.average(3));
}


namespace {
TIGHTDB_TABLE_1(TestQuerySub,
                age,  Int)

TIGHTDB_TABLE_9(TestQueryAllTypes,
                bool_col,   Bool,
                int_col,    Int,
                float_col,  Float,
                double_col, Double,
                string_col, String,
                binary_col, Binary,
                date_col,   Date,
                table_col,  Subtable<TestQuerySub>,
                mixed_col,  Mixed)
}

TEST(TestQuery_AllTypes_StaticallyTyped)
{
    TestQueryAllTypes table;

    const char bin[4] = { 0, 1, 2, 3 };
    BinaryData bin1(bin, sizeof bin / 2);
    BinaryData bin2(bin, sizeof bin);
    time_t time_now = time(0);
    TestQuerySub subtab;
    subtab.add(100);
    Mixed mix_int(int64_t(1));
    Mixed mix_subtab((Mixed::subtable_tag()));

    table.add(false,  54, 0.7f, 0.8, "foo",    bin1, 0,        0,       mix_int);
    table.add(true,  506, 7.7f, 8.8, "banach", bin2, time_now, &subtab, mix_subtab);

    CHECK_EQUAL(1, table.where().bool_col.equal(false).count());
    CHECK_EQUAL(1, table.where().int_col.equal(54).count());
    CHECK_EQUAL(1, table.where().float_col.equal(0.7f).count());
    CHECK_EQUAL(1, table.where().double_col.equal(0.8).count());
    CHECK_EQUAL(1, table.where().string_col.equal("foo").count());
    CHECK_EQUAL(1, table.where().binary_col.equal(bin1).count());
    CHECK_EQUAL(1, table.where().date_col.equal(0).count());
//    CHECK_EQUAL(1, table.where().table_col.equal(subtab).count());
//    CHECK_EQUAL(1, table.where().mixed_col.equal(mix_int).count());

    TestQueryAllTypes::Query query = table.where().bool_col.equal(false);

    CHECK_EQUAL(54, query.int_col.minimum());
    CHECK_EQUAL(54, query.int_col.maximum());
    CHECK_EQUAL(54, query.int_col.sum());
    CHECK_EQUAL(54, query.int_col.average());

    CHECK_EQUAL(0.7f, query.float_col.minimum());
    CHECK_EQUAL(0.7f, query.float_col.maximum());
    CHECK_EQUAL(0.7f, query.float_col.sum());
    CHECK_EQUAL(0.7f, query.float_col.average());

    CHECK_EQUAL(0.8, query.double_col.minimum());
    CHECK_EQUAL(0.8, query.double_col.maximum());
    CHECK_EQUAL(0.8, query.double_col.sum());
    CHECK_EQUAL(0.8, query.double_col.average());
}<|MERGE_RESOLUTION|>--- conflicted
+++ resolved
@@ -73,9 +73,6 @@
 } // anonymous namespace
 
 
-<<<<<<< HEAD
-TEST(QueryTwoColsEqualVaryWidthAndValues)
-=======
 TEST(TestQueryStrIndexCrash)
 {
 	// Rasmus "8" index crash 
@@ -114,8 +111,7 @@
 }
 
 
-TEST(QueryTwoColsEqualVaryWidthAndValues) 
->>>>>>> 29b38cb7
+TEST(QueryTwoColsEqualVaryWidthAndValues)
 {
     std::vector<size_t> ints1;
     std::vector<size_t> ints2;
