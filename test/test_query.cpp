/*************************************************************************
 *
 * Copyright 2016 Realm Inc.
 *
 * Licensed under the Apache License, Version 2.0 (the "License");
 * you may not use this file except in compliance with the License.
 * You may obtain a copy of the License at
 *
 * http://www.apache.org/licenses/LICENSE-2.0
 *
 * Unless required by applicable law or agreed to in writing, software
 * distributed under the License is distributed on an "AS IS" BASIS,
 * WITHOUT WARRANTIES OR CONDITIONS OF ANY KIND, either express or implied.
 * See the License for the specific language governing permissions and
 * limitations under the License.
 *
 **************************************************************************/

#include "testsettings.hpp"
#ifdef TEST_QUERY

#include <cstdlib> // itoa()
#include <limits>
#include <vector>
#include <chrono>

using namespace std::chrono;

#include <realm.hpp>
#include <realm/column_integer.hpp>
#include <realm/array_bool.hpp>
#include <realm/history.hpp>
#include <realm/query_expression.hpp>
#include <realm/index_string.hpp>
#include <realm/query_expression.hpp>
#include "test.hpp"
#include "test_table_helper.hpp"
#include "test_types_helper.hpp"

using namespace realm;
using namespace realm::util;
using namespace realm::test_util;

// #include <valgrind/callgrind.h>

#ifndef CALLGRIND_START_INSTRUMENTATION
#define CALLGRIND_START_INSTRUMENTATION
#endif

#ifndef CALLGRIND_STOP_INSTRUMENTATION
#define CALLGRIND_STOP_INSTRUMENTATION
#endif

// valgrind --tool=callgrind --instr-atstart=no realm-tests

// Test independence and thread-safety
// -----------------------------------
//
// All tests must be thread safe and independent of each other. This
// is required because it allows for both shuffling of the execution
// order and for parallelized testing.
//
// In particular, avoid using std::rand() since it is not guaranteed
// to be thread safe. Instead use the API offered in
// `test/util/random.hpp`.
//
// All files created in tests must use the TEST_PATH macro (or one of
// its friends) to obtain a suitable file system path. See
// `test/util/test_path.hpp`.
//
//
// Debugging and the ONLY() macro
// ------------------------------
//
// A simple way of disabling all tests except one called `Foo`, is to
// replace TEST(Foo) with ONLY(Foo) and then recompile and rerun the
// test suite. Note that you can also use filtering by setting the
// environment varible `UNITTEST_FILTER`. See `README.md` for more on
// this.
//
// Another way to debug a particular test, is to copy that test into
// `experiments/testcase.cpp` and then run `sh build.sh
// check-testcase` (or one of its friends) from the command line.

TEST(Query_NoConditions)
{
    Table table;
    table.add_column(type_Int, "i");
    {
        Query query(table.where());
        CHECK_EQUAL(null_key, query.find());
    }
    {
        Query query = table.where();
        CHECK_EQUAL(null_key, query.find());
    }
    table.create_object(ObjKey(5));
    {
        Query query(table.where());
        CHECK_EQUAL(5, query.find().value);
    }
    {
        Query query = table.where();
        CHECK_EQUAL(5, query.find().value);
    }
}


TEST(Query_Count)
{
    // Intended to test QueryState::match<pattern = true>(); which is only triggered if:
    // * Table size is large enough to have SSE-aligned or bithack-aligned rows (this requires
    //   REALM_MAX_BPNODE_SIZE > [some large number]!)
    // * You're doing a 'count' which is currently the only operation that uses 'pattern', and
    // * There exists exactly 1 condition (if there is 0 conditions, it will fallback to column::count
    //   and if there exists > 1 conditions, 'pattern' is currently not supported - but could easily be
    //   extended to support it)

    Random random(random_int<unsigned long>()); // Seed from slow global generator
    for (int j = 0; j < 100; j++) {
        Table table;
        auto col_ndx = table.add_column(type_Int, "i");

        size_t matching = 0;
        size_t not_matching = 0;
        size_t rows = random.draw_int_mod(5 * REALM_MAX_BPNODE_SIZE); // to cross some leaf boundaries

        for (size_t i = 0; i < rows; ++i) {
            int64_t val = random.draw_int_mod(5);
            table.create_object().set(col_ndx, val);
            if (val == 2)
                matching++;
            else
                not_matching++;
        }

        CHECK_EQUAL(matching, table.where().equal(col_ndx, 2).count());
        CHECK_EQUAL(not_matching, table.where().not_equal(col_ndx, 2).count());
    }
}

TEST(Query_Parser)
{
    Table books;
    books.add_column(type_String, "title");
    books.add_column(type_String, "author");
    books.add_column(type_Int, "pages");

    Obj obj1 = books.create_object().set_all("Computer Architecture and Organization", "B. Govindarajalu", 752);
    Obj obj2 = books.create_object().set_all("Introduction to Quantum Mechanics", "David Griffiths", 480);
    Obj obj3 = books.create_object().set_all("Biophysics: Searching for Principles", "William Bialek", 640);

    // Typed table:
    Query q = books.query("pages >= $0 && author == $1", {{200, "David Griffiths"}});
    auto match = q.find();
    CHECK_EQUAL(obj2.get_key(), match);
    // You don't need to create a query object first:
    match = books.query("pages >= 200 && author == \"David Griffiths\"").find();
    CHECK_EQUAL(obj2.get_key(), match);
}


TEST(Query_NextGenSyntax)
{
    ObjKey match;

    // Setup untyped table
    Table untyped;
    auto c0 = untyped.add_column(type_Int, "firs1");
    auto c1 = untyped.add_column(type_Float, "second");
    auto c2 = untyped.add_column(type_Double, "third");
    auto c3 = untyped.add_column(type_Bool, "third2");
    auto c4 = untyped.add_column(type_String, "fourth");
    ObjKey k0 = untyped.create_object().set_all(20, 19.9f, 3.0, true, "hello").get_key();
    ObjKey k1 = untyped.create_object().set_all(20, 20.1f, 4.0, false, "world").get_key();

    match = (untyped.column<String>(c4) == "world").find();
    CHECK_EQUAL(match, k1);

    match = ("world" == untyped.column<String>(c4)).find();
    CHECK_EQUAL(match, k1);

    match = ("hello" != untyped.column<String>(c4)).find();
    CHECK_EQUAL(match, k1);

    match = (!("hello" == untyped.column<String>(c4))).find();
    CHECK_EQUAL(match, k1);

    match = (untyped.column<String>(c4) != StringData("hello")).find();
    CHECK_EQUAL(match, k1);

    match = (!(untyped.column<String>(c4) == StringData("hello"))).find();
    CHECK_EQUAL(match, k1);

    match = (!(!(untyped.column<String>(c4) != StringData("hello")))).find();
    CHECK_EQUAL(match, k1);


    // This is a demonstration of fallback to old query_engine for the specific cases where it's possible
    // because old engine is faster. This will return a ->less(...) query
    match = (untyped.column<int64_t>(c0) == untyped.column<int64_t>(c0)).find();
    CHECK_EQUAL(match, k0);


    match = (untyped.column<bool>(c3) == false).find();
    CHECK_EQUAL(match, k1);
    match = (false == untyped.column<bool>(c3)).find();
    CHECK_EQUAL(match, k1);

    match = (20.3 > untyped.column<double>(c2) + 2).find();
    CHECK_EQUAL(match, k0);


    match = (untyped.column<int64_t>(c0) > untyped.column<int64_t>(c0)).find();
    CHECK_EQUAL(match, realm::null_key);

    // Left condition makes first row non-match
    match = (untyped.column<float>(c1) + 1 > 21 && untyped.column<double>(c2) > 2).find();
    CHECK_EQUAL(match, k1);

    // Right condition makes first row a non-match
    match = (untyped.column<float>(c1) > 10 && untyped.column<double>(c2) > 3.5).find();
    CHECK_EQUAL(match, k1);

    // Both make first row match
    match = (untyped.column<float>(c1) < 20 && untyped.column<double>(c2) > 2).find();
    CHECK_EQUAL(match, k0);

    // Both make first row non-match
    match = (untyped.column<float>(c1) > 20 && untyped.column<double>(c2) > 3.5).find();
    CHECK_EQUAL(match, k1);

    // Left cond match 0, right match 1
    match = (untyped.column<float>(c1) < 20 && untyped.column<double>(c2) > 3.5).find();
    CHECK_EQUAL(match, realm::null_key);

    // Left match 1, right match 0
    match = (untyped.column<float>(c1) > 20 && untyped.column<double>(c2) < 3.5).find();
    CHECK_EQUAL(match, realm::null_key);

    // Untyped ||

    // Left match 0
    match = (untyped.column<float>(c1) < 20 || untyped.column<double>(c2) < 3.5).find();
    CHECK_EQUAL(match, k0);

    // Right match 0
    match = (untyped.column<float>(c1) > 20 || untyped.column<double>(c2) < 3.5).find();
    CHECK_EQUAL(match, k0);

    // Left match 1

    match = (untyped.column<float>(c1) > 20 || untyped.column<double>(c2) > 9.5).find();

    CHECK_EQUAL(match, k1);

    Query q4 = untyped.column<float>(c1) + untyped.column<int64_t>(c0) > 40;


    Query q5 = 20 < untyped.column<float>(c1);

    match = q4.and_query(q5).find();
    CHECK_EQUAL(match, k1);


    // Untyped, direct column addressing
    Value<int64_t> uv1(1);

    Columns<float> uc1 = untyped.column<float>(c1);

    Query q2 = uv1 <= uc1;
    match = q2.find();
    CHECK_EQUAL(match, k0);


    Query q0 = uv1 <= uc1;
    match = q0.find();
    CHECK_EQUAL(match, k0);

    Query q99 = uv1 <= untyped.column<float>(c1);
    match = q99.find();
    CHECK_EQUAL(match, k0);


    Query q8 = 1 > untyped.column<float>(c1) + 5;
    match = q8.find();
    CHECK_EQUAL(match, null_key);

    Query q3 = untyped.column<float>(c1) + untyped.column<int64_t>(c0) > 10 + untyped.column<int64_t>(c0);
    match = q3.find();

    match = q2.find();
    CHECK_EQUAL(match, k0);

    match = (untyped.column<int64_t>(c0) + untyped.column<float>(c1) > 40).find();
    CHECK_EQUAL(match, k1);

    match = (untyped.column<int64_t>(c0) + untyped.column<float>(c1) < 40).find();
    CHECK_EQUAL(match, k0);

    match = (untyped.column<float>(c1) <= untyped.column<int64_t>(c0)).find();
    CHECK_EQUAL(match, k0);

    match = (untyped.column<int64_t>(c0) + untyped.column<float>(c1) >=
             untyped.column<int64_t>(c0) + untyped.column<float>(c1))
                .find();
    CHECK_EQUAL(match, k0);

    // Untyped, column objects
    Columns<int64_t> u0 = untyped.column<int64_t>(c0);
    Columns<float> u1 = untyped.column<float>(c1);

    match = (u0 + u1 > 40).find();
    CHECK_EQUAL(match, k1);
}

/*
This tests the new string conditions now available for the expression syntax.

Null behaviour (+ means concatenation):

If A + B == B, then A is a prefix of B, and B is a suffix of A. This is valid for any A and B, including null and
empty strings. Some examples:

1)    "" both begins with null and ends with null and contains null.
2)    "foobar" begins with null, ends with null and contains null.
3)    "foobar" begins with "", ends with "" and contains ""
4)    null does not contain, begin with, or end with ""
5)    null contains null, begins with null and ends with null

See TEST(StringData_Substrings) for more unit tests for null, isolated to using only StringData class with no
columns or queries involved
*/


TEST(Query_NextGen_StringConditions)
{
    Group group;
    TableRef table1 = group.add_table("table1");
    auto col_str1 = table1->add_column(type_String, "str1");
    auto col_str2 = table1->add_column(type_String, "str2");

    // add some rows
    ObjKey key_1_0 = table1->create_object().set_all("foo", "F").get_key();
    table1->create_object().set_all("!", "x").get_key();
    ObjKey key_1_2 = table1->create_object().set_all("bar", "r").get_key();

    ObjKey m;
    // Equal
    m = table1->column<String>(col_str1).equal("bar", false).find();
    CHECK_EQUAL(m, key_1_2);

    m = table1->column<String>(col_str1).equal("bar", true).find();
    CHECK_EQUAL(m, key_1_2);

    m = table1->column<String>(col_str1).equal("Bar", true).find();
    CHECK_EQUAL(m, null_key);

    m = table1->column<String>(col_str1).equal("Bar", false).find();
    CHECK_EQUAL(m, key_1_2);

    // Contains
    m = table1->column<String>(col_str1).contains("a", false).find();
    CHECK_EQUAL(m, key_1_2);

    m = table1->column<String>(col_str1).contains("a", true).find();
    CHECK_EQUAL(m, key_1_2);

    m = table1->column<String>(col_str1).contains("A", true).find();
    CHECK_EQUAL(m, null_key);

    m = table1->column<String>(col_str1).contains("A", false).find();
    CHECK_EQUAL(m, key_1_2);

    m = table1->column<String>(col_str1).contains(table1->column<String>(col_str2), false).find();
    CHECK_EQUAL(m, key_1_0);

    m = table1->column<String>(col_str1).contains(table1->column<String>(col_str2), true).find();
    CHECK_EQUAL(m, key_1_2);

    // Begins with
    m = table1->column<String>(col_str1).begins_with("b", false).find();
    CHECK_EQUAL(m, key_1_2);

    m = table1->column<String>(col_str1).begins_with("b", true).find();
    CHECK_EQUAL(m, key_1_2);

    m = table1->column<String>(col_str1).begins_with("B", true).find();
    CHECK_EQUAL(m, null_key);

    m = table1->column<String>(col_str1).begins_with("B", false).find();
    CHECK_EQUAL(m, key_1_2);

    m = table1->column<String>(col_str1).begins_with(table1->column<String>(col_str2), false).find();
    CHECK_EQUAL(m, key_1_0);

    m = table1->column<String>(col_str1).begins_with(table1->column<String>(col_str2), true).find();
    CHECK_EQUAL(m, null_key);

    // Ends with
    m = table1->column<String>(col_str1).ends_with("r", false).find();
    CHECK_EQUAL(m, key_1_2);

    m = table1->column<String>(col_str1).ends_with("r", true).find();
    CHECK_EQUAL(m, key_1_2);

    m = table1->column<String>(col_str1).ends_with("R", true).find();
    CHECK_EQUAL(m, null_key);

    m = table1->column<String>(col_str1).ends_with("R", false).find();
    CHECK_EQUAL(m, key_1_2);

    m = table1->column<String>(col_str1).ends_with(table1->column<String>(col_str2), false).find();
    CHECK_EQUAL(m, key_1_2);

    m = table1->column<String>(col_str1).ends_with(table1->column<String>(col_str2), true).find();
    CHECK_EQUAL(m, key_1_2);

    // Like (wildcard matching)
    m = table1->column<String>(col_str1).like("b*", true).find();
    CHECK_EQUAL(m, key_1_2);

    m = table1->column<String>(col_str1).like("b*", false).find();
    CHECK_EQUAL(m, key_1_2);

    m = table1->column<String>(col_str1).like("*r", false).find();
    CHECK_EQUAL(m, key_1_2);

    m = table1->column<String>(col_str1).like("f?o", false).find();
    CHECK_EQUAL(m, key_1_0);

    m = (table1->column<String>(col_str1).like("f*", false) && table1->column<String>(col_str1) == "foo").find();
    CHECK_EQUAL(m, key_1_0);

    m = table1->column<String>(col_str1).like(table1->column<String>(col_str2), true).find();
    CHECK_EQUAL(m, null_key);

    // Test various compare operations with null
    TableRef table2 = group.add_table("table2");
    auto col_str3 = table2->add_column(type_String, "str3", true);

    ObjKey key_2_0 = table2->create_object().set(col_str3, "foo").get_key();
    ObjKey key_2_1 = table2->create_object().set(col_str3, "!").get_key();
    ObjKey key_2_2 = table2->create_object().get_key(); // null
    ObjKey key_2_3 = table2->create_object().set(col_str3, "bar").get_key();
    ObjKey key_2_4 = table2->create_object().set(col_str3, "").get_key();

    size_t cnt;
    cnt = table2->column<String>(col_str3).contains(StringData("")).count();
    CHECK_EQUAL(cnt, 4);

    cnt = table2->column<String>(col_str3).begins_with(StringData("")).count();
    CHECK_EQUAL(cnt, 4);

    cnt = table2->column<String>(col_str3).ends_with(StringData("")).count();
    CHECK_EQUAL(cnt, 4);

    cnt = table2->column<String>(col_str3).equal(StringData("")).count();
    CHECK_EQUAL(cnt, 1);

    cnt = table2->column<String>(col_str3).not_equal(StringData("")).count();
    CHECK_EQUAL(cnt, 4);

    cnt = table2->column<String>(col_str3).equal(realm::null()).count();
    CHECK_EQUAL(cnt, 1);

    cnt = table2->column<String>(col_str3).not_equal(realm::null()).count();
    CHECK_EQUAL(cnt, 4);

    cnt = table2->column<String>(col_str3).contains(realm::null()).count();
    CHECK_EQUAL(cnt, 5);

    cnt = table2->column<String>(col_str3).like(realm::null()).count();
    CHECK_EQUAL(cnt, 1);

    cnt = table2->column<String>(col_str3).contains(StringData(""), false).count();
    CHECK_EQUAL(cnt, 4);

    cnt = table2->column<String>(col_str3).like(StringData(""), false).count();
    CHECK_EQUAL(cnt, 1);

    cnt = table2->column<String>(col_str3).begins_with(StringData(""), false).count();
    CHECK_EQUAL(cnt, 4);

    cnt = table2->column<String>(col_str3).ends_with(StringData(""), false).count();
    CHECK_EQUAL(cnt, 4);

    cnt = table2->column<String>(col_str3).equal(StringData(""), false).count();
    CHECK_EQUAL(cnt, 1);

    cnt = table2->column<String>(col_str3).not_equal(StringData(""), false).count();
    CHECK_EQUAL(cnt, 4);

    cnt = table2->column<String>(col_str3).equal(realm::null(), false).count();
    CHECK_EQUAL(cnt, 1);

    cnt = table2->column<String>(col_str3).not_equal(realm::null(), false).count();
    CHECK_EQUAL(cnt, 4);

    cnt = table2->column<String>(col_str3).contains(realm::null(), false).count();
    CHECK_EQUAL(cnt, 5);

    cnt = table2->column<String>(col_str3).like(realm::null(), false).count();
    CHECK_EQUAL(cnt, 1);

    TableRef table3 = group.add_table(StringData("table3"));
    auto col_link1 = table3->add_column(*table2, "link1");

    table3->create_object().set(col_link1, key_2_0);
    table3->create_object().set(col_link1, key_2_1);
    table3->create_object().set(col_link1, key_2_2);
    table3->create_object().set(col_link1, key_2_3);
    table3->create_object().set(col_link1, key_2_4);

    cnt = table3->link(col_link1).column<String>(col_str3).contains(StringData("")).count();
    CHECK_EQUAL(cnt, 4);

    cnt = table3->link(col_link1).column<String>(col_str3).begins_with(StringData("")).count();
    CHECK_EQUAL(cnt, 4);

    cnt = table3->link(col_link1).column<String>(col_str3).ends_with(StringData("")).count();
    CHECK_EQUAL(cnt, 4);

    cnt = table3->link(col_link1).column<String>(col_str3).equal(StringData("")).count();
    CHECK_EQUAL(cnt, 1);

    cnt = table3->link(col_link1).column<String>(col_str3).not_equal(StringData("")).count();
    CHECK_EQUAL(cnt, 4);

    cnt = table3->link(col_link1).column<String>(col_str3).equal(realm::null()).count();
    CHECK_EQUAL(cnt, 1);

    cnt = table3->link(col_link1).column<String>(col_str3).not_equal(realm::null()).count();
    CHECK_EQUAL(cnt, 4);


    cnt = table3->link(col_link1).column<String>(col_str3).contains(StringData(""), false).count();
    CHECK_EQUAL(cnt, 4);

    cnt = table3->link(col_link1).column<String>(col_str3).like(StringData(""), false).count();
    CHECK_EQUAL(cnt, 1);

    cnt = table3->link(col_link1).column<String>(col_str3).begins_with(StringData(""), false).count();
    CHECK_EQUAL(cnt, 4);

    cnt = table3->link(col_link1).column<String>(col_str3).ends_with(StringData(""), false).count();
    CHECK_EQUAL(cnt, 4);

    cnt = table3->link(col_link1).column<String>(col_str3).equal(StringData(""), false).count();
    CHECK_EQUAL(cnt, 1);

    cnt = table3->link(col_link1).column<String>(col_str3).not_equal(StringData(""), false).count();
    CHECK_EQUAL(cnt, 4);

    cnt = table3->link(col_link1).column<String>(col_str3).equal(realm::null(), false).count();
    CHECK_EQUAL(cnt, 1);

    cnt = table3->link(col_link1).column<String>(col_str3).not_equal(realm::null(), false).count();
    CHECK_EQUAL(cnt, 4);

    cnt = table3->link(col_link1).column<String>(col_str3).contains(realm::null(), false).count();
    CHECK_EQUAL(cnt, 4);

    // Test long string contains search (where needle is longer than 255 chars)
    const char long_string[] = "This is a long search string that does not contain the word being searched for!, "
                               "This is a long search string that does not contain the word being searched for!, "
                               "This is a long search string that does not contain the word being searched for!, "
                               "This is a long search string that does not contain the word being searched for!, "
                               "This is a long search string that does not contain the word being searched for!, "
                               "This is a long search string that does not contain the word being searched for!, "
                               "This is a long search string that does not contain the word being searched for!, "
                               "This is a long search string that does not contain the word being searched for!, "
                               "This is a long search string that does not contain the word being searched for!, "
                               "needle, "
                               "This is a long search string that does not contain the word being searched for!, "
                               "This is a long search string that does not contain the word being searched for!";
    const char search_1[] = "This is a long search string that does not contain the word being searched for!, "
                            "This is a long search string that does not contain the word being searched for!, "
                            "This is a long search string that does not contain the word being searched for!, "
                            "This is a long search string that does not contain the word being searched for!, "
                            "This is a long search string that does not contain the word being searched for!, "
                            "This is a long search string that does not contain the word being searched for!, "
                            "NEEDLE";
    const char search_2[] = "This is a long search string that does not contain the word being searched for!, "
                            "This is a long search string that does not contain the word being searched for!, "
                            "This is a long search string that does not contain the word being searched for!, "
                            "This is a long search string that does not contain the word being searched for!, "
                            "This is a long search string that does not contain the word being searched for!, "
                            "This is a long search string that does not contain the word being searched for!, "
                            "needle";
    table2->create_object().set(col_str3, long_string).get_key();

    cnt = table2->column<String>(col_str3).contains(search_1, false).count();
    CHECK_EQUAL(cnt, 1);

    cnt = table2->column<String>(col_str3).contains(search_2, true).count();
    CHECK_EQUAL(cnt, 1);

    cnt = table3->link(col_link1).column<String>(col_str3).like(realm::null(), false).count();
    CHECK_EQUAL(cnt, 1);
}

TEST(Query_NextGenSyntaxMonkey0)
{
    // Intended to test eval() for columns in query_expression.hpp which fetch 8 values at a time. This test varies
    // table size to test out-of-bounds bugs.

    Random random(random_int<unsigned long>()); // Seed from slow global generator
    for (int iter = 1; iter < 10 + TEST_DURATION * 1000; iter++) {
        const size_t rows = 1 + random.draw_int_mod(2 * REALM_MAX_BPNODE_SIZE);
        Table table;

        // Two different row types prevents fallback to query_engine (good because we want to test query_expression)
        auto col_int = table.add_column(type_Int, "first");
        auto col_float = table.add_column(type_Float, "second");
        auto col_str = table.add_column(type_String, "third");

        for (size_t r = 0; r < rows; r++) {
            Obj obj = table.create_object();
            // using '% iter' tests different bitwidths
            obj.set(col_int, random.draw_int_mod(iter));
            obj.set(col_float, float(random.draw_int_mod(iter)));
            if (random.draw_bool())
                obj.set(col_str, "a");
            else
                obj.set(col_str, "b");
        }

        size_t tvpos;

        realm::Query q =
            table.column<Int>(col_int) > table.column<Float>(col_float) && table.column<String>(col_str) == "a";

        // without start or limit
        realm::TableView tv = q.find_all();
        tvpos = 0;
        for (Obj o : table) {
            if (o.get<Int>(col_int) > o.get<Float>(col_float) && o.get<String>(col_str) == "a") {
                tvpos++;
            }
        }
        CHECK_EQUAL(tvpos, tv.size());

        tvpos = 0;

        // with start and limit
        size_t start = random.draw_int_mod(rows);
        size_t limit = random.draw_int_mod(rows);
        tv = q.find_all(start, size_t(-1), limit);
        tvpos = 0;
        size_t r = 0;
        for (Obj o : table) {
            if (r >= start && tvpos < limit && o.get<Int>(col_int) > o.get<Float>(col_float) &&
                o.get<String>(col_str) == "a") {
                tvpos++;
            }
            r++;
        }
        CHECK_EQUAL(tvpos, tv.size());
    }
}

TEST(Query_NextGenSyntaxMonkey)
{
    Random random(random_int<unsigned long>()); // Seed from slow global generator
    for (int iter = 1; iter < 5 * (TEST_DURATION * TEST_DURATION * TEST_DURATION + 1); iter++) {
        // Set 'rows' to at least '* 20' else some tests will give 0 matches and bad coverage
        const size_t rows = 1 +
                            random.draw_int_mod<size_t>(REALM_MAX_BPNODE_SIZE * 20 *
                                                        (TEST_DURATION * TEST_DURATION * TEST_DURATION + 1));
        Table table;
        auto col_int0 = table.add_column(type_Int, "first");
        auto col_int1 = table.add_column(type_Int, "second");
        auto col_int2 = table.add_column(type_Int, "third");

        for (size_t r = 0; r < rows; r++) {
            Obj obj = table.create_object();
            // using '% iter' tests different bitwidths
            obj.set(col_int0, random.draw_int_mod(iter));
            obj.set(col_int1, random.draw_int_mod(iter));
            obj.set(col_int2, random.draw_int_mod(iter));
        }

        size_t tvpos;

        // second == 1
        realm::Query q1_0 = table.where().equal(col_int1, 1);
        realm::Query q2_0 = table.column<int64_t>(col_int1) == 1;
        realm::TableView tv_0 = q2_0.find_all();
        tvpos = 0;
        for (Obj o : table) {
            if (o.get<Int>(col_int1) == 1) {
                CHECK_EQUAL(o.get_key(), tv_0.get_key(tvpos));
                tvpos++;
            }
        }
        CHECK_EQUAL(tvpos, tv_0.size());

        // (first == 0 || first == 1) && second == 1
        realm::Query q2_1 = (table.column<int64_t>(col_int0) == 0 || table.column<int64_t>(col_int0) == 1) &&
                            table.column<int64_t>(col_int1) == 1;
        realm::TableView tv_1 = q2_1.find_all();
        tvpos = 0;
        for (Obj o : table) {
            if ((o.get<Int>(col_int0) == 0 || o.get<Int>(col_int0) == 1) && o.get<Int>(col_int1) == 1) {
                CHECK_EQUAL(o.get_key(), tv_1.get_key(tvpos));
                tvpos++;
            }
        }
        CHECK_EQUAL(tvpos, tv_1.size());

        // first == 0 || (first == 1 && second == 1)
        realm::Query q2_2 = table.column<int64_t>(col_int0) == 0 ||
                            (table.column<int64_t>(col_int0) == 1 && table.column<int64_t>(col_int1) == 1);
        realm::TableView tv_2 = q2_2.find_all();
        tvpos = 0;
        for (Obj o : table) {
            if (o.get<Int>(col_int0) == 0 || (o.get<Int>(col_int0) == 1 && o.get<Int>(col_int1) == 1)) {
                CHECK_EQUAL(o.get_key(), tv_2.get_key(tvpos));
                tvpos++;
            }
        }
        CHECK_EQUAL(tvpos, tv_2.size());


        // second == 0 && (first == 0 || first == 2)
        realm::Query q4_8 = table.column<int64_t>(col_int1) == 0 &&
                            (table.column<int64_t>(col_int0) == 0 || table.column<int64_t>(col_int0) == 2);
        realm::TableView tv_8 = q4_8.find_all();
        tvpos = 0;
        for (Obj o : table) {
            if (o.get<Int>(col_int1) == 0 && ((o.get<Int>(col_int0) == 0) || o.get<Int>(col_int0) == 2)) {
                CHECK_EQUAL(o.get_key(), tv_8.get_key(tvpos));
                tvpos++;
            }
        }
        CHECK_EQUAL(tvpos, tv_8.size());


        // (first == 0 || first == 2) && (first == 1 || second == 1)
        realm::Query q3_7 = (table.column<int64_t>(col_int0) == 0 || table.column<int64_t>(col_int0) == 2) &&
                            (table.column<int64_t>(col_int0) == 1 || table.column<int64_t>(col_int1) == 1);
        realm::TableView tv_7 = q3_7.find_all();
        tvpos = 0;
        for (Obj o : table) {
            if ((o.get<Int>(col_int0) == 0 || o.get<Int>(col_int0) == 2) &&
                (o.get<Int>(col_int0) == 1 || o.get<Int>(col_int1) == 1)) {
                CHECK_EQUAL(o.get_key(), tv_7.get_key(tvpos));
                tvpos++;
            }
        }
        CHECK_EQUAL(tvpos, tv_7.size());


        // (first == 0 || first == 2) || (first == 1 || second == 1)
        realm::Query q4_7 = (table.column<int64_t>(col_int0) == 0 || table.column<int64_t>(col_int0) == 2) ||
                            (table.column<int64_t>(col_int0) == 1 || table.column<int64_t>(col_int1) == 1);
        realm::TableView tv_10 = q4_7.find_all();
        tvpos = 0;
        for (Obj o : table) {
            if ((o.get<Int>(col_int0) == 0 || o.get<Int>(col_int0) == 2) ||
                (o.get<Int>(col_int0) == 1 || o.get<Int>(col_int1) == 1)) {
                CHECK_EQUAL(o.get_key(), tv_10.get_key(tvpos));
                tvpos++;
            }
        }
        CHECK_EQUAL(tvpos, tv_10.size());


        TableView tv;

        // first == 0 || first == 2 || first == 1 || second == 1
        realm::Query q20 = table.column<int64_t>(col_int0) == 0 || table.column<int64_t>(col_int0) == 2 ||
                           table.column<int64_t>(col_int0) == 1 || table.column<int64_t>(col_int1) == 1;
        tv = q20.find_all();
        tvpos = 0;
        for (Obj o : table) {
            if (o.get<Int>(col_int0) == 0 || o.get<Int>(col_int0) == 2 || o.get<Int>(col_int0) == 1 ||
                o.get<Int>(col_int1) == 1) {
                CHECK_EQUAL(o.get_key(), tv.get_key(tvpos));
                tvpos++;
            }
        }
        CHECK_EQUAL(tvpos, tv.size());


        // first * 2 > second / 2 + third + 1
        realm::Query q21 = table.column<int64_t>(col_int0) * 2 >
                           table.column<int64_t>(col_int1) / 2 + table.column<int64_t>(col_int2) + 1;
        tv = q21.find_all();
        tvpos = 0;
        for (Obj o : table) {
            if (o.get<Int>(col_int0) * 2 > o.get<Int>(col_int1) / 2 + o.get<Int>(col_int2) + 1) {
                CHECK_EQUAL(o.get_key(), tv.get_key(tvpos));
                tvpos++;
            }
        }
        CHECK_EQUAL(tvpos, tv.size());

        // first * 2 > second / 2 + third + 1 + third - third + third - third + third - third + third - third + third
        // - third
        realm::Query q22 = table.column<int64_t>(col_int0) * 2 >
                           table.column<int64_t>(col_int1) / 2 + table.column<int64_t>(col_int2) + 1 +
                               table.column<int64_t>(col_int2) - table.column<int64_t>(col_int2) +
                               table.column<int64_t>(col_int2) - table.column<int64_t>(col_int2) +
                               table.column<int64_t>(col_int2) - table.column<int64_t>(col_int2) +
                               table.column<int64_t>(col_int2) - table.column<int64_t>(col_int2) +
                               table.column<int64_t>(col_int2) - table.column<int64_t>(col_int2);
        tv = q22.find_all();
        tvpos = 0;
        for (Obj o : table) {
            if (o.get<Int>(col_int0) * 2 > o.get<Int>(col_int1) / 2 + o.get<Int>(col_int2) + 1) {
                CHECK_EQUAL(o.get_key(), tv.get_key(tvpos));
                tvpos++;
            }
        }
        CHECK_EQUAL(tvpos, tv.size());
    }
}


TEST(Query_MergeQueriesOverloads)
{
    // Tests && and || overloads of Query class
    Table table;
    auto col_int0 = table.add_column(type_Int, "first");
    auto col_int1 = table.add_column(type_Int, "second");

    table.create_object().set_all(20, 20);
    table.create_object().set_all(20, 30);
    table.create_object().set_all(30, 30);

    size_t c;

    // q1_0 && q2_0
    realm::Query q1_110 = table.where().equal(col_int0, 20);
    realm::Query q2_110 = table.where().equal(col_int1, 30);
    realm::Query q3_110 = q1_110.and_query(q2_110);
    c = q1_110.count();
    c = q2_110.count();
    c = q3_110.count();


    // The overloads must behave such as if each side of the operator is inside parentheses, that is,
    // (first == 1 || first == 20) operator&& (second == 30), regardless of order of operands

    // q1_0 && q2_0
    realm::Query q1_0 = table.where().equal(col_int0, 10).Or().equal(col_int0, 20);
    realm::Query q2_0 = table.where().equal(col_int1, 30);
    realm::Query q3_0 = q1_0 && q2_0;
    c = q3_0.count();
    CHECK_EQUAL(1, c);

    // q2_0 && q1_0 (reversed operand order)
    realm::Query q1_1 = table.where().equal(col_int0, 10).Or().equal(col_int0, 20);
    realm::Query q2_1 = table.where().equal(col_int1, 30);
    c = q1_1.count();

    realm::Query q3_1 = q2_1 && q1_1;
    c = q3_1.count();
    CHECK_EQUAL(1, c);

    // Short test for ||
    realm::Query q1_2 = table.where().equal(col_int0, 10);
    realm::Query q2_2 = table.where().equal(col_int1, 30);
    realm::Query q3_2 = q2_2 || q1_2;
    c = q3_2.count();
    CHECK_EQUAL(2, c);
}


TEST(Query_MergeQueries)
{
    // test OR vs AND precedence
    Table table;
    auto col_int0 = table.add_column(type_Int, "first");
    auto col_int1 = table.add_column(type_Int, "second");

    table.create_object().set_all(10, 20);
    table.create_object().set_all(20, 30);
    table.create_object().set_all(30, 20);

    // Must evaluate as if and_query is inside paranthesis, that is, (first == 10 || first == 20) && second == 30
    realm::Query q1_0 = table.where().equal(col_int0, 10).Or().equal(col_int0, 20);
    realm::Query q2_0 = table.where().and_query(q1_0).equal(col_int1, 30);

    size_t c = q2_0.count();
    CHECK_EQUAL(1, c);
}

TEST(Query_Not)
{
    // test Not vs And, Or, Groups.
    Table table;
    auto col_int0 = table.add_column(type_Int, "first");

    table.create_object().set(col_int0, 10);
    table.create_object().set(col_int0, 20);
    table.create_object().set(col_int0, 30);

    // should apply not to single term, leading to query "not A" with two matching entries:
    realm::Query q0 = table.where().Not().equal(col_int0, 10);
    CHECK_EQUAL(2, q0.count());

    // grouping, after not
    realm::Query q0b = table.where().Not().group().equal(col_int0, 10).end_group();
    CHECK_EQUAL(2, q0b.count());

    // grouping, surrounding not
    realm::Query q0c = table.where().group().Not().equal(col_int0, 10).end_group();
    CHECK_EQUAL(2, q0c.count());

    // nested nots (implicit grouping)
    realm::Query q0d = table.where().Not().Not().equal(col_int0, 10);
    CHECK_EQUAL(1, q0d.count()); // FAILS

    realm::Query q0e = table.where().Not().Not().Not().equal(col_int0, 10);
    CHECK_EQUAL(2, q0e.count()); // FAILS

    // just checking the above
    realm::Query q0f = table.where().Not().not_equal(col_int0, 10);
    CHECK_EQUAL(1, q0f.count());

    realm::Query q0g = table.where().Not().Not().not_equal(col_int0, 10);
    CHECK_EQUAL(2, q0g.count()); // FAILS

    realm::Query q0h = table.where().not_equal(col_int0, 10);
    CHECK_EQUAL(2, q0h.count());

    // should apply not to first term, leading to query "not A and A", which is obviously empty:
    realm::Query q1 = table.where().Not().equal(col_int0, 10).equal(col_int0, 10);
    CHECK_EQUAL(0, q1.count());

    // should apply not to first term, leading to query "not A and A", which is obviously empty:
    realm::Query q1b = table.where().group().Not().equal(col_int0, 10).end_group().equal(col_int0, 10);
    CHECK_EQUAL(0, q1b.count());

    // should apply not to first term, leading to query "not A and A", which is obviously empty:
    realm::Query q1c = table.where().Not().group().equal(col_int0, 10).end_group().equal(col_int0, 10);
    CHECK_EQUAL(0, q1c.count());


    // should apply not to second term, leading to query "A and not A", which is obviously empty:
    realm::Query q2 = table.where().equal(col_int0, 10).Not().equal(col_int0, 10);
    CHECK_EQUAL(0, q2.count()); // FAILS

    // should apply not to second term, leading to query "A and not A", which is obviously empty:
    realm::Query q2b = table.where().equal(col_int0, 10).group().Not().equal(col_int0, 10).end_group();
    CHECK_EQUAL(0, q2b.count());

    // should apply not to second term, leading to query "A and not A", which is obviously empty:
    realm::Query q2c = table.where().equal(col_int0, 10).Not().group().equal(col_int0, 10).end_group();
    CHECK_EQUAL(0, q2c.count()); // FAILS


    // should apply not to both terms, leading to query "not A and not A", which has 2 members
    realm::Query q3 = table.where().Not().equal(col_int0, 10).Not().equal(col_int0, 10);
    CHECK_EQUAL(2, q3.count()); // FAILS

    // applying not to an empty query is forbidden
    realm::Query q4 = table.where();
    CHECK_THROW(!q4, std::runtime_error);
}


TEST(Query_MergeQueriesMonkey)
{
    Random random(random_int<unsigned long>()); // Seed from slow global generator
    for (int iter = 0; iter < 5; iter++) {
        const size_t rows = REALM_MAX_BPNODE_SIZE * 4;
        Table table;
        auto col_int0 = table.add_column(type_Int, "first");
        auto col_int1 = table.add_column(type_Int, "second");
        auto col_int2 = table.add_column(type_Int, "third");

        for (size_t r = 0; r < rows; r++) {
            Obj obj = table.create_object();
            obj.set(col_int0, random.draw_int_mod(3));
            obj.set(col_int1, random.draw_int_mod(3));
            obj.set(col_int2, random.draw_int_mod(3));
        }

        size_t tvpos;

        // and_query(second == 1)
        realm::Query q1_0 = table.where().equal(col_int1, 1);
        realm::Query q2_0 = table.where().and_query(q1_0);
        realm::TableView tv_0 = q2_0.find_all();
        tvpos = 0;
        for (Obj o : table) {
            if (o.get<Int>(col_int1) == 1) {
                CHECK_EQUAL(o.get_key(), tv_0.get_key(tvpos));
                tvpos++;
            }
        }

        // (first == 0 || first == 1) && and_query(second == 1)
        realm::Query q1_1 = table.where().equal(col_int1, 1);
        realm::Query q2_1 =
            table.where().group().equal(col_int0, 0).Or().equal(col_int0, 1).end_group().and_query(q1_1);
        realm::TableView tv_1 = q2_1.find_all();
        tvpos = 0;
        for (Obj o : table) {
            if ((o.get<Int>(col_int0) == 0 || o.get<Int>(col_int0) == 1) && o.get<Int>(col_int1) == 1) {
                CHECK_EQUAL(o.get_key(), tv_1.get_key(tvpos));
                tvpos++;
            }
        }

        // first == 0 || (first == 1 && and_query(second == 1))
        realm::Query q1_2 = table.where().equal(col_int1, 1);
        realm::Query q2_2 = table.where().equal(col_int0, 0).Or().equal(col_int0, 1).and_query(q1_2);
        realm::TableView tv_2 = q2_2.find_all();
        tvpos = 0;
        for (Obj o : table) {
            if (o.get<Int>(col_int0) == 0 || (o.get<Int>(col_int0) == 1 && o.get<Int>(col_int1) == 1)) {
                CHECK_EQUAL(o.get_key(), tv_2.get_key(tvpos));
                tvpos++;
            }
        }

        // and_query(first == 0) || (first == 1 && second == 1)
        realm::Query q1_3 = table.where().equal(col_int0, 0);
        realm::Query q2_3 = table.where().and_query(q1_3).Or().equal(col_int0, 1).equal(col_int1, 1);
        realm::TableView tv_3 = q2_3.find_all();
        tvpos = 0;
        for (Obj o : table) {
            if (o.get<Int>(col_int0) == 0 || (o.get<Int>(col_int0) == 1 && o.get<Int>(col_int1) == 1)) {
                CHECK_EQUAL(o.get_key(), tv_3.get_key(tvpos));
                tvpos++;
            }
        }


        // first == 0 || and_query(first == 1 && second == 1)
        realm::Query q2_4 = table.where().equal(col_int0, 1).equal(col_int1, 1);
        realm::Query q1_4 = table.where().equal(col_int0, 0).Or().and_query(q2_4);
        realm::TableView tv_4 = q1_4.find_all();
        tvpos = 0;
        for (Obj o : table) {
            if (o.get<Int>(col_int0) == 0 || (o.get<Int>(col_int0) == 1 && o.get<Int>(col_int1) == 1)) {
                CHECK_EQUAL(o.get_key(), tv_4.get_key(tvpos));
                tvpos++;
            }
        }


        // and_query(first == 0 || first == 2) || and_query(first == 1 && second == 1)
        realm::Query q2_5 = table.where().equal(col_int0, 0).Or().equal(col_int0, 2);
        realm::Query q1_5 = table.where().equal(col_int0, 1).equal(col_int1, 1);
        realm::Query q3_5 = table.where().and_query(q2_5).Or().and_query(q1_5);
        realm::TableView tv_5 = q3_5.find_all();
        tvpos = 0;
        for (Obj o : table) {
            if ((o.get<Int>(col_int0) == 0 || o.get<Int>(col_int0) == 2) ||
                (o.get<Int>(col_int0) == 1 && o.get<Int>(col_int1) == 1)) {
                CHECK_EQUAL(o.get_key(), tv_5.get_key(tvpos));
                tvpos++;
            }
        }


        // and_query(first == 0) && and_query(second == 1)
        realm::Query q1_6 = table.where().equal(col_int0, 0);
        realm::Query q2_6 = table.where().equal(col_int1, 1);
        realm::Query q3_6 = table.where().and_query(q1_6).and_query(q2_6);
        realm::TableView tv_6 = q3_6.find_all();
        tvpos = 0;
        for (Obj o : table) {
            if (o.get<Int>(col_int0) == 0 && o.get<Int>(col_int1) == 1) {
                CHECK_EQUAL(o.get_key(), tv_6.get_key(tvpos));
                tvpos++;
            }
        }

        // and_query(first == 0 || first == 2) && and_query(first == 1 || second == 1)
        realm::Query q2_7 = table.where().equal(col_int0, 0).Or().equal(col_int0, 2);
        realm::Query q1_7 = table.where().equal(col_int0, 1).equal(col_int0, 1).Or().equal(col_int1, 1);
        realm::Query q3_7 = table.where().and_query(q2_7).and_query(q1_7);
        realm::TableView tv_7 = q3_7.find_all();
        tvpos = 0;
        for (Obj o : table) {
            if ((o.get<Int>(col_int0) == 0 || o.get<Int>(col_int0) == 2) &&
                (o.get<Int>(col_int0) == 1 || o.get<Int>(col_int1) == 1)) {
                CHECK_EQUAL(o.get_key(), tv_7.get_key(tvpos));
                tvpos++;
            }
        }

        // Nested and_query

        // second == 0 && and_query(first == 0 || and_query(first == 2))
        realm::Query q2_8 = table.where().equal(col_int0, 2);
        realm::Query q3_8 = table.where().equal(col_int0, 0).Or().and_query(q2_8);
        realm::Query q4_8 = table.where().equal(col_int1, 0).and_query(q3_8);
        realm::TableView tv_8 = q4_8.find_all();
        tvpos = 0;
        for (Obj o : table) {
            if (o.get<Int>(col_int1) == 0 && ((o.get<Int>(col_int0) == 0) || o.get<Int>(col_int0) == 2)) {
                CHECK_EQUAL(o.get_key(), tv_8.get_key(tvpos));
                tvpos++;
            }
        }


        // Nested as above but constructed differently

        // second == 0 && and_query(first == 0 || and_query(first == 2))
        realm::Query q2_9 = table.where().equal(col_int0, 2);
        realm::Query q5_9 = table.where().equal(col_int0, 0);
        realm::Query q3_9 = table.where().and_query(q5_9).Or().and_query(q2_9);
        realm::Query q4_9 = table.where().equal(col_int1, 0).and_query(q3_9);
        realm::TableView tv_9 = q4_9.find_all();
        tvpos = 0;
        for (Obj o : table) {
            if (o.get<Int>(col_int1) == 0 && ((o.get<Int>(col_int0) == 0) || o.get<Int>(col_int0) == 2)) {
                CHECK_EQUAL(o.get_key(), tv_9.get_key(tvpos));
                tvpos++;
            }
        }


        // Nested

        // and_query(and_query(and_query(first == 0)))
        realm::Query q2_10 = table.where().equal(col_int0, 0);
        realm::Query q5_10 = table.where().and_query(q2_10);
        realm::Query q3_10 = table.where().and_query(q5_10);
        realm::Query q4_10 = table.where().and_query(q3_10);
        realm::TableView tv_10 = q4_10.find_all();
        tvpos = 0;
        for (Obj o : table) {
            if (o.get<Int>(col_int0) == 0) {
                CHECK_EQUAL(o.get_key(), tv_10.get_key(tvpos));
                tvpos++;
            }
        }
    }
}

TEST(Query_MergeQueriesMonkeyOverloads)
{
    Random random(random_int<unsigned long>()); // Seed from slow global generator
    for (int iter = 0; iter < 5; iter++) {
        const size_t rows = REALM_MAX_BPNODE_SIZE * 4;
        Table table;
        auto col_int0 = table.add_column(type_Int, "first");
        auto col_int1 = table.add_column(type_Int, "second");
        auto col_int2 = table.add_column(type_Int, "third");

        for (size_t r = 0; r < rows; r++) {
            Obj obj = table.create_object();
            obj.set(col_int0, random.draw_int_mod(3));
            obj.set(col_int1, random.draw_int_mod(3));
            obj.set(col_int2, random.draw_int_mod(3));
        }

        size_t tvpos;

        // Left side of operator&& is empty query
        // and_query(second == 1)
        realm::Query q1_0 = table.where().equal(col_int1, 1);
        realm::Query q2_0 = table.where() && q1_0;
        realm::TableView tv_0 = q2_0.find_all();
        tvpos = 0;
        for (Obj o : table) {
            if (o.get<Int>(col_int1) == 1) {
                CHECK_EQUAL(o.get_key(), tv_0.get_key(tvpos));
                tvpos++;
            }
        }

        // Right side of operator&& is empty query
        // and_query(second == 1)
        realm::Query q1_10 = table.where().equal(col_int1, 1);
        realm::Query q2_10 = q1_10 && table.where();
        realm::TableView tv_10 = q2_10.find_all();
        tvpos = 0;
        for (Obj o : table) {
            if (o.get<Int>(col_int1) == 1) {
                CHECK_EQUAL(o.get_key(), tv_10.get_key(tvpos));
                tvpos++;
            }
        }

        // (first == 0 || first == 1) && and_query(second == 1)
        realm::Query q1_1 = table.where().equal(col_int0, 0);
        realm::Query q2_1 = table.where().equal(col_int0, 1);
        realm::Query q3_1 = q1_1 || q2_1;
        realm::Query q4_1 = table.where().equal(col_int1, 1);
        realm::Query q5_1 = q3_1 && q4_1;

        realm::TableView tv_1 = q5_1.find_all();
        tvpos = 0;
        for (Obj o : table) {
            if ((o.get<Int>(col_int0) == 0 || o.get<Int>(col_int0) == 1) && o.get<Int>(col_int1) == 1) {
                CHECK_EQUAL(o.get_key(), tv_1.get_key(tvpos));
                tvpos++;
            }
        }

        // (first == 0 || first == 1) && and_query(second == 1) as above, written in another way
        realm::Query q1_20 =
            table.where().equal(col_int0, 0).Or().equal(col_int0, 1) && table.where().equal(col_int1, 1);
        realm::TableView tv_20 = q1_20.find_all();
        tvpos = 0;
        for (Obj o : table) {
            if ((o.get<Int>(col_int0) == 0 || o.get<Int>(col_int0) == 1) && o.get<Int>(col_int1) == 1) {
                CHECK_EQUAL(o.get_key(), tv_20.get_key(tvpos));
                tvpos++;
            }
        }

        // and_query(first == 0) || (first == 1 && second == 1)
        realm::Query q1_3 = table.where().equal(col_int0, 0);
        realm::Query q2_3 = table.where().equal(col_int0, 1);
        realm::Query q3_3 = table.where().equal(col_int1, 1);
        realm::Query q4_3 = q1_3 || (q2_3 && q3_3);
        realm::TableView tv_3 = q4_3.find_all();
        tvpos = 0;
        for (Obj o : table) {
            if (o.get<Int>(col_int0) == 0 || (o.get<Int>(col_int0) == 1 && o.get<Int>(col_int1) == 1)) {
                CHECK_EQUAL(o.get_key(), tv_3.get_key(tvpos));
                tvpos++;
            }
        }


        // and_query(first == 0) || (first == 1 && second == 1) written in another way
        realm::Query q1_30 = table.where().equal(col_int0, 0);
        realm::Query q3_30 = table.where().equal(col_int1, 1);
        realm::Query q4_30 = table.where().equal(col_int0, 0) || (table.where().equal(col_int0, 1) && q3_30);
        realm::TableView tv_30 = q4_30.find_all();
        tvpos = 0;
        for (Obj o : table) {
            if (o.get<Int>(col_int0) == 0 || (o.get<Int>(col_int0) == 1 && o.get<Int>(col_int1) == 1)) {
                CHECK_EQUAL(o.get_key(), tv_30.get_key(tvpos));
                tvpos++;
            }
        }
    }
}

TEST(Query_Expressions0)
{
    /*
    We have following variables to vary in the tests:

    left        right
    +           -           *           /          pow
    Subexpr    Column       Value
    >           <           ==          !=          >=          <=
    float       int         double      int64_t

    Many of them are combined and tested together in equality classes below
    */
    Table table;
    auto col_int = table.add_column(type_Int, "first1");
    auto col_float = table.add_column(type_Float, "second1");
    auto col_double = table.add_column(type_Double, "third");


    ObjKey match;

    Columns<int64_t> first = table.column<int64_t>(col_int);
    Columns<float> second = table.column<float>(col_float);
    Columns<double> third = table.column<double>(col_double);

    ObjKey key0 = table.create_object().set_all(20, 19.9f, 3.0).get_key();
    ObjKey key1 = table.create_object().set_all(20, 20.1f, 4.0).get_key();

    /**
    Conversion / promotion
    **/

    // 20 must convert to float
    match = (second + 0.2f > 20).find();
    CHECK_EQUAL(match, key0);

    match = (first >= 20.0f).find();
    CHECK_EQUAL(match, key0);

    // 20.1f must remain float
    match = (first >= 20.1f).find();
    CHECK_EQUAL(match, null_key);

    // first must convert to float
    match = (second >= first).find();
    CHECK_EQUAL(match, key1);

    // 20 and 40 must convert to float
    match = (second + 20 > 40).find();
    CHECK_EQUAL(match, key1);

    // first and 40 must convert to float
    match = (second + first >= 40).find();
    CHECK_EQUAL(match, key1);

    // 20 must convert to float
    match = (0.2f + second > 20).find();
    CHECK_EQUAL(match, key0);

    /**
    Permutations of types (Subexpr, Value, Column) of left/right side
    **/

    // Compare, left = Subexpr, right = Value
    match = (second + first >= 40).find();
    CHECK_EQUAL(match, key1);

    match = (second + first > 40).find();
    CHECK_EQUAL(match, key1);

    match = (first - second < 0).find();
    CHECK_EQUAL(match, key1);

    match = (second - second == 0).find();
    CHECK_EQUAL(match, key0);

    match = (first - second <= 0).find();
    CHECK_EQUAL(match, key1);

    match = (first * first != 400).find();
    CHECK_EQUAL(match, null_key);

    // Compare, left = Column, right = Value
    match = (second >= 20).find();
    CHECK_EQUAL(match, key1);

    match = (second > 20).find();
    CHECK_EQUAL(match, key1);

    match = (second < 20).find();
    CHECK_EQUAL(match, key0);

    match = (second == 20.1f).find();
    CHECK_EQUAL(match, key1);

    match = (second != 19.9f).find();
    CHECK_EQUAL(match, key1);

    match = (second <= 21).find();
    CHECK_EQUAL(match, key0);

    // Compare, left = Column, right = Value
    match = (20 <= second).find();
    CHECK_EQUAL(match, key1);

    match = (20 < second).find();
    CHECK_EQUAL(match, key1);

    match = (20 > second).find();
    CHECK_EQUAL(match, key0);

    match = (20.1f == second).find();
    CHECK_EQUAL(match, key1);

    match = (19.9f != second).find();
    CHECK_EQUAL(match, key1);

    match = (21 >= second).find();
    CHECK_EQUAL(match, key0);

    // Compare, left = Subexpr, right = Value
    match = (40 <= second + first).find();
    CHECK_EQUAL(match, key1);

    match = (40 < second + first).find();
    CHECK_EQUAL(match, key1);

    match = (0 > first - second).find();
    CHECK_EQUAL(match, key1);

    match = (0 == second - second).find();
    CHECK_EQUAL(match, key0);

    match = (0 >= first - second).find();
    CHECK_EQUAL(match, key1);

    match = (400 != first * first).find();
    CHECK_EQUAL(match, null_key);

    // Col compare Col
    match = (second > first).find();
    CHECK_EQUAL(match, key1);

    match = (second >= first).find();
    CHECK_EQUAL(match, key1);

    match = (second == first).find();
    CHECK_EQUAL(match, null_key);

    match = (second != second).find();
    CHECK_EQUAL(match, null_key);

    match = (first < second).find();
    CHECK_EQUAL(match, key1);

    match = (first <= second).find();
    CHECK_EQUAL(match, key1);

    // Subexpr compare Subexpr
    match = (second + 0 > first + 0).find();
    CHECK_EQUAL(match, key1);

    match = (second + 0 >= first + 0).find();
    CHECK_EQUAL(match, key1);

    match = (second + 0 == first + 0).find();
    CHECK_EQUAL(match, null_key);

    match = (second + 0 != second + 0).find();
    CHECK_EQUAL(match, null_key);

    match = (first + 0 < second + 0).find();
    CHECK_EQUAL(match, key1);

    match = (first + 0 <= second + 0).find();
    CHECK_EQUAL(match, key1);

    // Conversions, again
    table.clear();
    key0 = table.create_object().set_all(20, 3.0f, 3.0).get_key();

    match = (1 / second == 1 / second).find();
    CHECK_EQUAL(match, key0);

    match = (1 / third == 1 / third).find();
    CHECK_EQUAL(match, key0);

    // Nifty test: Compare operator must preserve precision of each side, hence NO match; if double accidentially
    // was truncated to float, or float was rounded to nearest double, then this test would fail.
    match = (1 / second == 1 / third).find();
    CHECK_EQUAL(match, null_key);

    // power operator (power(x) = x^2)
    match = (power(first) == 400).find();
    CHECK_EQUAL(key0, match);

    match = (power(first) == 401).find();
    CHECK_EQUAL(null_key, match);

    Query qq = (power(first) == 401);

    // power of floats. Using a range check because of float arithmetic imprecisions
    match = (power(second) < 9.001 && power(second) > 8.999).find();
    CHECK_EQUAL(key0, match);

    // For `float < int_column` we had a bug where int was promoted to float instead of double.
    table.clear();
    auto k = table.create_object().set(col_int, 1000000001).get_key();

    match = (1000000000.f < first).find();
    CHECK_EQUAL(match, k);

    match = (first > 1000000000.f).find();
    CHECK_EQUAL(match, k);
}

TEST(Query_StrIndexCrash)
{
    // Rasmus "8" index crash
    Random random(random_int<unsigned long>()); // Seed from slow global generator

    for (int iter = 0; iter < 5; ++iter) {
        Group group;
        TableRef table = group.add_table("test");
        auto col = table->add_column(type_String, "first");

        size_t eights = 0;

        for (int i = 0; i < REALM_MAX_BPNODE_SIZE * 2; ++i) {
            int v = random.draw_int_mod(10);
            if (v == 8) {
                eights++;
            }
            char dst[100];
            memset(dst, 0, sizeof(dst));
            sprintf(dst, "%d", v);
            table->create_object().set(col, dst);
        }

        table->add_search_index(col);
        TableView v = table->where().equal(col, StringData("8")).find_all();
        CHECK_EQUAL(eights, v.size());

        v = table->where().equal(col, StringData("10")).find_all();

        v = table->where().equal(col, StringData("8")).find_all();
        CHECK_EQUAL(eights, v.size());
    }
}

TEST(Query_IntIndex)
{
    Random random(random_int<unsigned long>()); // Seed from slow global generator
    Group group;
    TableRef table = group.add_table("test");
    auto col = table->add_column(type_Int, "first", true);
    table->add_search_index(col);

    size_t eights = 0;
    size_t nulls = 0;

    for (int i = 0; i < REALM_MAX_BPNODE_SIZE * 2; ++i) {
        int v = random.draw_int_mod(10);
        if (v == 8) {
            eights++;
        }
        auto obj = table->create_object();
        if (v == 5) {
            nulls++;
        }
        else {
            obj.set(col, v);
        }
    }

    // This will use IntegerNode
    auto q = table->column<Int>(col) == 8;
    auto cnt = q.count();
    CHECK_EQUAL(cnt, eights);

    // Uses Compare expression
    q = table->column<Int>(col) == 8.0;
    cnt = q.count();
    CHECK_EQUAL(cnt, eights);

    TableRef origin = group.add_table("origin");
    auto col_link = origin->add_column(*table, "link");
    for (auto&& o : *table) {
        origin->create_object().set(col_link, o.get_key());
    }
    // Querying over links makes sure we will not use IntegerNode
    q = origin->link(col_link).column<Int>(col) == 8;
    cnt = q.count();
    CHECK_EQUAL(cnt, eights);

    q = origin->link(col_link).column<Int>(col) == realm::null();
    cnt = q.count();
    CHECK_EQUAL(cnt, nulls);
}

TEST(Query_StringIndexNull)
{
    Random random(random_int<unsigned long>()); // Seed from slow global generator
    Group group;
    TableRef table = group.add_table("test");
    auto col = table->add_column(type_String, "first", true);
    table->add_search_index(col);

    size_t nulls = 0;

    for (int i = 0; i < REALM_MAX_BPNODE_SIZE * 2; ++i) {
        int v = random.draw_int_mod(10);
        auto obj = table->create_object();
        if (v == 8) {
            nulls++;
        }
        else {
            obj.set(col, util::to_string(v));
        }
    }

    TableRef origin = group.add_table("origin");
    auto col_link = origin->add_column(*table, "link");
    for (auto&& o : *table) {
        origin->create_object().set(col_link, o.get_key());
    }

    auto q = origin->link(col_link).column<String>(col) == realm::null();
    auto cnt = q.count();
    CHECK_EQUAL(cnt, nulls);
}

TEST(Query_Links)
{
    Group g;

    TableRef origin = g.add_table("origin");
    TableRef target1 = g.add_table("target1");
    TableRef target2 = g.add_table("target2");

    auto int_col = target2->add_column(type_Int, "integers");
    auto str_col = target1->add_column(type_String, "strings");
    auto linklist_col = target1->add_column_list(*target2, "linklist");
    auto link_col = origin->add_column(*target1, "link");
    auto double_col = origin->add_column(type_Double, "doubles");

    std::vector<ObjKey> origin_keys;
    origin->create_objects(10, origin_keys);
    std::vector<ObjKey> target1_keys;
    target1->create_objects(10, target1_keys);
    std::vector<ObjKey> target2_keys;
    target2->create_objects(10, target2_keys);

    for (int i = 0; i < 10; i++) {
        target2->get_object(target2_keys[i]).set(int_col, i);
    }

    for (unsigned i = 0; i < 10; i++) {
        Obj obj = target1->get_object(target1_keys[i]);
        std::string str = "Str";
        str += util::to_string(i);
        obj.set(str_col, StringData(str));
        auto lv = obj.get_linklist(linklist_col);
        for (unsigned j = 0; j < i % 5; j++) {
            lv.add(target2_keys[j]);
        }
    }

    for (unsigned i = 0; i < 10; i++) {
        Obj obj = origin->get_object(origin_keys[i]);
        obj.set(link_col, target1_keys[i]);
        obj.set(double_col, 1.5 * i);
    }

    Query q = target1->link(linklist_col).column<Int>(int_col) == 2;
    auto tv = q.find_all();
    CHECK_EQUAL(tv.size(), 4);

    q = origin->link(link_col).link(linklist_col).column<Int>(int_col) == 2;
    tv = q.find_all();
    CHECK_EQUAL(tv.size(), 4);

    q = target2->backlink(*target1, linklist_col).column<String>(str_col) == StringData("Str3");
    tv = q.find_all();
    CHECK_EQUAL(tv.size(), 3);

    q = target2->backlink(*target1, linklist_col).backlink(*origin, link_col).column<double>(double_col) > 12.0;
    tv = q.find_all();
    CHECK_EQUAL(tv.size(), 4);
}

TEST(Query_size)
{
    Group g;

    TableRef table1 = g.add_table("primary");
    TableRef table2 = g.add_table("secondary");
    TableRef table3 = g.add_table("top");

    auto string_col = table1->add_column(type_String, "strings");
    auto bin_col = table1->add_column(type_Binary, "binaries", true);
    auto int_list_col = table1->add_column_list(type_Int, "intlist");
    auto linklist_col = table1->add_column_list(*table2, "linklist");

    auto int_col = table2->add_column(type_Int, "integers");

    auto link_col = table3->add_column(*table1, "link");
    auto linklist_col1 = table3->add_column_list(*table1, "linklist");

    std::vector<ObjKey> table1_keys;
    table1->create_objects(10, table1_keys);
    std::vector<ObjKey> table2_keys;
    table2->create_objects(10, table2_keys);
    std::vector<ObjKey> table3_keys;
    table3->create_objects(10, table3_keys);

    auto strings = table1->column<String>(string_col);
    auto binaries = table1->column<Binary>(bin_col);
    auto intlist = table1->column<Lst<Int>>(int_list_col);
    auto linklist = table1->column<Lst<ObjKey>>(linklist_col);

    for (int i = 0; i < 10; i++) {
        table2->get_object(table2_keys[i]).set(int_col, i);
    }

    // Leave the last one null
    for (unsigned i = 0; i < 9; i++) {
        table3->get_object(table3_keys[i]).set(link_col, table1_keys[i % 4]);
    }

    for (unsigned i = 0; i < 10; i++) {
        auto lv = table3->get_object(table3_keys[i]).get_linklist(linklist_col1);
        for (unsigned j = 0; j < i % 5; j++) {
            lv.add(table1_keys[j]);
        }
    }

    std::string bin1(100, 'a');
    std::string bin2(500, '5');
    table1->get_object(table1_keys[0]).set(string_col, "Hi").set(bin_col, BinaryData(bin1));
    table1->get_object(table1_keys[1]).set(string_col, "world").set(bin_col, BinaryData(bin2));

    auto set_list = [](LstPtr<Int> list, const std::vector<int64_t>& value_list) {
        size_t sz = value_list.size();
        list->clear();
        for (size_t i = 0; i < sz; i++) {
            list->add(value_list[i]);
        }
    };
    set_list(table1->get_object(table1_keys[0]).get_list_ptr<Int>(int_list_col),
             std::vector<Int>({100, 200, 300, 400, 500}));
    set_list(table1->get_object(table1_keys[1]).get_list_ptr<Int>(int_list_col), std::vector<Int>({1, 2, 3}));
    set_list(table1->get_object(table1_keys[2]).get_list_ptr<Int>(int_list_col), std::vector<Int>({1, 2, 3, 4, 5}));
    set_list(table1->get_object(table1_keys[3]).get_list_ptr<Int>(int_list_col),
             std::vector<Int>({1, 2, 3, 4, 5, 6, 7, 8, 9}));

    auto set_links = [&table2_keys](LnkLstPtr lv, const std::vector<int>& value_list) {
        for (auto v : value_list) {
            lv->add(table2_keys[v]);
        }
    };
    set_links(table1->get_object(table1_keys[0]).get_linklist_ptr(linklist_col),
              std::vector<int>({0, 1, 2, 3, 4, 5}));
    set_links(table1->get_object(table1_keys[1]).get_linklist_ptr(linklist_col), std::vector<int>({6, 7, 8, 9}));

    Query q;
    Query q1;
    ObjKey match;
    TableView tv;

    q = strings.size() == 5;
    q1 = table1->where().size_equal(string_col, 5);
    match = q.find();
    CHECK_EQUAL(table1_keys[1], match);
    match = q1.find();
    CHECK_EQUAL(table1_keys[1], match);

    // Check that the null values are handled correctly
    q = binaries.size() == realm::null();
    tv = q.find_all();
    CHECK_EQUAL(tv.size(), 8);
    CHECK_EQUAL(tv.get_key(0), table1_keys[2]);

    // Here the null values should not be included in the search
    q = binaries.size() < 500;
    q1 = table1->where().size_less(bin_col, 500);
    tv = q.find_all();
    CHECK_EQUAL(tv.size(), 1);
    tv = q1.find_all();
    CHECK_EQUAL(tv.size(), 1);

    q = intlist.size() > 3;
    q1 = table1->where().size_greater(int_list_col, 3);
    tv = q.find_all();
    CHECK_EQUAL(3, tv.size());
    tv = q1.find_all();
    CHECK_EQUAL(3, tv.size());
    q1 = table1->where().size_between(int_list_col, 3, 7);
    tv = q1.find_all();
    CHECK_EQUAL(3, tv.size());

    q = intlist.size() == 3;
    match = q.find();
    CHECK_EQUAL(table1_keys[1], match);

    q1 = table1->where().size_not_equal(linklist_col, 6);
    match = q1.find();
    CHECK_EQUAL(table1_keys[1], match);

    q = intlist.size() > strings.size();
    tv = q.find_all();
    CHECK_EQUAL(3, tv.size());
    CHECK_EQUAL(table1_keys[0], tv.get_key(0));

    // Single links
    q = table3->link(link_col).column<Lst<Int>>(int_list_col).size() == 5;
    tv = q.find_all();
    CHECK_EQUAL(5, tv.size());

    // Multiple links
    q = table3->link(linklist_col1).column<Lst<Int>>(int_list_col).size() == 3;
    tv = q.find_all();
    CHECK_EQUAL(6, tv.size());
}

TEST(Query_ListOfPrimitives)
{
    Group g;

    TableRef table = g.add_table("foo");

    auto col_int_list = table->add_column_list(type_Int, "integers");
    auto col_string_list = table->add_column_list(type_String, "strings");
    auto col_string = table->add_column(type_String, "other");
    std::vector<ObjKey> keys;

    table->create_objects(4, keys);

    {
        auto set_string_list = [](Lst<String> list, const std::vector<int64_t>& value_list) {
            size_t sz = value_list.size();
            list.clear();
            for (size_t i = 0; i < sz; i++) {
                if (value_list[i] < 100) {
                    std::string str("Str_");
                    str += util::to_string(value_list[i]);
                    list.add(str);
                }
            }
        };

        set_string_list(table->get_object(keys[0]).get_list<String>(col_string_list), std::vector<Int>({0, 1}));
        set_string_list(table->get_object(keys[1]).get_list<String>(col_string_list), std::vector<Int>({2, 3, 4, 5}));
        set_string_list(table->get_object(keys[2]).get_list<String>(col_string_list),
                        std::vector<Int>({6, 7, 100, 8, 9}));
    }

    table->get_object(keys[0]).set_list_values(col_int_list, std::vector<Int>({0, 1}));
    table->get_object(keys[1]).set_list_values(col_int_list, std::vector<Int>({2, 3, 4, 5}));
    table->get_object(keys[2]).set_list_values(col_int_list, std::vector<Int>({6, 7, 8, 9}));
    table->get_object(keys[3]).set_list_values(col_int_list, std::vector<Int>({}));

    table->get_object(keys[0]).set<String>(col_string, StringData("foo"));
    table->get_object(keys[1]).set<String>(col_string, StringData("str"));
    table->get_object(keys[2]).set<String>(col_string, StringData("str_9_baa"));

    Query q;
    TableView tv;
    q = table->column<Lst<Int>>(col_int_list) == 5;
    tv = q.find_all();
    CHECK_EQUAL(tv.size(), 1);
    CHECK_EQUAL(tv.get_key(0), keys[1]);
    q = table->column<Lst<String>>(col_string_list) == "Str_5";
    tv = q.find_all();
    CHECK_EQUAL(tv.size(), 1);
    CHECK_EQUAL(tv.get_key(0), keys[1]);

    q = table->column<Lst<String>>(col_string_list).begins_with("Str");
    tv = q.find_all();
    CHECK_EQUAL(tv.size(), 3);
    q = table->column<Lst<String>>(col_string_list).ends_with("_8");
    tv = q.find_all();
    CHECK_EQUAL(tv.size(), 1);
    CHECK_EQUAL(tv.get_key(0), keys[2]);
    q = table->column<Lst<String>>(col_string_list).begins_with(table->column<String>(col_string), false);
    tv = q.find_all();
    CHECK_EQUAL(tv.size(), 1);
    CHECK_EQUAL(tv.get_key(0), keys[1]);
    q = table->column<String>(col_string).begins_with(table->column<Lst<String>>(col_string_list), false);
    tv = q.find_all();
    CHECK_EQUAL(tv.size(), 1);
    CHECK_EQUAL(tv.get_key(0), keys[2]);

    q = table->column<Lst<Int>>(col_int_list).min() >= 2;
    tv = q.find_all();
    CHECK_EQUAL(tv.size(), 2);
    CHECK_EQUAL(tv.get_key(0), keys[1]);
    CHECK_EQUAL(tv.get_key(1), keys[2]);
    q = table->column<Lst<Int>>(col_int_list).max() > 6;
    tv = q.find_all();
    CHECK_EQUAL(tv.size(), 1);
    CHECK_EQUAL(tv.get_key(0), keys[2]);
    q = table->column<Lst<Int>>(col_int_list).sum() == 14;
    tv = q.find_all();
    CHECK_EQUAL(tv.size(), 1);
    CHECK_EQUAL(tv.get_key(0), keys[1]);
    q = table->column<Lst<Int>>(col_int_list).average() < 4;
    tv = q.find_all();
    CHECK_EQUAL(tv.size(), 2);
    CHECK_EQUAL(tv.get_key(0), keys[0]);
    CHECK_EQUAL(tv.get_key(1), keys[1]);

    TableRef baa = g.add_table("baa");
    auto col_link = baa->add_column(*table, "link");
    auto col_linklist = baa->add_column_list(*table, "linklist");
    Obj obj0 = baa->create_object().set(col_link, keys[1]);
    Obj obj1 = baa->create_object().set(col_link, keys[0]);

    auto lv = obj0.get_linklist_ptr(col_linklist);
    lv->add(keys[0]);
    lv->add(keys[1]);
    lv = obj1.get_linklist_ptr(col_linklist);
    lv->add(keys[1]);
    lv->add(keys[2]);
    lv->add(keys[3]);

    q = baa->link(col_link).column<Lst<Int>>(col_int_list) == 5;
    tv = q.find_all();
    CHECK_EQUAL(tv.size(), 1);
    CHECK_EQUAL(tv.get_key(0), keys[0]);

    q = baa->link(col_linklist).column<Lst<String>>(col_string_list) == "Str_5";
    tv = q.find_all();
    CHECK_EQUAL(tv.size(), 2);

    q = baa->link(col_linklist).column<Lst<Int>>(col_int_list).average() >= 3.0;
    tv = q.find_all();
    CHECK_EQUAL(tv.size(), 2);
    table->get_object(keys[1]).get_list<Int>(col_int_list).set(3, -10); // {2, 3, 4, -10}
    // Now, one less object will have average bigger than 3
    tv.sync_if_needed();
    CHECK_EQUAL(tv.size(), 1);
}

<<<<<<< HEAD
TEST(Query_SetOfPrimitives)
{
    Group g;

    TableRef table = g.add_table("foo");

    auto col_int_set = table->add_column_set(type_Int, "integers");
    std::vector<ObjKey> keys;

    table->create_objects(4, keys);

    auto set_values = [](Set<Int> set, const std::vector<Int>& value_list) {
        for (auto val : value_list)
            set.insert(val);
    };

    set_values(table->get_object(keys[0]).get_set<Int>(col_int_set), {0, 1});
    set_values(table->get_object(keys[1]).get_set<Int>(col_int_set), {2, 3, 4, 5});
    set_values(table->get_object(keys[2]).get_set<Int>(col_int_set), {6, 7, 100, 8, 9});
    set_values(table->get_object(keys[3]).get_set<Int>(col_int_set), {3, 11, 7});

    Query q = table->column<Set<Int>>(col_int_set) == 3;
    auto tv = q.find_all();
    CHECK_EQUAL(tv.size(), 2);
    CHECK_EQUAL(tv.get_key(0), keys[1]);
    CHECK_EQUAL(tv.get_key(1), keys[3]);

    q = table->column<Set<Int>>(col_int_set).size() == 4;
    tv = q.find_all();
    CHECK_EQUAL(tv.size(), 1);
    CHECK_EQUAL(tv.get_key(0), keys[1]);

    q = table->column<Set<Int>>(col_int_set).max() == 100;
    tv = q.find_all();
    CHECK_EQUAL(tv.size(), 1);
    CHECK_EQUAL(tv.get_key(0), keys[2]);
}

TEST(Query_SetOfObjects)
{
    Group g;

    TableRef table = g.add_table("foo");
    TableRef table_bar = g.add_table("bar");

    std::vector<ObjKey> bar_keys;
    auto col_string = table_bar->add_column(type_String, "name");
    table_bar->create_objects(3, bar_keys);
    table_bar->get_object(bar_keys[0]).set(col_string, "zero");
    table_bar->get_object(bar_keys[1]).set(col_string, "one");
    table_bar->get_object(bar_keys[2]).set(col_string, "two");

    auto col_obj_set = table->add_column_set(*table_bar, "objects");
    std::vector<ObjKey> keys;

    table->create_objects(4, keys);

    auto set_values = [](Set<ObjKey> set, const std::vector<ObjKey>& value_list) {
        for (auto val : value_list)
            set.insert(val);
    };

    set_values(table->get_object(keys[0]).get_set<ObjKey>(col_obj_set), {bar_keys[0], bar_keys[1]});
    set_values(table->get_object(keys[1]).get_set<ObjKey>(col_obj_set), {bar_keys[2]});
    set_values(table->get_object(keys[2]).get_set<ObjKey>(col_obj_set), {bar_keys[0], bar_keys[1], bar_keys[2]});

    Query q = table->where().links_to(col_obj_set, bar_keys[0]);
    auto tv = q.find_all();
    CHECK_EQUAL(tv.size(), 2);
    CHECK_EQUAL(tv.get_key(0), keys[0]);
    CHECK_EQUAL(tv.get_key(1), keys[2]);

    q = table->where().links_to(col_obj_set, {bar_keys[0], bar_keys[2]});
    tv = q.find_all();
    CHECK_EQUAL(tv.size(), 3);
    CHECK_EQUAL(tv.get_key(0), keys[0]);
    CHECK_EQUAL(tv.get_key(1), keys[1]);
    CHECK_EQUAL(tv.get_key(2), keys[2]);

    q = table->column<Set<ObjKey>>(col_obj_set).size() == 3;
    tv = q.find_all();
    CHECK_EQUAL(tv.size(), 1);
    CHECK_EQUAL(tv.get_key(0), keys[2]);
=======
template <typename T>
struct AggregateValues {
    static std::vector<T> values()
    {
        std::vector<T> values = {std::numeric_limits<T>::lowest(), T{-1}, T{0}, T{1}, std::numeric_limits<T>::max()};
        if (std::numeric_limits<T>::has_quiet_NaN) {
            values.push_back(std::numeric_limits<T>::quiet_NaN());
        }
        return values;
    }
    using OptionalT = util::Optional<T>;
    static const constexpr util::None null = util::none;
};

template <>
struct AggregateValues<Decimal128> {
    static std::vector<Decimal128> values()
    {
        return {std::numeric_limits<Decimal128>::lowest(), Decimal128{-1}, Decimal128{0}, Decimal128{1},
                std::numeric_limits<Decimal128>::max()};
    }
    using OptionalT = Decimal128;
    static const constexpr realm::null null = realm::null();
};

template <>
struct AggregateValues<Timestamp> {
    static std::vector<Timestamp> values()
    {
        return {std::numeric_limits<Timestamp>::lowest(), Timestamp{-1, 0}, Timestamp{0, 0}, Timestamp{1, 0},
                std::numeric_limits<Timestamp>::max()};
    }
    using OptionalT = Timestamp;
    static const constexpr realm::null null = realm::null();
};

template <typename T>
ColKey generate_all_combinations(Table& table)
{
    using OptionalT = typename AggregateValues<T>::OptionalT;
    auto values = AggregateValues<T>::values();
    size_t n = values.size() + 1;
    auto col = table.add_column_list(ColumnTypeTraits<T>::id, "col", true);

    // Add a row for each permutation of k=1..n values
    for (size_t k = 1; k <= n; ++k) {
        // Loop over each possible selection of k different values
        std::vector<bool> selector(n);
        std::fill(selector.begin(), selector.begin() + k, true);
        do {
            std::vector<OptionalT> selected_values;
            for (size_t i = 0; i < n; i++) {
                if (selector[i]) {
                    if (i == 0)
                        selected_values.push_back(AggregateValues<T>::null);
                    else
                        selected_values.push_back(values[i - 1]);
                }
            }

            // Loop over each permutation of the selected values
            REALM_ASSERT(std::is_sorted(selected_values.begin(), selected_values.end()));
            do {
                auto list = table.create_object().get_list<OptionalT>(col);
                for (auto value : selected_values)
                    list.add(value);
            } while (std::next_permutation(selected_values.begin(), selected_values.end()));
        } while (std::prev_permutation(selector.begin(), selector.end()));
    }
    return col;
}

template <typename T, typename Value, typename Getter>
void validate_aggregate_results(unit_test::TestContext& test_context, Table& table, ColKey col, Value value,
                                Getter getter)
{
    // min() and max() return sentinel values if there's no non-null values in
    // the list so we want to turn that into a proper null result
    auto handle_none = [](auto&& list, auto& getter) -> decltype(getter(list)) {
        for (size_t i = 0, size = list.size(); i < size; ++i) {
            if constexpr (realm::is_any_v<T, float, double>) {
                if (!list.is_null(i) && !std::isnan(*list.get(i))) {
                    return getter(list);
                }
            }
            else {
                if (!list.is_null(i)) {
                    return getter(list);
                }
            }
        }
        return none;
    };

    auto tv = (getter(table.column<Lst<T>>(col)) == value).find_all();
    auto not_tv = (getter(table.column<Lst<T>>(col)) != value).find_all();

    // Verify that all rows are present in one of the TVs and that each row in
    // the TV should have matched the query
    using OptionalT = typename AggregateValues<T>::OptionalT;
    CHECK_EQUAL(tv.size() + not_tv.size(), table.size());
    for (size_t i = 0; i < tv.size(); ++i) {
        CHECK_EQUAL(handle_none(tv.get_object(i).template get_list<OptionalT>(col), getter), Mixed(value));
    }
    for (size_t i = 0; i < not_tv.size(); ++i) {
        CHECK_NOT_EQUAL(handle_none(not_tv.get_object(i).template get_list<OptionalT>(col), getter), Mixed(value));
    }
}

TEST_TYPES(Query_ListOfPrimitives_MinMax, int64_t, float, double, Decimal128, Timestamp)
{
    using T = TEST_TYPE;
    auto values = AggregateValues<T>::values();
    Table table;
    auto col = generate_all_combinations<T>(table);

    auto min = [](auto&& list) {
        return list.min();
    };
    validate_aggregate_results<T>(test_context, table, col, null(), min);
    for (auto value : values)
        validate_aggregate_results<T>(test_context, table, col, value, min);

    auto max = [](auto&& list) {
        return list.max();
    };
    validate_aggregate_results<T>(test_context, table, col, null(), max);
    for (auto value : values)
        validate_aggregate_results<T>(test_context, table, col, value, max);
>>>>>>> 0c45c044
}

TEST_TYPES(Query_StringIndexCommonPrefix, std::true_type, std::false_type)
{
    Group group;
    TableRef table = group.add_table("test");
    auto col_str = table->add_column(type_String, "first");
    table->add_search_index(col_str);
    if (TEST_TYPE::value == true) {
        table->enumerate_string_column(col_str);
    }

    auto test_prefix_find = [&](std::string prefix) {
        std::string prefix_b = prefix + "b";
        std::string prefix_c = prefix + "c";
        std::string prefix_d = prefix + "d";
        std::string prefix_e = prefix + "e";
        StringData spb(prefix_b);
        StringData spc(prefix_c);
        StringData spd(prefix_d);
        StringData spe(prefix_e);

        std::vector<ObjKey> keys;
        table->create_objects(6, keys);
        table->get_object(keys[0]).set(col_str, spb);
        table->get_object(keys[1]).set(col_str, spc);
        table->get_object(keys[2]).set(col_str, spc);
        table->get_object(keys[3]).set(col_str, spe);
        table->get_object(keys[4]).set(col_str, spe);
        table->get_object(keys[5]).set(col_str, spe);

        TableView v = table->where().equal(col_str, spb).find_all();
        CHECK_EQUAL(v.size(), 1);
        CHECK_EQUAL(v.get(0).get_key(), keys[0]);

        v = table->where().equal(col_str, spc).find_all();
        CHECK_EQUAL(v.size(), 2);
        CHECK_EQUAL(v.get(0).get_key(), keys[1]);
        CHECK_EQUAL(v.get(1).get_key(), keys[2]);

        v = table->where().equal(col_str, spd).find_all();
        CHECK_EQUAL(v.size(), 0);

        v = table->where().equal(col_str, spe).find_all();
        CHECK_EQUAL(v.size(), 3);
        CHECK_EQUAL(v.get(0).get_key(), keys[3]);
        CHECK_EQUAL(v.get(1).get_key(), keys[4]);
        CHECK_EQUAL(v.get(2).get_key(), keys[5]);
    };

    std::string std_max(StringIndex::s_max_offset, 'a');
    std::string std_over_max = std_max + "a";
    std::string std_under_max(StringIndex::s_max_offset >> 1, 'a');

    test_prefix_find(std_max);
    test_prefix_find(std_over_max);
    test_prefix_find(std_under_max);
}


TEST(Query_TwoColsEqualVaryWidthAndValues)
{
    Random random(random_int<unsigned long>()); // Seed from slow global generator

    std::vector<ObjKey> ints1;
    std::vector<ObjKey> ints2;
    std::vector<ObjKey> ints3;

    std::vector<ObjKey> floats;
    std::vector<ObjKey> doubles;

    Table table;
    auto col_int0 = table.add_column(type_Int, "first1");
    auto col_int1 = table.add_column(type_Int, "second1");

    auto col_int2 = table.add_column(type_Int, "first2");
    auto col_int3 = table.add_column(type_Int, "second2");

    auto col_int4 = table.add_column(type_Int, "first3");
    auto col_int5 = table.add_column(type_Int, "second3");

    auto col_float6 = table.add_column(type_Float, "third");
    auto col_float7 = table.add_column(type_Float, "fourth");
    auto col_double8 = table.add_column(type_Double, "fifth");
    auto col_double9 = table.add_column(type_Double, "sixth");

#ifdef REALM_DEBUG
    for (int i = 0; i < REALM_MAX_BPNODE_SIZE * 5; i++) {
#else
    for (int i = 0; i < 50000; i++) {
#endif
        Obj obj = table.create_object();
        ObjKey key = obj.get_key();

        // Important thing to test is different bitwidths because we might use SSE and/or bithacks on 64-bit blocks

        // Both are bytes
        obj.set(col_int0, random.draw_int_mod(100));
        obj.set(col_int1, random.draw_int_mod(100));

        // Second column widest
        obj.set(col_int2, random.draw_int_mod(10));
        obj.set(col_int3, random.draw_int_mod(100));

        // First column widest
        obj.set(col_int4, random.draw_int_mod(100));
        obj.set(col_int5, random.draw_int_mod(10));

        obj.set(col_float6, float(random.draw_int_mod(10)));
        obj.set(col_float7, float(random.draw_int_mod(10)));

        obj.set(col_double8, double(random.draw_int_mod(10)));
        obj.set(col_double9, double(random.draw_int_mod(10)));

        if (obj.get<Int>(col_int0) == obj.get<Int>(col_int1))
            ints1.push_back(key);

        if (obj.get<Int>(col_int2) == obj.get<Int>(col_int3))
            ints2.push_back(key);

        if (obj.get<Int>(col_int4) == obj.get<Int>(col_int5))
            ints3.push_back(key);

        if (obj.get<Float>(col_float6) == obj.get<Float>(col_float7))
            floats.push_back(key);

        if (obj.get<Double>(col_double8) == obj.get<Double>(col_double9))
            doubles.push_back(key);
    }

    realm::TableView t1 = table.where().equal(col_int0, col_int1).find_all();
    realm::TableView t2 = table.where().equal(col_int2, col_int3).find_all();
    realm::TableView t3 = table.where().equal(col_int4, col_int5).find_all();

    realm::TableView t4 = table.where().equal(col_float6, col_float7).find_all();
    realm::TableView t5 = table.where().equal(col_double8, col_double9).find_all();


    CHECK_EQUAL(ints1.size(), t1.size());
    for (size_t t = 0; t < ints1.size(); t++)
        CHECK_EQUAL(ints1[t], t1.get_key(t));

    CHECK_EQUAL(ints2.size(), t2.size());
    for (size_t t = 0; t < ints2.size(); t++)
        CHECK_EQUAL(ints2[t], t2.get_key(t));

    CHECK_EQUAL(ints3.size(), t3.size());
    for (size_t t = 0; t < ints3.size(); t++)
        CHECK_EQUAL(ints3[t], t3.get_key(t));

    CHECK_EQUAL(floats.size(), t4.size());
    for (size_t t = 0; t < floats.size(); t++)
        CHECK_EQUAL(floats[t], t4.get_key(t));

    CHECK_EQUAL(doubles.size(), t5.size());
    for (size_t t = 0; t < doubles.size(); t++)
        CHECK_EQUAL(doubles[t], t5.get_key(t));
}

TEST(Query_TwoColsVaryOperators)
{
    std::vector<size_t> ints1;
    std::vector<size_t> floats;
    std::vector<size_t> doubles;

    Table table;
    auto col_int0 = table.add_column(type_Int, "first1");
    auto col_int1 = table.add_column(type_Int, "second1");

    auto col_float2 = table.add_column(type_Float, "third");
    auto col_float3 = table.add_column(type_Float, "fourth");
    auto col_double4 = table.add_column(type_Double, "fifth");
    auto col_double5 = table.add_column(type_Double, "sixth");

    Obj obj0 = table.create_object().set_all(5, 10, 5.0f, 10.0f, 5.0, 10.0);
    Obj obj1 = table.create_object().set_all(10, 5, 10.0f, 5.0f, 10.0, 5.0);
    Obj obj2 = table.create_object().set_all(-10, -5, -10.0f, -5.0f, -10.0, -5.0);

    CHECK_EQUAL(null_key, table.where().equal(col_int0, col_int1).find());
    CHECK_EQUAL(obj0.get_key(), table.where().not_equal(col_int0, col_int1).find());
    CHECK_EQUAL(obj0.get_key(), table.where().less(col_int0, col_int1).find());
    CHECK_EQUAL(obj1.get_key(), table.where().greater(col_int0, col_int1).find());
    CHECK_EQUAL(obj1.get_key(), table.where().greater_equal(col_int0, col_int1).find());
    CHECK_EQUAL(obj0.get_key(), table.where().less_equal(col_int0, col_int1).find());

    CHECK_EQUAL(null_key, table.where().equal(col_float2, col_float3).find());
    CHECK_EQUAL(obj0.get_key(), table.where().not_equal(col_float2, col_float3).find());
    CHECK_EQUAL(obj0.get_key(), table.where().less(col_float2, col_float3).find());
    CHECK_EQUAL(obj1.get_key(), table.where().greater(col_float2, col_float3).find());
    CHECK_EQUAL(obj1.get_key(), table.where().greater_equal(col_float2, col_float3).find());
    CHECK_EQUAL(obj0.get_key(), table.where().less_equal(col_float2, col_float3).find());

    CHECK_EQUAL(null_key, table.where().equal(col_double4, col_double5).find());
    CHECK_EQUAL(obj0.get_key(), table.where().not_equal(col_double4, col_double5).find());
    CHECK_EQUAL(obj0.get_key(), table.where().less(col_double4, col_double5).find());
    CHECK_EQUAL(obj1.get_key(), table.where().greater(col_double4, col_double5).find());
    CHECK_EQUAL(obj1.get_key(), table.where().greater_equal(col_double4, col_double5).find());
    CHECK_EQUAL(obj0.get_key(), table.where().less_equal(col_double4, col_double5).find());
}


TEST(Query_TwoCols0)
{
    Table table;
    auto col0 = table.add_column(type_Int, "first1");
    auto col1 = table.add_column(type_Int, "second1");


    for (int i = 0; i < 50; i++) {
        table.create_object();
    }

    realm::TableView t1 = table.where().equal(col0, col1).find_all();
    CHECK_EQUAL(50, t1.size());

    realm::TableView t2 = table.where().less(col0, col1).find_all();
    CHECK_EQUAL(0, t2.size());
}


TEST(Query_TwoSameCols)
{
    Group g;
    Table& table = *g.add_table("table");
    auto col_bool0 = table.add_column(type_Bool, "first1");
    auto col_bool1 = table.add_column(type_Bool, "first2");
    auto col_date2 = table.add_column(type_Timestamp, "second1");
    auto col_date3 = table.add_column(type_Timestamp, "second2");
    auto col_str4 = table.add_column(type_String, "third1");
    auto col_str5 = table.add_column(type_String, "third2");
    auto col_obj1 = table.add_column(table, "obj1");
    auto col_obj2 = table.add_column(table, "obj2");

    Timestamp d1(200, 0);
    Timestamp d2(300, 0);
    Obj obj0 = table.create_object();
    ObjKey key0 = obj0.get_key();
    obj0.set_all(false, true, d1, d2, "a", "b", key0);
    ObjKey key1 = table.create_object().set_all(true, true, d2, d2, "b", "b", key0, key0).get_key();
    table.create_object().set_all(false, true, d1, d2, "a", "b", key0, key1).get_key();

    Query q1 = table.column<Bool>(col_bool0) == table.column<Bool>(col_bool1);
    Query q2 = table.column<Timestamp>(col_date2) == table.column<Timestamp>(col_date3);
    Query q3 = table.column<String>(col_str4) == table.column<String>(col_str5);
    Query q4 = table.column<Link>(col_obj1) == table.column<Link>(col_obj2);

    CHECK_EQUAL(key1, q1.find());
    CHECK_EQUAL(key1, q2.find());
    CHECK_EQUAL(key1, q3.find());
    CHECK_EQUAL(key1, q4.find());
    CHECK_EQUAL(1, q1.count());
    CHECK_EQUAL(1, q2.count());
    CHECK_EQUAL(1, q3.count());
    CHECK_EQUAL(1, q4.count());

    Query q5 = table.column<Bool>(col_bool0) != table.column<Bool>(col_bool1);
    Query q6 = table.column<Timestamp>(col_date2) != table.column<Timestamp>(col_date3);
    Query q7 = table.column<String>(col_str4) != table.column<String>(col_str5);
    Query q8 = table.column<Link>(col_obj1) != table.column<Link>(col_obj2);

    CHECK_EQUAL(key0, q5.find());
    CHECK_EQUAL(key0, q6.find());
    CHECK_EQUAL(key0, q7.find());
    CHECK_EQUAL(key0, q8.find());
    CHECK_EQUAL(2, q5.count());
    CHECK_EQUAL(2, q6.count());
    CHECK_EQUAL(2, q7.count());
    CHECK_EQUAL(2, q8.count());
}

void construct_all_types_table(Table& table)
{
    table.add_column(type_Int, "int");
    table.add_column(type_Bool, "bool");
    table.add_column(type_String, "string");
    table.add_column(type_Binary, "binary");
    table.add_column(type_Mixed, "mixed");
    table.add_column(type_Timestamp, "timestamp");
    table.add_column(type_Float, "float");
    table.add_column(type_Double, "double");
    table.add_column(type_Decimal, "decimal128");
    table.add_column(type_ObjectId, "objectId");
    table.add_column(type_UUID, "uuid");

    table.add_column(type_Int, "int?", true);
    table.add_column(type_Bool, "bool?", true);
    table.add_column(type_String, "string?", true);
    table.add_column(type_Binary, "binary?", true);
    table.add_column(type_Mixed, "mixed?", true);
    table.add_column(type_Timestamp, "timestamp?", true);
    table.add_column(type_Float, "float?", true);
    table.add_column(type_Double, "double?", true);
    table.add_column(type_Decimal, "decimal128?", true);
    table.add_column(type_ObjectId, "objectId?", true);
    table.add_column(type_UUID, "uuid?", true);
}

TEST(Query_TwoColumnsCrossTypes)
{
    Table table;
    construct_all_types_table(table);
    TestValueGenerator gen;

    constexpr size_t num_rows = 10;
    for (size_t i = 0; i < num_rows; ++i) {
        std::string str = util::format("foo %1", i);
        Timestamp ts{int64_t(i), 0};
        BinaryData bd(str.c_str(), str.size());
        ObjectId oid(ts, int(i), int(i));
        UUID uuid = gen.convert_for_test<UUID>(i);
        table.create_object()
            .set_all(int64_t(i), i % 2 == 1, StringData(str), bd, Mixed(str), ts, float(i), double(i),
                     Decimal128(int64_t(i)), oid, uuid, int64_t(i), i % 2 == 1, StringData(str), bd, Mixed(str), ts,
                     float(i), double(i), Decimal128(int64_t(i)), oid, uuid)
            .get_key();
    }

    ColKeys columns = table.get_column_keys();
    for (size_t i = 0; i < columns.size(); ++i) {
        for (size_t j = 0; j < columns.size(); ++j) {
            ColKey lhs = columns[i];
            ColKey rhs = columns[j];
            DataType lhs_type = DataType(lhs.get_type());
            DataType rhs_type = DataType(rhs.get_type());
            bool are_comparable = Mixed::data_types_are_comparable(lhs_type, rhs_type) &&
                                  !((lhs_type == type_Mixed || rhs_type == type_Mixed) && lhs_type != rhs_type);
            size_t num_expected_matches = are_comparable ? num_rows : 0;
            bool bool_vs_numeric_comparison = false;
            if (are_comparable && ((lhs_type == type_Bool && rhs_type != type_Bool) ||
                                   (lhs_type != type_Bool && rhs_type == type_Bool))) {
                num_expected_matches = 2; // bool only stores two values so only matches the first two numerics
                bool_vs_numeric_comparison = true;
            }
            else if ((lhs_type == type_Mixed || rhs_type == type_Mixed) &&
                     ((lhs_type == type_String || rhs_type == type_String) ||
                      (lhs_type == type_Binary || rhs_type == type_Binary))) {
                num_expected_matches = num_rows; // mixed was set to the same string/binary value
            }
            {
                size_t actual_matches = table.where().equal(lhs, rhs).count();
                CHECK_EQUAL(num_expected_matches, actual_matches);
                if (actual_matches != num_expected_matches) {
                    std::cout << "failure comparing columns: " << table.get_column_name(lhs)
                              << " == " << table.get_column_name(rhs) << std::endl;
                }
            }
            // select some typed query expressions to test as well
            if (lhs_type == type_Int && rhs_type == type_Double) {
                size_t actual_matches = (table.column<Int>(lhs) == table.column<Double>(rhs)).count();
                CHECK_EQUAL(num_expected_matches, actual_matches);
            }
            if (lhs_type == type_String && rhs_type == type_Binary) {
                size_t actual_matches = (table.column<String>(lhs) == table.column<Binary>(rhs)).count();
                CHECK_EQUAL(num_expected_matches, actual_matches);
            }
            {
                size_t actual_matches = table.where().not_equal(lhs, rhs).count();
                CHECK_EQUAL(num_rows - num_expected_matches, actual_matches);
                if (actual_matches != num_rows - num_expected_matches) {
                    std::cout << "failure comparing columns: " << table.get_column_name(lhs)
                              << " != " << table.get_column_name(rhs) << std::endl;
                }
            }
            {
                if (bool_vs_numeric_comparison && rhs_type == type_Bool) {
                    num_expected_matches = num_rows;
                }
                size_t actual_matches = table.where().greater_equal(lhs, rhs).count();
                CHECK_EQUAL(num_expected_matches, actual_matches);
                if (actual_matches != num_expected_matches) {
                    std::cout << "failure comparing columns: " << table.get_column_name(lhs)
                              << " >= " << table.get_column_name(rhs) << std::endl;
                }
            }
            {
                if (bool_vs_numeric_comparison) {
                    num_expected_matches = (rhs_type == type_Bool) ? 2 : num_rows;
                }
                size_t actual_matches = table.where().less_equal(lhs, rhs).count();
                CHECK_EQUAL(num_expected_matches, actual_matches);
                if (actual_matches != num_expected_matches) {
                    std::cout << "failure comparing columns: " << table.get_column_name(lhs)
                              << " <= " << table.get_column_name(rhs) << std::endl;
                }
            }
            {
                num_expected_matches = 0;
                if (bool_vs_numeric_comparison && rhs_type == type_Bool) {
                    num_expected_matches = num_rows - 2;
                }
                size_t actual_matches = table.where().greater(lhs, rhs).count();
                CHECK_EQUAL(num_expected_matches, actual_matches);
                if (actual_matches != num_expected_matches) {
                    std::cout << "failure comparing columns: " << table.get_column_name(lhs) << " > "
                              << table.get_column_name(rhs) << std::endl;
                }
            }
            {
                num_expected_matches = 0;
                if (bool_vs_numeric_comparison) {
                    num_expected_matches = (lhs_type == type_Bool) ? num_rows - 2 : 0;
                }
                size_t actual_matches = table.where().less(lhs, rhs).count();
                CHECK_EQUAL(num_expected_matches, actual_matches);
                if (actual_matches != num_expected_matches) {
                    std::cout << "failure comparing columns: " << table.get_column_name(lhs) << " < "
                              << table.get_column_name(rhs) << std::endl;
                }
            }
        }
    }
}

TEST(Query_TwoColumnsCrossTypesNullability)
{
    Table table;
    construct_all_types_table(table);
    TestValueGenerator gen;

    constexpr size_t num_rows = 1;
    table.create_object(); // add one row of default values, null or zero

    ColKeys columns = table.get_column_keys();
    for (size_t i = 0; i < columns.size(); ++i) {
        for (size_t j = 0; j < columns.size(); ++j) {
            ColKey lhs = columns[i];
            ColKey rhs = columns[j];
            DataType lhs_type = DataType(lhs.get_type());
            DataType rhs_type = DataType(rhs.get_type());
            bool both_non_nullable = !lhs.is_nullable() && !rhs.is_nullable();
            bool are_comparable = Mixed::data_types_are_comparable(lhs_type, rhs_type);
            size_t num_expected_matches = 0;
            if (lhs.is_nullable() && rhs.is_nullable()) {
                num_expected_matches = 1; // both default to null
            }
            else if (!lhs.is_nullable() && !rhs.is_nullable()) {
                if (are_comparable) {
                    num_expected_matches = 1; // numerics are 0
                }
            }
            {
                size_t actual_matches = table.where().equal(lhs, rhs).count();
                CHECK_EQUAL(num_expected_matches, actual_matches);
                if (actual_matches != num_expected_matches) {
                    std::cout << "failure comparing columns: " << table.get_column_name(lhs)
                              << " == " << table.get_column_name(rhs) << std::endl;
                }
            }
            // select some typed query expressions to test as well
            if (lhs_type == type_Int && rhs_type == type_Double) {
                size_t actual_matches = (table.column<Int>(lhs) == table.column<Double>(rhs)).count();
                CHECK_EQUAL(num_expected_matches, actual_matches);
            }
            if (lhs_type == type_String && rhs_type == type_Binary) {
                size_t actual_matches = (table.column<String>(lhs) == table.column<Binary>(rhs)).count();
                CHECK_EQUAL(num_expected_matches, actual_matches);
            }
            {
                size_t actual_matches = table.where().not_equal(lhs, rhs).count();
                CHECK_EQUAL(num_rows - num_expected_matches, actual_matches);
                if (actual_matches != num_rows - num_expected_matches) {
                    std::cout << "failure comparing columns: " << table.get_column_name(lhs)
                              << " != " << table.get_column_name(rhs) << std::endl;
                }
            }
            {
                size_t expected_gte = num_expected_matches;
                if (both_non_nullable && lhs_type == type_String && rhs_type == type_Binary) {
                    expected_gte = num_rows;
                }
                size_t actual_matches = table.where().greater_equal(lhs, rhs).count();
                CHECK_EQUAL(expected_gte, actual_matches);
                if (actual_matches != expected_gte) {
                    std::cout << "failure comparing columns: " << table.get_column_name(lhs)
                              << " >= " << table.get_column_name(rhs) << std::endl;
                }
            }
            {
                size_t expected_le = num_expected_matches;
                if (both_non_nullable && lhs_type == type_Binary && rhs_type == type_String) {
                    expected_le = num_rows;
                }
                size_t actual_matches = table.where().less_equal(lhs, rhs).count();
                CHECK_EQUAL(expected_le, actual_matches);
                if (actual_matches != expected_le) {
                    std::cout << "failure comparing columns: " << table.get_column_name(lhs)
                              << " <= " << table.get_column_name(rhs) << std::endl;
                }
            }
            {
                size_t expected_greater = 0;
                size_t actual_matches = table.where().greater(lhs, rhs).count();
                CHECK_EQUAL(expected_greater, actual_matches);
                if (actual_matches != expected_greater) {
                    std::cout << "failure comparing columns: " << table.get_column_name(lhs) << " > "
                              << table.get_column_name(rhs) << std::endl;
                }
            }
            {
                size_t expected_less = 0;
                size_t actual_matches = table.where().less(lhs, rhs).count();
                CHECK_EQUAL(expected_less, actual_matches);
                if (actual_matches != expected_less) {
                    std::cout << "failure comparing columns: " << table.get_column_name(lhs) << " < "
                              << table.get_column_name(rhs) << std::endl;
                }
            }
        }
    }
}

TEST(Query_TwoColumnsCrossTypesNaN)
{
    // across double/float nullable/non-nullable combinations
    // verify query comparisons for: NaN == NaN, null == null, NaN != null
    Table table;
    table.add_column(type_Float, "float");
    table.add_column(type_Double, "double");
    table.add_column(type_Float, "float?", true);
    table.add_column(type_Double, "double?", true);

    CHECK(std::numeric_limits<double>::has_quiet_NaN);
    CHECK(std::numeric_limits<float>::has_quiet_NaN);
    double nan_d = std::numeric_limits<double>::quiet_NaN();
    float nan_f = std::numeric_limits<float>::quiet_NaN();
    util::Optional<double> null_d;
    util::Optional<float> null_f;
    table.create_object().set_all(nan_f, nan_d, null_f, null_d);
    table.create_object().set_all(nan_f, nan_d, nan_f, nan_d);
    ColKeys columns = table.get_column_keys();
    for (size_t i = 0; i < columns.size(); ++i) {
        for (size_t j = 0; j < columns.size(); ++j) {
            ColKey lhs = columns[i];
            ColKey rhs = columns[j];
            bool same_nullablity = lhs.is_nullable() == rhs.is_nullable();
            size_t num_expected_matches = same_nullablity ? 2 : 1;
            {
                size_t actual_matches = table.where().equal(lhs, rhs).count();
                CHECK_EQUAL(num_expected_matches, actual_matches);
                if (actual_matches != num_expected_matches) {
                    std::cout << "failure comparing columns: " << table.get_column_name(lhs)
                              << " == " << table.get_column_name(rhs) << std::endl;
                }
            }
        }
    }
}

TEST(Query_TwoColumnsDifferentTables)
{
    Group g;
    auto table_a = g.add_table("table a");
    auto table_b = g.add_table("table b");
    ColKey col_a = table_a->add_column(type_Float, "float");
    ColKey col_b = table_b->add_column(type_Float, "float");
    ColKey col_c = table_b->add_column(type_Float, "another float");
    table_a->create_object();
    table_a->create_object();
    table_b->create_object();

    CHECK_THROW_ANY(table_a->where().equal(col_a, col_b).count());
    CHECK_THROW_ANY(table_a->where().equal(col_b, col_c).count());
    CHECK_THROW_ANY((table_a->column<Float>(col_a) == table_b->column<Float>(col_b)).count());
}

TEST(Query_DateTest)
{
    Table table;
    auto col_date = table.add_column(type_Timestamp, "second1");

    for (int i = 0; i < 9; i++) {
        table.create_object().set(col_date, Timestamp(i * 1000, i));
    }

    Query q = table.where().equal(col_date, Timestamp(5000, 5));
    CHECK_EQUAL(1, q.count());
    TableView tv = q.find_all();
    CHECK_EQUAL(1, tv.size());
}

TEST(Query_TwoColsNoRows)
{
    Table table;
    auto col0 = table.add_column(type_Int, "first1");
    auto col1 = table.add_column(type_Int, "second1");

    CHECK_EQUAL(null_key, table.where().equal(col0, col1).find());
    CHECK_EQUAL(null_key, table.where().not_equal(col0, col1).find());
}


TEST(Query_Huge)
{
    Random random;

#if TEST_DURATION == 0
    for (int N = 0; N < 1; N++) {
#elif TEST_DURATION == 1
    for (int N = 0; N < 100; N++) {
#elif TEST_DURATION == 2
    for (int N = 0; N < 1000; N++) {
#elif TEST_DURATION == 3
    for (int N = 0; N < 10000; N++) {
#endif

        // Makes you reproduce a bug in a certain run, without having
        // to run all successive runs
        random.seed(N + 123);

        Table tt;
        auto col_str0 = tt.add_column(type_String, "1");
        auto col_str1 = tt.add_column(type_String, "2");
        auto col_int2 = tt.add_column(type_Int, "3");

        TableView v;
        bool long1 = false;
        bool long2 = false;

        size_t mdist1 = 1;
        size_t mdist2 = 1;
        size_t mdist3 = 1;

        std::string first;
        std::string second;
        int64_t third;

        size_t res1 = 0;
        size_t res2 = 0;
        size_t res3 = 0;
        size_t res4 = 0;
        size_t res5 = 0;
        size_t res6 = 0;
        size_t res7 = 0;
        size_t res8 = 0;

        size_t start = random.draw_int_mod(3000);
        size_t end = start + random.draw_int_mod(3000 - start);
        size_t limit;
        if (random.draw_bool())
            limit = random.draw_int_mod(5000);
        else
            limit = size_t(-1);


        size_t blocksize = random.draw_int_mod(800) + 1;

        for (size_t row = 0; row < 3000; row++) {

            if (row % blocksize == 0) {
                long1 = random.draw_bool();
                long2 = random.draw_bool();

                if (random.draw_bool()) {
                    mdist1 = random.draw_int(1, 500);
                    mdist2 = random.draw_int(1, 500);
                    mdist3 = random.draw_int(1, 500);
                }
                else {
                    mdist1 = random.draw_int(1, 5);
                    mdist2 = random.draw_int(1, 5);
                    mdist3 = random.draw_int(1, 5);
                }
            }

            Obj obj = tt.create_object();

            if (long1) {
                if (random.draw_int_mod(mdist1) == 0)
                    first = "longlonglonglonglonglonglong A";
                else
                    first = "longlonglonglonglonglonglong B";
            }
            else {
                if (random.draw_int_mod(mdist1) == 0)
                    first = "A";
                else
                    first = "B";
            }

            if (long2) {
                if (random.draw_int_mod(mdist2) == 0)
                    second = "longlonglonglonglonglonglong A";
                else
                    second = "longlonglonglonglonglonglong B";
            }
            else {
                if (random.draw_int_mod(mdist2) == 0)
                    second = "A";
                else
                    second = "B";
            }

            if (random.draw_int_mod(mdist3) == 0)
                third = 1;
            else
                third = 2;

            obj.set(col_str0, StringData(first));
            obj.set(col_str1, StringData(second));
            obj.set(col_int2, third);

            if ((row >= start && row < end && limit > res1) && (first == "A" && second == "A" && third == 1))
                res1++;

            if ((row >= start && row < end && limit > res2) && ((first == "A" || second == "A") && third == 1))
                res2++;

            if ((row >= start && row < end && limit > res3) && (first == "A" && (second == "A" || third == 1)))
                res3++;

            if ((row >= start && row < end && limit > res4) && (second == "A" && (first == "A" || third == 1)))
                res4++;

            if ((row >= start && row < end && limit > res5) && (first == "A" || second == "A" || third == 1))
                res5++;

            if ((row >= start && row < end && limit > res6) && (first != "A" && second == "A" && third == 1))
                res6++;

            if ((row >= start && row < end && limit > res7) &&
                (first != "longlonglonglonglonglonglong A" && second == "A" && third == 1))
                res7++;

            if ((row >= start && row < end && limit > res8) &&
                (first != "longlonglonglonglonglonglong A" && second == "A" && third == 2))
                res8++;
        }

        for (size_t t = 0; t < 4; t++) {

            if (t == 1) {
                tt.enumerate_string_column(col_str0);
                tt.enumerate_string_column(col_str1);
            }
            else if (t == 2) {
                tt.add_search_index(col_str0);
            }
            else if (t == 3) {
                tt.add_search_index(col_str1);
            }

            v = tt.where().equal(col_str0, "A").equal(col_str1, "A").equal(col_int2, 1).find_all(start, end, limit);
            CHECK_EQUAL(res1, v.size());

            v = tt.where().equal(col_str1, "A").equal(col_str0, "A").equal(col_int2, 1).find_all(start, end, limit);
            CHECK_EQUAL(res1, v.size());

            v = tt.where().equal(col_int2, 1).equal(col_str1, "A").equal(col_str0, "A").find_all(start, end, limit);
            CHECK_EQUAL(res1, v.size());

            v = tt.where()
                    .group()
                    .equal(col_str0, "A")
                    .Or()
                    .equal(col_str1, "A")
                    .end_group()
                    .equal(col_int2, 1)
                    .find_all(start, end, limit);
            CHECK_EQUAL(res2, v.size());

            v = tt.where()
                    .equal(col_str0, "A")
                    .group()
                    .equal(col_str1, "A")
                    .Or()
                    .equal(col_int2, 1)
                    .end_group()
                    .find_all(start, end, limit);
            CHECK_EQUAL(res3, v.size());

            Query q =
                tt.where().group().equal(col_str0, "A").Or().equal(col_int2, 1).end_group().equal(col_str1, "A");
            v = q.find_all(start, end, limit);
            CHECK_EQUAL(res4, v.size());

            v = tt.where()
                    .group()
                    .equal(col_str0, "A")
                    .Or()
                    .equal(col_int2, 1)
                    .end_group()
                    .equal(col_str1, "A")
                    .find_all(start, end, limit);
            CHECK_EQUAL(res4, v.size());

            v = tt.where()
                    .equal(col_str0, "A")
                    .Or()
                    .equal(col_str1, "A")
                    .Or()
                    .equal(col_int2, 1)
                    .find_all(start, end, limit);
            CHECK_EQUAL(res5, v.size());

            v = tt.where()
                    .not_equal(col_str0, "A")
                    .equal(col_str1, "A")
                    .equal(col_int2, 1)
                    .find_all(start, end, limit);
            CHECK_EQUAL(res6, v.size());

            v = tt.where()
                    .not_equal(col_str0, "longlonglonglonglonglonglong A")
                    .equal(col_str1, "A")
                    .equal(col_int2, 1)
                    .find_all(start, end, limit);
            CHECK_EQUAL(res7, v.size());

            v = tt.where()
                    .not_equal(col_str0, "longlonglonglonglonglonglong A")
                    .equal(col_str1, "A")
                    .equal(col_int2, 2)
                    .find_all(start, end, limit);
            CHECK_EQUAL(res8, v.size());
        }
    }
}


TEST(Query_OnTableView_where)
{
    Random random;

    for (int iter = 0; iter < 50 * (1 + TEST_DURATION * TEST_DURATION); iter++) {
        random.seed(164);
        Table oti;
        auto col = oti.add_column(type_Int, "1");

        size_t cnt1 = 0;
        size_t cnt0 = 0;
        size_t limit = random.draw_int_max(REALM_MAX_BPNODE_SIZE * 10);

        size_t lbound = random.draw_int_mod(REALM_MAX_BPNODE_SIZE * 10);
        size_t ubound = lbound + random.draw_int_mod(REALM_MAX_BPNODE_SIZE * 10 - lbound);

        for (size_t i = 0; i < REALM_MAX_BPNODE_SIZE * 10; i++) {
            int v = random.draw_int_mod(3);

            if (v == 1 && i >= lbound && i < ubound && cnt0 < limit)
                cnt1++;

            if (v != 0 && i >= lbound && i < ubound)
                cnt0++;

            oti.create_object().set(col, v);
        }

        TableView v = oti.where().not_equal(col, 0).find_all(lbound, ubound, limit);
        size_t cnt2 = oti.where(&v).equal(col, 1).count();

        CHECK_EQUAL(cnt1, cnt2);
    }
}

TEST_IF(Query_StrIndex3, TEST_DURATION > 0)
{
    // Create two columns where query match-density varies alot throughout the rows. This forces the query engine to
    // jump back and forth between the two conditions and test edge cases in these transitions. Tests combinations of
    // linear scan, enum and index

    Random random(random_int<unsigned long>()); // Seed from slow global generator

#if REALM_MAX_BPNODE_SIZE > 256
    constexpr int node_size = 256;
#else
    constexpr int node_size = 4;
#endif

#if defined REALM_DEBUG || REALM_ANDROID
    for (int N = 0; N < 4; N++) {
#else
    for (int N = 0; N < 20; N++) {
#endif
        Table ttt;
        auto col_int = ttt.add_column(type_Int, "1");
        auto col_str = ttt.add_column(type_String, "2");

        std::vector<ObjKey> vec;

        size_t n = 0;
#if defined REALM_DEBUG || REALM_ANDROID
        for (int i = 0; i < 4; i++) {
#else
        for (int i = 0; i < 20; i++) {
#endif
            // 1/128 match probability because we want possibility for a 256 sized leaf to contain 0 matches
            // (important edge case)
            int f1 = random.draw_int_mod(node_size) / 2 + 1;
            int f2 = random.draw_int_mod(node_size) / 2 + 1;
            bool longstrings = random.chance(1, 5);

            // 576 entries with that probability to fill out two concecutive 256 sized leaves with above
            // probability, plus a remainder (edge case)
            for (int j = 0; j < node_size * 2 + node_size / 4; j++) {
                if (random.chance(1, f1)) {
                    if (random.chance(1, f2)) {
                        ObjKey key =
                            ttt.create_object().set_all(0, longstrings ? "AAAAAAAAAAAAAAAAAAAAAAAA" : "AA").get_key();
                        if (!longstrings) {
                            n++;
                            vec.push_back(key);
                        }
                    }
                    else {
                        ttt.create_object().set_all(0, "BB");
                    }
                }
                else {
                    if (random.chance(1, f2)) {
                        ttt.create_object().set_all(1, "AA");
                    }
                    else {
                        ttt.create_object().set_all(1, "BB");
                    }
                }
            }
        }

        TableView v;

        // Both linear scans
        v = ttt.where().equal(col_str, "AA").equal(col_int, 0).find_all();
        CHECK_EQUAL(vec.size(), v.size());
        for (size_t t = 0; t < vec.size(); t++)
            CHECK_EQUAL(vec[t], v.get_key(t));

        v = ttt.where().equal(col_int, 0).equal(col_str, "AA").find_all();
        CHECK_EQUAL(vec.size(), v.size());
        for (size_t t = 0; t < vec.size(); t++)
            CHECK_EQUAL(vec[t], v.get_key(t));

        ttt.enumerate_string_column(col_str);

        // Linear scan over enum, plus linear integer column scan
        v = ttt.where().equal(col_str, "AA").equal(col_int, 0).find_all();
        CHECK_EQUAL(vec.size(), v.size());
        for (size_t t = 0; t < vec.size(); t++)
            CHECK_EQUAL(vec[t], v.get_key(t));

        v = ttt.where().equal(col_int, 0).equal(col_str, "AA").find_all();
        CHECK_EQUAL(vec.size(), v.size());
        for (size_t t = 0; t < vec.size(); t++)
            CHECK_EQUAL(vec[t], v.get_key(t));

        ttt.add_search_index(col_str);

        // Index lookup, plus linear integer column scan
        v = ttt.where().equal(col_str, "AA").equal(col_int, 0).find_all();
        CHECK_EQUAL(vec.size(), v.size());
        for (size_t t = 0; t < vec.size(); t++)
            CHECK_EQUAL(vec[t], v.get_key(t));

        v = ttt.where().equal(col_int, 0).equal(col_str, "AA").find_all();
        CHECK_EQUAL(vec.size(), v.size());
        for (size_t t = 0; t < vec.size(); t++)
            CHECK_EQUAL(vec[t], v.get_key(t));
    }
}

TEST(Query_StrIndex2)
{
    Table ttt;
    ttt.add_column(type_Int, "1");
    auto col_str = ttt.add_column(type_String, "2");

    int64_t s;

    for (int i = 0; i < 100; ++i) {
        ttt.create_object().set_all(1, "AA");
    }
    ttt.create_object().set_all(1, "BB");
    ttt.add_search_index(col_str);

    s = ttt.where().equal(col_str, "AA").count();
    CHECK_EQUAL(100, s);

    s = ttt.where().equal(col_str, "BB").count();
    CHECK_EQUAL(1, s);

    s = ttt.where().equal(col_str, "CC").count();
    CHECK_EQUAL(0, s);
}

TEST(Query_StrEnum)
{
    Random random(random_int<unsigned long>()); // Seed from slow global generator
    Table ttt;
    ttt.add_column(type_Int, "1");
    auto col_str = ttt.add_column(type_String, "2");

    int aa;
    int64_t s;

    for (int i = 0; i < 100; ++i) {
        ttt.clear();
        aa = 0;
        for (size_t t = 0; t < REALM_MAX_BPNODE_SIZE * 2; ++t) {
            if (random.chance(1, 3)) {
                ttt.create_object().set_all(1, "AA");
                ++aa;
            }
            else {
                ttt.create_object().set_all(1, "BB");
            }
        }
        ttt.enumerate_string_column(col_str);
        s = ttt.where().equal(col_str, "AA").count();
        CHECK_EQUAL(aa, s);
    }
}

TEST(Query_StrIndex)
{
    Random random(random_int<unsigned long>()); // Seed from slow global generator

#ifdef REALM_DEBUG
    size_t itera = 4;
    size_t iterb = 100;
#else
    size_t itera = 100;
    size_t iterb = 2000;
#endif

    int aa;
    int64_t s;

    for (size_t i = 0; i < itera; i++) {
        Table ttt;
        ttt.add_column(type_Int, "1");
        auto str_col = ttt.add_column(type_String, "2");

        aa = 0;
        for (size_t t = 0; t < iterb; t++) {
            if (random.chance(1, 3)) {
                ttt.create_object().set_all(1, "AA");
                aa++;
            }
            else {
                ttt.create_object().set_all(1, "BB");
            }
        }

        s = ttt.where().equal(str_col, "AA").count();
        CHECK_EQUAL(aa, s);

        ttt.enumerate_string_column(str_col);
        s = ttt.where().equal(str_col, "AA").count();
        CHECK_EQUAL(aa, s);

        ttt.add_search_index(str_col);
        s = ttt.where().equal(str_col, "AA").count();
        CHECK_EQUAL(aa, s);
    }
}

TEST(Query_StrIndexUpdating)
{
    SHARED_GROUP_TEST_PATH(path);
    std::unique_ptr<Replication> hist(make_in_realm_history(path));
    auto sg = DB::create(*hist, DBOptions(crypt_key()));
    auto group = sg->start_write();

    auto t = group->add_table("table");
    auto col = t->add_column(type_String, "value");
    t->add_search_index(col);
    TableView tv = t->where().equal(col, "").find_all();
    TableView tv_ins = t->where().equal(col, "", false).find_all();
    CHECK_EQUAL(tv.size(), 0);
    CHECK_EQUAL(tv_ins.size(), 0);
    group->commit_and_continue_as_read();

    // Queries on indexes have different codepaths for 0, 1, and multiple results,
    // so check each of the 6 possible transitions. The write transactions are
    // required here because otherwise the Query will be using the StringIndex
    // being mutated and will happen to give correct results even if it fails
    // to update all of its internal state.

    // 0 -> 1 result
    group->promote_to_write();
    t->create_object();
    group->commit_and_continue_as_read();
    tv.sync_if_needed();
    tv_ins.sync_if_needed();
    CHECK_EQUAL(tv.size(), 1);
    CHECK_EQUAL(tv_ins.size(), 1);

    // 1 -> multiple results
    group->promote_to_write();
    t->create_object();
    t->create_object();
    group->commit_and_continue_as_read();
    tv.sync_if_needed();
    tv_ins.sync_if_needed();
    CHECK_EQUAL(tv.size(), 3);
    CHECK_EQUAL(tv_ins.size(), 3);

    // multiple -> 1
    group->promote_to_write();
    t->remove_object(tv.get_key(0));
    t->remove_object(tv.get_key(1));
    group->commit_and_continue_as_read();
    tv.sync_if_needed();
    tv_ins.sync_if_needed();
    CHECK_EQUAL(tv.size(), 1);
    CHECK_EQUAL(tv_ins.size(), 1);

    // 1 -> 0
    group->promote_to_write();
    t->remove_object(tv.get_key(0));
    group->commit_and_continue_as_read();
    tv.sync_if_needed();
    tv_ins.sync_if_needed();
    CHECK_EQUAL(tv.size(), 0);
    CHECK_EQUAL(tv_ins.size(), 0);

    // 0 -> multiple
    group->promote_to_write();
    t->create_object();
    t->create_object();
    group->commit_and_continue_as_read();
    tv.sync_if_needed();
    tv_ins.sync_if_needed();
    CHECK_EQUAL(tv.size(), 2);
    CHECK_EQUAL(tv_ins.size(), 2);

    // multiple -> 0
    group->promote_to_write();
    t->remove_object(tv.get_key(0));
    t->remove_object(tv.get_key(1));
    group->commit_and_continue_as_read();
    tv.sync_if_needed();
    tv_ins.sync_if_needed();
    CHECK_EQUAL(tv.size(), 0);
    CHECK_EQUAL(tv_ins.size(), 0);
}

TEST(Query_GA_Crash)
{
    GROUP_TEST_PATH(path);
    Random random(random_int<unsigned long>()); // Seed from slow global generator
    {
        Group g;
        TableRef t = g.add_table("firstevents");
        auto col_str0 = t->add_column(type_String, "1");
        auto col_str1 = t->add_column(type_String, "2");
        auto col_str2 = t->add_column(type_String, "3");
        t->add_column(type_Int, "4");
        t->add_column(type_Int, "5");

        for (size_t i = 0; i < 100; ++i) {
            int64_t r1 = random.draw_int_mod(100);
            int64_t r2 = random.draw_int_mod(100);

            t->create_object().set_all("10", "US", "1.0", r1, r2);
        }
        t->enumerate_string_column(col_str0);
        t->enumerate_string_column(col_str1);
        t->enumerate_string_column(col_str2);
        g.write(path);
    }

    Group g(path);
    TableRef t = g.get_table("firstevents");
    auto col_str1 = t->get_column_key("2");

    Query q = t->where().equal(col_str1, "US");

    size_t c1 = 0;
    for (size_t i = 0; i < 100; ++i)
        c1 += t->count_string(col_str1, "US");

    size_t c2 = 0;
    for (size_t i = 0; i < 100; ++i)
        c2 += q.count();

    CHECK_EQUAL(c1, t->size() * 100);
    CHECK_EQUAL(c1, c2);
}

TEST(Query_Float3)
{
    Table t;
    auto col_float = t.add_column(type_Float, "1");
    auto col_double = t.add_column(type_Double, "2");
    auto col_int = t.add_column(type_Int, "3");

    t.create_object().set_all(float(1.1), double(2.1), 1);
    t.create_object().set_all(float(1.2), double(2.2), 2);
    t.create_object().set_all(float(1.3), double(2.3), 3);
    t.create_object().set_all(float(1.4), double(2.4), 4); // match
    t.create_object().set_all(float(1.5), double(2.5), 5); // match
    t.create_object().set_all(float(1.6), double(2.6), 6); // match
    t.create_object().set_all(float(1.7), double(2.7), 7);
    t.create_object().set_all(float(1.8), double(2.8), 8);
    t.create_object().set_all(float(1.9), double(2.9), 9);

    Query q1 = t.where().greater(col_float, 1.35f).less(col_double, 2.65);
    int64_t a1 = q1.sum_int(col_int);
    CHECK_EQUAL(15, a1);

    Query q2 = t.where().less(col_double, 2.65).greater(col_float, 1.35f);
    int64_t a2 = q2.sum_int(col_int);
    CHECK_EQUAL(15, a2);

    Query q3 = t.where().less(col_double, 2.65).greater(col_float, 1.35f);
    double a3 = q3.sum_float(col_float);
    double sum3 = double(1.4f) + double(1.5f) + double(1.6f);
    CHECK_EQUAL(sum3, a3);

    Query q4 = t.where().greater(col_float, 1.35f).less(col_double, 2.65);
    double a4 = q4.sum_float(col_float);
    CHECK_EQUAL(sum3, a4);

    Query q5 = t.where().greater_equal(col_int, 4).less(col_double, 2.65);
    double a5 = q5.sum_float(col_float);
    CHECK_EQUAL(sum3, a5);

    Query q6 = t.where().less(col_double, 2.65).greater_equal(col_int, 4);
    double a6 = q6.sum_float(col_float);
    CHECK_EQUAL(sum3, a6);

    Query q7 = t.where().greater(col_int, 3).less(col_int, 7);
    int64_t a7 = q7.sum_int(col_int);
    CHECK_EQUAL(15, a7);
    Query q8 = t.where().greater(col_int, 3).less(col_int, 7);
    int64_t a8 = q8.sum_int(col_int);
    CHECK_EQUAL(15, a8);
}


TEST(Query_Float3_where)
{
    // Sum on query on tableview
    Table t;
    auto col_float = t.add_column(type_Float, "1");
    auto col_double = t.add_column(type_Double, "2");
    auto col_int = t.add_column(type_Int, "3");

    t.create_object().set_all(float(1.1), double(2.1), 1);
    t.create_object().set_all(float(1.2), double(2.2), 2);
    t.create_object().set_all(float(1.3), double(2.3), 3);
    t.create_object().set_all(float(1.4), double(2.4), 4); // match
    t.create_object().set_all(float(1.5), double(2.5), 5); // match
    t.create_object().set_all(float(1.6), double(2.6), 6); // match
    t.create_object().set_all(float(1.7), double(2.7), 7);
    t.create_object().set_all(float(1.8), double(2.8), 8);
    t.create_object().set_all(float(1.9), double(2.9), 9);

    TableView v = t.where().find_all();

    Query q1 = t.where(&v).greater(col_float, 1.35f).less(col_double, 2.65);
    int64_t a1 = q1.sum_int(col_int);
    CHECK_EQUAL(15, a1);

    Query q2 = t.where(&v).less(col_double, 2.65).greater(col_float, 1.35f);
    int64_t a2 = q2.sum_int(col_int);
    CHECK_EQUAL(15, a2);

    Query q3 = t.where(&v).less(col_double, 2.65).greater(col_float, 1.35f);
    double a3 = q3.sum_float(col_float);
    double sum3 = double(1.4f) + double(1.5f) + double(1.6f);
    CHECK_EQUAL(sum3, a3);

    Query q4 = t.where(&v).greater(col_float, 1.35f).less(col_double, 2.65);
    double a4 = q4.sum_float(col_float);
    CHECK_EQUAL(sum3, a4);

    Query q5 = t.where(&v).greater_equal(col_int, 4).less(col_double, 2.65);
    double a5 = q5.sum_float(col_float);
    CHECK_EQUAL(sum3, a5);

    Query q6 = t.where(&v).less(col_double, 2.65).greater_equal(col_int, 4);
    double a6 = q6.sum_float(col_float);
    CHECK_EQUAL(sum3, a6);

    Query q7 = t.where(&v).greater(col_int, 3).less(col_int, 7);
    int64_t a7 = q7.sum_int(col_int);
    CHECK_EQUAL(15, a7);
    Query q8 = t.where(&v).greater(col_int, 3).less(col_int, 7);
    int64_t a8 = q8.sum_int(col_int);
    CHECK_EQUAL(15, a8);
}

TEST(Query_TableViewSum)
{
    Table t;

    auto col_int = t.add_column(type_Int, "3");

    for (int i = 0; i < 10; i++) {
        t.create_object().set(col_int, i + 1);
    }

    Query q1 = t.where().between(col_int, 5, 9);
    TableView tv1 = q1.find_all();
    int64_t s = tv1.sum_int(col_int);
    CHECK_EQUAL(5 + 6 + 7 + 8 + 9, s);
}

TEST(Query_JavaMinimumCrash)
{
    // Test that triggers a bug that was discovered through Java intnerface and has been fixed
    Table ttt;

    auto col_str = ttt.add_column(type_String, "1");
    ttt.add_column(type_String, "2");
    auto col_int = ttt.add_column(type_Int, "3");

    ttt.create_object().set_all("Joe", "John", 1);
    ttt.create_object().set_all("Jane", "Doe", 2);
    ttt.create_object().set_all("Bob", "Hanson", 3);

    Query q1 = ttt.where().equal(col_str, "Joe").Or().equal(col_str, "Bob");
    int64_t m = q1.minimum_int(col_int);
    CHECK_EQUAL(1, m);
}


TEST(Query_Float4)
{
    Table t;

    auto col_float = t.add_column(type_Float, "1");
    auto col_double = t.add_column(type_Double, "2");
    t.add_column(type_Int, "3");

    t.create_object().set_all(std::numeric_limits<float>::max(), std::numeric_limits<double>::max(), 11111);
    t.create_object().set_all(std::numeric_limits<float>::infinity(), std::numeric_limits<double>::infinity(), 11111);
    t.create_object().set_all(12345.0f, 12345.0, 11111);

    Query q1 = t.where();
    float a1 = q1.maximum_float(col_float);
    double a2 = q1.maximum_double(col_double);
    CHECK_EQUAL(std::numeric_limits<float>::infinity(), a1);
    CHECK_EQUAL(std::numeric_limits<double>::infinity(), a2);


    Query q2 = t.where();
    float a3 = q1.minimum_float(col_float);
    double a4 = q1.minimum_double(col_double);
    CHECK_EQUAL(12345.0, a3);
    CHECK_EQUAL(12345.0, a4);
}


TEST(Query_Float)
{
    Table t;
    auto col_float = t.add_column(type_Float, "1");
    auto col_double = t.add_column(type_Double, "2");

    ObjKey k0 = t.create_object().set_all(1.10f, 2.20).get_key();
    ObjKey k1 = t.create_object().set_all(1.13f, 2.21).get_key();
    t.create_object().set_all(1.13f, 2.22);
    t.create_object().set_all(1.10f, 2.20).get_key();
    ObjKey k4 = t.create_object().set_all(1.20f, 3.20).get_key();

    // Test find_all()
    TableView v = t.where().equal(col_float, 1.13f).find_all();
    CHECK_EQUAL(2, v.size());
    CHECK_EQUAL(1.13f, v[0].get<float>(col_float));
    CHECK_EQUAL(1.13f, v[1].get<float>(col_float));

    TableView v2 = t.where().equal(col_double, 3.2).find_all();
    CHECK_EQUAL(1, v2.size());
    CHECK_EQUAL(3.2, v2[0].get<double>(col_double));

    // Test operators (and count)
    CHECK_EQUAL(2, t.where().equal(col_float, 1.13f).count());
    CHECK_EQUAL(3, t.where().not_equal(col_float, 1.13f).count());
    CHECK_EQUAL(3, t.where().greater(col_float, 1.1f).count());
    CHECK_EQUAL(3, t.where().greater_equal(col_float, 1.13f).count());
    CHECK_EQUAL(4, t.where().less_equal(col_float, 1.13f).count());
    CHECK_EQUAL(2, t.where().less(col_float, 1.13f).count());
    CHECK_EQUAL(3, t.where().between(col_float, 1.13f, 1.2f).count());

    CHECK_EQUAL(2, t.where().equal(col_double, 2.20).count());
    CHECK_EQUAL(3, t.where().not_equal(col_double, 2.20).count());
    CHECK_EQUAL(2, t.where().greater(col_double, 2.21).count());
    CHECK_EQUAL(3, t.where().greater_equal(col_double, 2.21).count());
    CHECK_EQUAL(4, t.where().less_equal(col_double, 2.22).count());
    CHECK_EQUAL(3, t.where().less(col_double, 2.22).count());
    CHECK_EQUAL(4, t.where().between(col_double, 2.20, 2.22).count());

    double epsilon = std::numeric_limits<double>::epsilon();

    // ------ Test sum()
    // ... NO conditions
    double sum1_d = 2.20 + 2.21 + 2.22 + 2.20 + 3.20;
    CHECK_APPROXIMATELY_EQUAL(sum1_d, t.where().sum_double(col_double), 10 * epsilon);

    // Note: sum of float is calculated by having a double aggregate to where each float is added
    // (thereby getting casted to double).
    double sum1_f = double(1.10f) + double(1.13f) + double(1.13f) + double(1.10f) + double(1.20f);
    double res = t.where().sum_float(col_float);
    CHECK_APPROXIMATELY_EQUAL(sum1_f, res, 10 * epsilon);

    // ... with conditions
    double sum2_f = double(1.13f) + double(1.20f);
    double sum2_d = 2.21 + 3.20;
    Query q2 = t.where().between(col_float, 1.13f, 1.20f).not_equal(col_double, 2.22);
    CHECK_APPROXIMATELY_EQUAL(sum2_f, q2.sum_float(col_float), 10 * epsilon);
    CHECK_APPROXIMATELY_EQUAL(sum2_d, q2.sum_double(col_double), 10 * epsilon);

    // ------ Test average()

    // ... NO conditions
    CHECK_APPROXIMATELY_EQUAL(sum1_f / 5, t.where().average_float(col_float), 10 * epsilon);
    CHECK_APPROXIMATELY_EQUAL(sum1_d / 5, t.where().average_double(col_double), 10 * epsilon);
    // ... with conditions
    CHECK_APPROXIMATELY_EQUAL(sum2_f / 2, q2.average_float(col_float), 10 * epsilon);
    CHECK_APPROXIMATELY_EQUAL(sum2_d / 2, q2.average_double(col_double), 10 * epsilon);

    // -------- Test minimum(), maximum()

    ObjKey ndx;

    // ... NO conditions
    CHECK_EQUAL(1.20f, t.where().maximum_float(col_float));
    t.where().maximum_float(col_float, &ndx);
    CHECK_EQUAL(k4, ndx);

    CHECK_EQUAL(1.10f, t.where().minimum_float(col_float));
    t.where().minimum_float(col_float, &ndx);
    CHECK_EQUAL(k0, ndx);

    CHECK_EQUAL(3.20, t.where().maximum_double(col_double));
    CHECK_EQUAL(3.20, t.where().maximum_double(col_double, &ndx));

    CHECK_EQUAL(2.20, t.where().minimum_double(col_double));
    t.where().minimum_double(col_double, &ndx);

    // ... with conditions
    CHECK_EQUAL(1.20f, q2.maximum_float(col_float));
    q2.maximum_float(col_float, &ndx);
    CHECK_EQUAL(k4, ndx);

    CHECK_EQUAL(1.13f, q2.minimum_float(col_float));
    q2.minimum_float(col_float, &ndx);
    CHECK_EQUAL(k1, ndx);

    CHECK_EQUAL(3.20, q2.maximum_double(col_double));
    q2.maximum_double(col_double, &ndx);
    CHECK_EQUAL(k4, ndx);

    CHECK_EQUAL(2.21, q2.minimum_double(col_double));
    q2.minimum_double(col_double, &ndx);
    CHECK_EQUAL(k1, ndx);
}


TEST(Query_DoubleCoordinates)
{
    Group group;
    TableRef table = group.add_table("test");

    auto col0 = table->add_column(type_Double, "name");
    auto col1 = table->add_column(type_Double, "age");

    size_t expected = 0;

    for (size_t t = 0; t < 100000; t++) {
        Obj obj = table->create_object().set_all(double((t * 12345) % 1000), double((t * 12345) % 1000));

        if (obj.get<double>(col0) >= 100. && obj.get<double>(col0) <= 110. && obj.get<double>(col1) >= 100. &&
            obj.get<double>(col1) <= 110.) {
            expected++;
        }
    }

    // This unit test can be used as benchmark. Just enable this for loop
    //    for (size_t t = 0; t < 1000; t++) {
    Query q = table->column<double>(col0) >= 100. && table->column<double>(col0) <= 110. &&
              table->column<double>(col1) >= 100. && table->column<double>(col1) <= 110.;

    size_t c = q.count();
    CHECK_EQUAL(c, expected);
}


TEST_TYPES(Query_StrIndexed, std::true_type, std::false_type)
{
    Table ttt;
    auto col_int = ttt.add_column(type_Int, "1");
    auto col_str = ttt.add_column(type_String, "2");

    for (size_t t = 0; t < 10; t++) {
        ttt.create_object().set_all(1, "a");
        ttt.create_object().set_all(4, "b");
        ttt.create_object().set_all(7, "c");
        ttt.create_object().set_all(10, "a");
        ttt.create_object().set_all(1, "b");
        ttt.create_object().set_all(4, "c");
    }

    if (TEST_TYPE::value == true) {
        ttt.enumerate_string_column(col_str);
    }

    ttt.add_search_index(col_str);

    int64_t s = ttt.where().equal(col_str, "a").sum_int(col_int);
    CHECK_EQUAL(10 * 11, s);

    s = ttt.where().equal(col_str, "a").equal(col_int, 10).sum_int(col_int);
    CHECK_EQUAL(100, s);

    s = ttt.where().equal(col_int, 10).equal(col_str, "a").sum_int(col_int);
    CHECK_EQUAL(100, s);

    TableView tv = ttt.where().equal(col_str, "a").find_all();
    CHECK_EQUAL(10 * 2, tv.size());
}

TEST(Query_FindAllContains2_2)
{
    Table ttt;
    auto col_int = ttt.add_column(type_Int, "1");
    auto col_str = ttt.add_column(type_String, "2");

    ttt.create_object().set_all(0, "foo");
    ttt.create_object().set_all(1, "foobar");
    ttt.create_object().set_all(2, "hellofoobar");
    ttt.create_object().set_all(3, "foO");
    ttt.create_object().set_all(4, "foObar");
    ttt.create_object().set_all(5, "hellofoObar");
    ttt.create_object().set_all(6, "hellofo");
    ttt.create_object().set_all(7, "fobar");
    ttt.create_object().set_all(8, "oobar");

    // FIXME: UTF-8 case handling is only implemented on msw for now
    Query q1 = ttt.where().contains(col_str, StringData("foO"), false);
    TableView tv1 = q1.find_all();
    CHECK_EQUAL(6, tv1.size());
    CHECK_EQUAL(0, tv1.get(0).get<Int>(col_int));
    CHECK_EQUAL(1, tv1.get(1).get<Int>(col_int));
    CHECK_EQUAL(2, tv1.get(2).get<Int>(col_int));
    CHECK_EQUAL(3, tv1.get(3).get<Int>(col_int));
    CHECK_EQUAL(4, tv1.get(4).get<Int>(col_int));
    CHECK_EQUAL(5, tv1.get(5).get<Int>(col_int));
    Query q2 = ttt.where().contains(col_str, StringData("foO"), true);
    TableView tv2 = q2.find_all();
    CHECK_EQUAL(3, tv2.size());
    CHECK_EQUAL(3, tv2.get(0).get<Int>(col_int));
    CHECK_EQUAL(4, tv2.get(1).get<Int>(col_int));
    CHECK_EQUAL(5, tv2.get(2).get<Int>(col_int));
}

TEST(Query_SumNewAggregates)
{
    // test the new ACTION_FIND_PATTERN() method in array
    Table t;
    auto col_int = t.add_column(type_Int, "1");
    for (size_t i = 0; i < 1000; i++) {
        t.create_object().set(col_int, 1);
        t.create_object().set(col_int, 2);
        t.create_object().set(col_int, 4);
        t.create_object().set(col_int, 6);
    }
    size_t c = t.where().equal(col_int, 2).count();
    CHECK_EQUAL(1000, c);

    c = t.where().greater(col_int, 2).count();
    CHECK_EQUAL(2000, c);
}


TEST(Query_SumMinMaxAvgForeignCol)
{
    Table t;
    auto col_int0 = t.add_column(type_Int, "1");
    auto col_int1 = t.add_column(type_Int, "2");

    t.create_object().set_all(1, 10);
    t.create_object().set_all(2, 20);
    t.create_object().set_all(2, 30);
    t.create_object().set_all(4, 40);

    CHECK_EQUAL(50, t.where().equal(col_int0, 2).sum_int(col_int1));
}

TEST(Query_AggregateSingleCond)
{
    Table t;
    auto col_int = t.add_column(type_Int, "1");

    t.create_object().set(col_int, 1);
    t.create_object().set(col_int, 2);
    t.create_object().set(col_int, 2);
    t.create_object().set(col_int, 3);
    t.create_object().set(col_int, 3);
    t.create_object().set(col_int, 4);

    int64_t s = t.where().equal(col_int, 2).sum_int(col_int);
    CHECK_EQUAL(4, s);

    s = t.where().greater(col_int, 2).sum_int(col_int);
    CHECK_EQUAL(10, s);

    s = t.where().less(col_int, 3).sum_int(col_int);
    CHECK_EQUAL(5, s);

    s = t.where().not_equal(col_int, 3).sum_int(col_int);
    CHECK_EQUAL(9, s);
}

TEST(Query_FindAllRange1)
{
    Table ttt;
    ttt.add_column(type_Int, "1");
    auto col_str = ttt.add_column(type_String, "2");

    ttt.create_object().set_all(1, "a");
    ttt.create_object().set_all(4, "a");
    ttt.create_object().set_all(7, "a");
    ttt.create_object().set_all(10, "a");
    ttt.create_object().set_all(1, "a");
    ttt.create_object().set_all(4, "a");
    ttt.create_object().set_all(7, "a");
    ttt.create_object().set_all(10, "a");
    ttt.create_object().set_all(1, "a");
    ttt.create_object().set_all(4, "a");
    ttt.create_object().set_all(7, "a");
    ttt.create_object().set_all(10, "a");

    Query q1 = ttt.where().equal(col_str, "a");
    TableView tv1 = q1.find_all(4, 10);
    CHECK_EQUAL(6, tv1.size());
}


TEST(Query_FindAllRangeOrMonkey2)
{
    const size_t ROWS = 20;
    const size_t ITER = 100;

    Random random(random_int<unsigned long>()); // Seed from slow global generator

    for (size_t u = 0; u < ITER; u++) {
        Table tit;
        auto col_int0 = tit.add_column(type_Int, "1");
        auto col_int1 = tit.add_column(type_Int, "2");

        std::vector<ObjKey> a;
        std::vector<ObjKey> keys;
        size_t start = random.draw_int_max(ROWS);
        size_t end = start + random.draw_int_max(ROWS - start);

        if (end > ROWS)
            end = ROWS;

        for (size_t t = 0; t < ROWS; t++) {
            int64_t r1 = random.draw_int_mod(10);
            int64_t r2 = random.draw_int_mod(10);
            tit.create_object().set_all(r1, r2).get_key();
        }

        Query q1 = tit.where().group().equal(col_int0, 3).Or().equal(col_int0, 7).end_group().greater(col_int1, 5);
        TableView tv1 = q1.find_all(start, end);

        auto it = tit.begin() + start;
        auto e = tit.begin() + end;
        while (it != e) {
            if ((it->get<Int>(col_int0) == 3 || it->get<Int>(col_int0) == 7) && it->get<Int>(col_int1) > 5)
                a.push_back(it->get_key());
            ++it;
        }

        CHECK_EQUAL(a.size(), tv1.size());
        for (size_t t = 0; t < a.size(); t++) {
            CHECK_EQUAL(tv1.get_key(t), a[t]);
        }
    }
}

TEST(Query_FindAllRangeOr)
{
    Table ttt;
    auto col_int = ttt.add_column(type_Int, "1");
    auto col_str = ttt.add_column(type_String, "2");

    ttt.create_object().set_all(1, "b");
    ttt.create_object().set_all(2, "a"); //// match
    ttt.create_object().set_all(3, "b"); //
    ttt.create_object().set_all(1, "a"); //// match
    ttt.create_object().set_all(2, "b"); //// match
    ttt.create_object().set_all(3, "a");
    ttt.create_object().set_all(1, "b");
    ttt.create_object().set_all(2, "a"); //// match
    ttt.create_object().set_all(3, "b"); //

    Query q1 = ttt.where().group().greater(col_int, 1).Or().equal(col_str, "a").end_group().less(col_int, 3);
    TableView tv1 = q1.find_all(1, 8);
    CHECK_EQUAL(4, tv1.size());

    TableView  tv2 = q1.find_all(2, 8);
    CHECK_EQUAL(3, tv2.size());

    TableView  tv3 = q1.find_all(1, 7);
    CHECK_EQUAL(3, tv3.size());
}


TEST(Query_SimpleStr)
{
    Table ttt;
    auto col_int = ttt.add_column(type_Int, "1");
    auto col_str = ttt.add_column(type_String, "2");

    ttt.create_object().set_all(1, "X");
    ttt.create_object().set_all(2, "a");
    ttt.create_object().set_all(3, "X");
    ttt.create_object().set_all(4, "a");
    ttt.create_object().set_all(5, "X");
    ttt.create_object().set_all(6, "X");

    Query q = ttt.where().equal(col_str, "X");
    size_t c = q.count();
    CHECK_EQUAL(4, c);

    size_t r = q.remove();
    CHECK_EQUAL(4, r);
    CHECK_EQUAL(2, ttt.size());
    CHECK_EQUAL(2, ttt.get_object(0).get<Int>(col_int));
    CHECK_EQUAL(4, ttt.get_object(1).get<Int>(col_int));

    // test remove of all
    Query q2 = ttt.where().greater(col_int, 0);
    r = q2.remove();
    CHECK_EQUAL(2, r);
    CHECK_EQUAL(0, ttt.size());
}


TEST(Query_Simple)
{
    Table ttt;
    auto col_int = ttt.add_column(type_Int, "1");
    auto col_str = ttt.add_column(type_String, "2");

    ObjKey k0 = ttt.create_object().set_all(1, "a").get_key();
    ObjKey k1 = ttt.create_object().set_all(2, "a").get_key();
    ObjKey k2 = ttt.create_object().set_all(3, "X").get_key();

    Query q0 = ttt.where();

    TableView tv0 = q0.find_all();
    CHECK_EQUAL(3, tv0.size());
    CHECK_EQUAL(k0, tv0.get_key(0));

    Query q1 = ttt.where().equal(col_int, 2);

    TableView tv1 = q1.find_all();
    CHECK_EQUAL(1, tv1.size());
    CHECK_EQUAL(k1, tv1.get_key(0));

    Query q2 = ttt.where().Not().equal(col_str, "a");

    TableView tv2 = q2.find_all();
    CHECK_EQUAL(1, tv2.size());
    CHECK_EQUAL(k2, tv2.get_key(0));
}

TEST(Query_Sort1)
{
    Table ttt;
    auto col_int = ttt.add_column(type_Int, "1");
    ttt.add_column(type_String, "2");

    ttt.create_object().set_all(1, "a"); // 0
    ttt.create_object().set_all(2, "a"); // 1
    ttt.create_object().set_all(3, "X"); // 2
    ttt.create_object().set_all(1, "a"); // 3
    ttt.create_object().set_all(2, "a"); // 4
    ttt.create_object().set_all(3, "X"); // 5
    ttt.create_object().set_all(9, "a"); // 6
    ttt.create_object().set_all(8, "a"); // 7
    ttt.create_object().set_all(7, "X"); // 8

    // tv.get_key()  = 0, 2, 3, 5, 6, 7, 8
    // Vals         = 1, 3, 1, 3, 9, 8, 7
    // result       = 3, 0, 5, 2, 8, 7, 6

    Query q = ttt.where().not_equal(col_int, 2);
    TableView tv = q.find_all();
    tv.sort(col_int);

    CHECK_EQUAL(tv.size(), 7);
    CHECK_EQUAL(tv[0].get<Int>(col_int), 1);
    CHECK_EQUAL(tv[1].get<Int>(col_int), 1);
    CHECK_EQUAL(tv[2].get<Int>(col_int), 3);
    CHECK_EQUAL(tv[3].get<Int>(col_int), 3);
    CHECK_EQUAL(tv[4].get<Int>(col_int), 7);
    CHECK_EQUAL(tv[5].get<Int>(col_int), 8);
    CHECK_EQUAL(tv[6].get<Int>(col_int), 9);

    CHECK_EQUAL(tv[0].get_key(), ObjKey(0));
    CHECK_EQUAL(tv[1].get_key(), ObjKey(3));
    CHECK_EQUAL(tv[2].get_key(), ObjKey(2));
    CHECK_EQUAL(tv[3].get_key(), ObjKey(5));
    CHECK_EQUAL(tv[4].get_key(), ObjKey(8));
    CHECK_EQUAL(tv[5].get_key(), ObjKey(7));
    CHECK_EQUAL(tv[6].get_key(), ObjKey(6));

    tv = q.find_all();
    tv.sort(col_int, false);

    CHECK_EQUAL(tv.size(), 7);
    CHECK_EQUAL(tv[0].get_key(), ObjKey(6));
    CHECK_EQUAL(tv[1].get_key(), ObjKey(7));
    CHECK_EQUAL(tv[2].get_key(), ObjKey(8));
    CHECK_EQUAL(tv[3].get_key(), ObjKey(2));
    CHECK_EQUAL(tv[4].get_key(), ObjKey(5));
    CHECK_EQUAL(tv[5].get_key(), ObjKey(0));
    CHECK_EQUAL(tv[6].get_key(), ObjKey(3));
}

TEST(Query_SortAscending)
{
    Random random(random_int<unsigned long>()); // Seed from slow global generator

    Table ttt;
    auto col_int = ttt.add_column(type_Int, "1");
    ttt.add_column(type_String, "2");

    for (size_t t = 0; t < 1000; t++)
        ttt.create_object().set_all(random.draw_int_mod(1100), "a"); // 0

    Query q = ttt.where();
    TableView tv = q.find_all();
    tv.sort(col_int);

    CHECK(tv.size() == 1000);
    for (size_t t = 1; t < tv.size(); t++) {
        CHECK(tv[t].get<Int>(col_int) >= tv[t - 1].get<Int>(col_int));
    }
}

TEST(Query_SortDescending)
{
    Random random(random_int<unsigned long>()); // Seed from slow global generator

    Table ttt;
    auto col_int = ttt.add_column(type_Int, "1");
    ttt.add_column(type_String, "2");

    for (size_t t = 0; t < 1000; t++)
        ttt.create_object().set_all(random.draw_int_mod(1100), "a"); // 0

    Query q = ttt.where();
    TableView tv = q.find_all();
    tv.sort(col_int, false);

    CHECK(tv.size() == 1000);
    for (size_t t = 1; t < tv.size(); t++) {
        CHECK(tv[t].get<Int>(col_int) <= tv[t - 1].get<Int>(col_int));
    }
}


TEST(Query_SortDates)
{
    Table table;
    auto col_date = table.add_column(type_Timestamp, "first");

    table.create_object().set(col_date, Timestamp(1000, 0));
    table.create_object().set(col_date, Timestamp(3000, 0));
    table.create_object().set(col_date, Timestamp(2000, 0));

    TableView tv = table.where().find_all();
    CHECK(tv.size() == 3);

    tv.sort(col_date);
    CHECK_EQUAL(tv[0].get<Timestamp>(col_date), Timestamp(1000, 0));
    CHECK_EQUAL(tv[1].get<Timestamp>(col_date), Timestamp(2000, 0));
    CHECK_EQUAL(tv[2].get<Timestamp>(col_date), Timestamp(3000, 0));
}


TEST(Query_SortBools)
{
    Table table;
    auto col = table.add_column(type_Bool, "first");

    table.create_object().set(col, true);
    table.create_object().set(col, false);
    table.create_object().set(col, true);

    TableView tv = table.where().find_all();
    CHECK(tv.size() == 3);

    tv.sort(col);
    CHECK_EQUAL(tv[0].get<Bool>(col), false);
    CHECK_EQUAL(tv[1].get<Bool>(col), true);
    CHECK_EQUAL(tv[2].get<Bool>(col), true);
}

TEST(Query_SortLinks)
{
    const size_t num_rows = 10;
    Group g;
    TableRef t1 = g.add_table("t1");
    TableRef t2 = g.add_table("t2");

    auto t1_int_col = t1->add_column(type_Int, "t1_int");
    auto t1_str_col = t1->add_column(type_String, "t1_string");
    auto t1_link_t2_col = t1->add_column(*t2, "t1_link_to_t2");
    t2->add_column(type_Int, "t2_int");
    t2->add_column(type_String, "t2_string");
    t2->add_column(*t1, "t2_link_to_t1");

    std::vector<ObjKey> t1_keys;
    std::vector<ObjKey> t2_keys;
    t1->create_objects(num_rows, t1_keys);
    t2->create_objects(num_rows, t2_keys);
    std::vector<std::string> ordered_strings;

    for (size_t i = 0; i < num_rows; ++i) {
        ordered_strings.push_back(std::string("a string") + util::to_string(i));
        t1->get_object(t1_keys[i]).set_all(int64_t(i), StringData(ordered_strings[i]), t2_keys[num_rows - i - 1]);
        t2->get_object(t1_keys[i]).set_all(int64_t(i), StringData(ordered_strings[i]), t1_keys[i]);
    }

    TableView tv = t1->where().find_all();

    // Check natural order
    CHECK_EQUAL(tv.size(), num_rows);
    for (size_t i = 0; i < tv.size(); ++i) {
        CHECK_EQUAL(tv[i].get<Int>(t1_int_col), i);
        CHECK_EQUAL(tv[i].get<String>(t1_str_col), ordered_strings[i]);
    }

    // Check sorted order by ints
    tv.sort(t1_int_col);
    CHECK_EQUAL(tv.size(), num_rows);
    for (size_t i = 0; i < tv.size(); ++i) {
        CHECK_EQUAL(tv[i].get<Int>(t1_int_col), i);
        CHECK_EQUAL(tv[i].get<String>(t1_str_col), ordered_strings[i]);
    }

    // Check that you can sort on a regular link column
    tv = t1->where().find_all();
    tv.sort(t1_link_t2_col);
    CHECK_EQUAL(tv.size(), num_rows);
    for (size_t i = 0; i < tv.size(); ++i) {
        CHECK_EQUAL(tv[i].get<Int>(t1_int_col), num_rows - i - 1);
        CHECK_EQUAL(tv[i].get<String>(t1_str_col), ordered_strings[num_rows - i - 1]);
    }
}

TEST(Query_SortLinkChains)
{
    Group g;
    TableRef t1 = g.add_table("t1");
    TableRef t2 = g.add_table("t2");
    TableRef t3 = g.add_table("t3");

    auto t1_int_col = t1->add_column(type_Int, "t1_int");
    auto t1_link_col = t1->add_column(*t2, "t1_link_t2");

    auto t2_int_col = t2->add_column(type_Int, "t2_int");
    auto t2_link_col = t2->add_column(*t3, "t2_link_t3");

    auto t3_int_col = t3->add_column(type_Int, "t3_int", true);
    auto t3_str_col = t3->add_column(type_String, "t3_str");

    ObjKeyVector t1_keys({0, 1, 2, 3, 4, 5, 6});
    ObjKeyVector t2_keys({10, 11, 12, 13, 14, 15});
    ObjKeyVector t3_keys({20, 21, 22, 23});
    t1->create_objects(t1_keys);
    t2->create_objects(t2_keys);
    t3->create_objects(t3_keys);

    t1->get_object(t1_keys[0]).set(t1_int_col, 99);
    for (size_t i = 0; i < t2->size(); i++) {
        t1->get_object(t1_keys[i + 1]).set(t1_int_col, int64_t(i));
        t2->get_object(t2_keys[i]).set(t2_int_col, int64_t(t1->size() - i));
    }

    t1->get_object(t1_keys[0]).set(t1_link_col, t2_keys[1]);
    t1->get_object(t1_keys[1]).set(t1_link_col, t2_keys[0]);
    t1->get_object(t1_keys[2]).set(t1_link_col, t2_keys[2]);
    t1->get_object(t1_keys[3]).set(t1_link_col, t2_keys[3]);
    t1->get_object(t1_keys[4]).set(t1_link_col, t2_keys[5]);
    t1->get_object(t1_keys[5]).set(t1_link_col, t2_keys[4]);
    t1->get_object(t1_keys[6]).set(t1_link_col, t2_keys[1]);

    t2->get_object(t2_keys[0]).set(t2_link_col, t3_keys[3]);
    t2->get_object(t2_keys[1]).set(t2_link_col, t3_keys[2]);
    t2->get_object(t2_keys[2]).set(t2_link_col, t3_keys[0]);
    t2->get_object(t2_keys[3]).set(t2_link_col, t3_keys[1]);

    t3->get_object(t3_keys[1]).set(t3_int_col, 4);
    t3->get_object(t3_keys[2]).set(t3_int_col, 7);
    t3->get_object(t3_keys[3]).set(t3_int_col, 3);
    t3->get_object(t3_keys[0]).set(t3_str_col, "b");
    t3->get_object(t3_keys[1]).set(t3_str_col, "a");
    t3->get_object(t3_keys[2]).set(t3_str_col, "c");
    t3->get_object(t3_keys[3]).set(t3_str_col, "k");

    //  T1                       T2                     T3
    //  t1_int   t1_link_t2  |   t2_int  t2_link_t3 |   t3_int  t3_str
    //  ==============================================================
    //  99       11          |   5       23         |   null    "b"
    //  0        10          |   4       22         |   4       "a"
    //  1        12          |   3       20         |   7       "c"
    //  2        13          |   2       21         |   3       "k"
    //  3        15          |   1       null       |
    //  4        14          |   0       null       |
    //  5        11          |                      |

    TableView tv = t1->where().less(t1_int_col, 6).find_all();

    // Test original functionality through chain class
    std::vector<size_t> results1 = {0, 1, 2, 3, 4, 5};
    tv.sort(SortDescriptor({{t1_int_col}}, {true}));
    CHECK_EQUAL(tv.size(), results1.size());
    for (size_t i = 0; i < tv.size(); ++i) {
        CHECK_EQUAL(tv[i].get<Int>(t1_int_col), results1[i]);
    }
    tv = t1->where().less(t1_int_col, 6).find_all();
    tv.sort(SortDescriptor({{t1_int_col}}, {false}));
    for (size_t i = 0; i < tv.size(); ++i) {
        CHECK_EQUAL(tv[i].get<Int>(t1_int_col), results1[results1.size() - 1 - i]);
    }

    // Test basic one link chain
    std::vector<size_t> results2 = {3, 4, 2, 1, 5, 0};
    tv = t1->where().less(t1_int_col, 6).find_all();
    tv.sort(SortDescriptor({{t1_link_col, t2_int_col}}, {true}));
    CHECK_EQUAL(tv.size(), results2.size());
    for (size_t i = 0; i < tv.size(); ++i) {
        CHECK_EQUAL(tv[i].get<Int>(t1_int_col), results2[i]);
    }
    tv = t1->where().less(t1_int_col, 6).find_all();
    tv.sort(SortDescriptor({{t1_link_col, t2_int_col}}, {false}));
    for (size_t i = 0; i < tv.size(); ++i) {
        CHECK_EQUAL(tv[i].get<Int>(t1_int_col), results2[results2.size() - 1 - i]);
    }

    // Test link chain through two links with nulls
    std::vector<size_t> results3 = {1, 0, 2, 5};
    tv = t1->where().less(t1_int_col, 6).find_all();
    tv.sort(SortDescriptor({{t1_link_col, t2_link_col, t3_int_col}}, {true}));
    // No guarantees about nullified links except they are at the end.
    CHECK(tv.size() >= results3.size());
    util::Optional<int64_t> last;
    for (size_t i = 0; i < results3.size(); ++i) {
        CHECK_EQUAL(tv[i].get<Int>(t1_int_col), results3[i]);
        util::Optional<int64_t> current = tv[i]
                                              .get_linked_object(t1_link_col)
                                              .get_linked_object(t2_link_col)
                                              .get<util::Optional<int64_t>>(t3_int_col);
        CHECK(!last || current.value() >= last.value());
        last = current;
    }
    tv = t1->where().less(t1_int_col, 6).find_all();
    tv.sort(SortDescriptor({{t1_link_col, t2_link_col, t3_int_col}}, {false}));
    // No guarantees about nullified links except they are at the beginning.
    size_t num_nulls = tv.size() - results3.size();
    for (size_t i = num_nulls; i < results3.size(); ++i) {
        CHECK_EQUAL(tv[i].get<Int>(t1_int_col), results3[results2.size() - 1 - i]);
    }

    // Test link chain with nulls and a single local column
    std::vector<size_t> results4 = {1, 0, 2, 5, 3, 4};
    tv = t1->where().less(t1_int_col, 6).find_all();
    tv.sort(SortDescriptor({{t1_link_col, t2_link_col, t3_int_col}, {t1_int_col}}));
    CHECK_EQUAL(tv.size(), results4.size());
    for (size_t i = 0; i < tv.size(); ++i) {
        CHECK_EQUAL(tv[i].get<Int>(t1_int_col), results4[i]);
    }
    std::vector<size_t> results4_rev = {1, 0, 2, 5, 4, 3};
    tv = t1->where().less(t1_int_col, 6).find_all();
    tv.sort(SortDescriptor({{t1_link_col, t2_link_col, t3_int_col}, {t1_int_col}}, {true, false}));
    for (size_t i = 0; i < tv.size(); ++i) {
        CHECK_EQUAL(tv[i].get<Int>(t1_int_col), results4_rev[i]);
    }
    std::vector<size_t> results4_rev2 = {3, 4, 5, 2, 0, 1};
    tv = t1->where().less(t1_int_col, 6).find_all();
    tv.sort(SortDescriptor({{t1_link_col, t2_link_col, t3_int_col}, {t1_int_col}}, {false, true}));
    for (size_t i = 0; i < tv.size(); ++i) {
        CHECK_EQUAL(tv[i].get<Int>(t1_int_col), results4_rev2[i]);
    }
    std::vector<size_t> results4_rev3 = {4, 3, 5, 2, 0, 1};
    tv = t1->where().less(t1_int_col, 6).find_all();
    tv.sort(SortDescriptor({{t1_link_col, t2_link_col, t3_int_col}, {t1_int_col}}, {false, false}));
    for (size_t i = 0; i < tv.size(); ++i) {
        CHECK_EQUAL(tv[i].get<Int>(t1_int_col), results4_rev3[i]);
    }
}

TEST(Query_LinkChainSortErrors)
{
    Group g;
    TableRef t1 = g.add_table("t1");
    TableRef t2 = g.add_table("t2");

    auto t1_int_col = t1->add_column(type_Int, "t1_int");
    auto t1_linklist_col = t1->add_column_list(*t2, "t1_linklist");
    auto t2_string_col = t2->add_column(type_String, "t2_string");
    t2->add_column(*t1, "t2_link_t1"); // add a backlink to t1

    t1->create_object();

    // Disallow invalid column ids, linklists, other non-link column types.
    ColKey backlink_ndx(2);
    CHECK_LOGIC_ERROR(t1->get_sorted_view(SortDescriptor({{t1_linklist_col, t2_string_col}})),
                      LogicError::type_mismatch);
    CHECK_LOGIC_ERROR(t1->get_sorted_view(SortDescriptor({{backlink_ndx, t2_string_col}})),
                      LogicError::column_does_not_exist);
    CHECK_LOGIC_ERROR(t1->get_sorted_view(SortDescriptor({{t1_int_col, t2_string_col}})), LogicError::type_mismatch);
}


TEST(Query_EmptyDescriptors)
{
    Group g;
    TableRef t1 = g.add_table("t1");

    auto t1_int_col = t1->add_column(type_Int, "t1_int");

    t1->create_object().set(t1_int_col, 4);
    t1->create_object().set(t1_int_col, 3);
    t1->create_object().set(t1_int_col, 2);
    t1->create_object().set(t1_int_col, 3);

    std::vector<size_t> results = {4, 3, 2, 3}; // original order

    {   // Sorting with an empty sort descriptor is a no-op
        TableView tv = t1->where().find_all();
        tv.sort(SortDescriptor());
        for (size_t i = 0; i < results.size(); ++i) {
            CHECK_EQUAL(tv[i].get<Int>(t1_int_col), results[i]);
        }
    }
    {   // Distinct with an empty descriptor is a no-op
        TableView tv = t1->where().find_all();
        tv.distinct(DistinctDescriptor());
        for (size_t i = 0; i < results.size(); ++i) {
            CHECK_EQUAL(tv[i].get<Int>(t1_int_col), results[i]);
        }
    }
    {   // Empty sort, empty distinct is still a no-op
        TableView tv = t1->where().find_all();
        tv.sort(SortDescriptor());
        tv.distinct(DistinctDescriptor());
        for (size_t i = 0; i < results.size(); ++i) {
            CHECK_EQUAL(tv[i].get<Int>(t1_int_col), results[i]);
        }
    }
    {   // Arbitrary compounded empty sort and distinct is still a no-op
        TableView tv = t1->where().find_all();
        tv.sort(SortDescriptor());
        tv.sort(SortDescriptor());
        tv.distinct(DistinctDescriptor());
        tv.sort(SortDescriptor());
        tv.distinct(DistinctDescriptor());
        tv.distinct(DistinctDescriptor());
        tv.distinct(DistinctDescriptor());
        for (size_t i = 0; i < results.size(); ++i) {
            CHECK_EQUAL(tv[i].get<Int>(t1_int_col), results[i]);
        }
    }
    {   // Empty distinct compounded on a valid distinct is a no-op
        TableView tv = t1->where().find_all();
        tv.distinct(DistinctDescriptor());
        tv.distinct(DistinctDescriptor({{t1_int_col}}));
        tv.distinct(DistinctDescriptor());
        results = {4, 3, 2};
        for (size_t i = 0; i < results.size(); ++i) {
            CHECK_EQUAL(tv[i].get<Int>(t1_int_col), results[i]);
        }
    }
    {   // Empty sort compounded on a valid sort is a no-op
        TableView tv = t1->where().find_all();
        tv.sort(SortDescriptor());
        tv.sort(SortDescriptor({{t1_int_col}}));
        tv.sort(SortDescriptor());
        results = {2, 3, 3, 4};
        for (size_t i = 0; i < results.size(); ++i) {
            CHECK_EQUAL(tv[i].get<Int>(t1_int_col), results[i]);
        }
    }
}

TEST(Query_AllowEmptyDescriptors)
{
    Group g;
    TableRef t1 = g.add_table("t1");
    t1->add_column(type_Int, "t1_int");
    t1->add_column(type_String, "t1_str");
    t1->create_object();

    DescriptorOrdering ordering;

    CHECK(!ordering.will_apply_sort());
    CHECK(!ordering.will_apply_distinct());
    CHECK(!ordering.will_apply_limit());
    CHECK(!ordering.will_limit_to_zero());
    CHECK_EQUAL(ordering.size(), 0);

    ordering.append_sort(SortDescriptor());
    ordering.append_distinct(DistinctDescriptor());
    CHECK(!ordering.will_apply_sort());
    CHECK(!ordering.will_apply_distinct());
    CHECK(!ordering.will_apply_limit());
    CHECK(!ordering.will_limit_to_zero());
    CHECK_EQUAL(ordering.size(), 0);
}

TEST(Query_DescriptorsWillApply)
{
    Group g;
    TableRef t1 = g.add_table("t1");
    auto t1_int_col = t1->add_column(type_Int, "t1_int");
    auto t1_str_col = t1->add_column(type_String, "t1_str");

    t1->create_object();

    DescriptorOrdering ordering;

    CHECK(!ordering.will_apply_sort());
    CHECK(!ordering.will_apply_distinct());
    CHECK(!ordering.will_apply_limit());
    CHECK(!ordering.will_limit_to_zero());
    CHECK_EQUAL(ordering.size(), 0);

    ordering.append_sort(SortDescriptor());
    CHECK(!ordering.will_apply_sort());
    CHECK(!ordering.will_apply_distinct());
    CHECK(!ordering.will_apply_limit());
    CHECK(!ordering.will_limit_to_zero());
    CHECK_EQUAL(ordering.size(), 0);

    ordering.append_distinct(DistinctDescriptor());
    CHECK(!ordering.will_apply_sort());
    CHECK(!ordering.will_apply_distinct());
    CHECK(!ordering.will_apply_limit());
    CHECK(!ordering.will_limit_to_zero());
    CHECK_EQUAL(ordering.size(), 0);

    ordering.append_limit(LimitDescriptor());
    CHECK(!ordering.will_apply_sort());
    CHECK(!ordering.will_apply_distinct());
    CHECK(!ordering.will_apply_limit());
    CHECK(!ordering.will_limit_to_zero());
    CHECK_EQUAL(ordering.size(), 0);

    ordering.append_sort(SortDescriptor({{t1_int_col}}));
    CHECK(ordering.will_apply_sort());
    CHECK(!ordering.will_apply_distinct());
    CHECK(!ordering.will_apply_limit());
    CHECK(!ordering.will_limit_to_zero());

    ordering.append_distinct(DistinctDescriptor({{t1_int_col}}));
    CHECK(ordering.will_apply_sort());
    CHECK(ordering.will_apply_distinct());
    CHECK(!ordering.will_apply_limit());
    CHECK(!ordering.will_limit_to_zero());

    ordering.append_distinct(DistinctDescriptor({{t1_str_col}}));
    CHECK(ordering.will_apply_sort());
    CHECK(ordering.will_apply_distinct());
    CHECK(!ordering.will_apply_limit());
    CHECK(!ordering.will_limit_to_zero());

    ordering.append_sort(SortDescriptor({{t1_str_col}}));
    CHECK(ordering.will_apply_sort());
    CHECK(ordering.will_apply_distinct());
    CHECK(!ordering.will_apply_limit());
    CHECK(!ordering.will_limit_to_zero());

    ordering.append_limit(LimitDescriptor(1));
    CHECK(ordering.will_apply_sort());
    CHECK(ordering.will_apply_distinct());
    CHECK(ordering.will_apply_limit());
    CHECK(!ordering.will_limit_to_zero());

    CHECK_EQUAL(ordering.size(), 5);
    CHECK(ordering.get_type(0) == DescriptorType::Sort);
    CHECK(ordering.get_type(1) == DescriptorType::Distinct);
    CHECK(ordering.get_type(2) == DescriptorType::Distinct);
    CHECK(ordering.get_type(3) == DescriptorType::Sort);
    CHECK(ordering.get_type(4) == DescriptorType::Limit);

    DescriptorOrdering ordering_copy = ordering;
    CHECK(ordering.will_apply_sort());
    CHECK(ordering.will_apply_distinct());
    CHECK(ordering.will_apply_limit());
    CHECK(!ordering.will_limit_to_zero());
    CHECK(ordering_copy.will_apply_sort());
    CHECK(ordering_copy.will_apply_distinct());
    CHECK(ordering_copy.will_apply_limit());
    CHECK(!ordering_copy.will_limit_to_zero());

    ordering_copy.append_limit({10});
    ordering_copy.append_limit({0});
    CHECK(ordering_copy.will_limit_to_zero());
}

TEST(Query_FindWithDescriptorOrdering)
{
    Group g;
    TableRef t1 = g.add_table("t1");
    auto t1_int_col = t1->add_column(type_Int, "t1_int");
    auto t1_str_col = t1->add_column(type_String, "t1_str");

    auto k0 = t1->create_object().set_all(1, "A").get_key();
    auto k1 = t1->create_object().set_all(1, "A").get_key();
    auto k2 = t1->create_object().set_all(1, "B").get_key();
    auto k3 = t1->create_object().set_all(2, "B").get_key();
    auto k4 = t1->create_object().set_all(2, "A").get_key();
    auto k5 = t1->create_object().set_all(2, "A").get_key();

    //     T1
    //   | t1_int   t1_str  |
    //   ====================
    // 0 | 1        "A"     |
    // 1 | 1        "A"     |
    // 2 | 1        "B"     |
    // 3 | 2        "B"     |
    // 4 | 2        "A"     |
    // 5 | 2        "A"     |

    using ResultList = std::vector<std::pair<int64_t, ObjKey>>; // value, key
    {
        // applying only limit
        DescriptorOrdering ordering;
        TableView tv = t1->where().find_all(ordering);
        CHECK_EQUAL(tv.size(), 6);
        CHECK_EQUAL(t1->where().count(ordering), 6);
        ordering.append_limit({2});
        ResultList expected = {{1, k0}, {1, k1}};
        tv = t1->where().find_all(ordering);
        CHECK_EQUAL(tv.size(), expected.size());
        CHECK_EQUAL(t1->where().count(ordering), expected.size());
        for (size_t i = 0; i < tv.size(); ++i) {
            CHECK_EQUAL(tv[i].get<Int>(t1_int_col), expected[i].first);
            CHECK_EQUAL(tv.get_key(i), expected[i].second);
        }
        ordering.append_limit({1}); // two limits should apply the minimum limit
        expected = {{1, k0}};
        tv = t1->where().find_all(ordering);
        CHECK_EQUAL(tv.size(), expected.size());
        CHECK_EQUAL(t1->where().count(ordering), expected.size());
        for (size_t i = 0; i < tv.size(); ++i) {
            CHECK_EQUAL(tv[i].get<Int>(t1_int_col), expected[i].first);
            CHECK_EQUAL(tv.get_key(i), expected[i].second);
        }
    }
    {
        // applying sort and sort with prepend
        DescriptorOrdering ordering;
        ordering.append_sort(SortDescriptor({{t1_str_col}}, {true}), SortDescriptor::MergeMode::prepend);
        ordering.append_sort(SortDescriptor({{t1_int_col}}, {true}), SortDescriptor::MergeMode::prepend);
        TableView tv = t1->where().find_all(ordering);
        ResultList expected = {{1, k0}, {1, k1}, {1, k2}, {2, k4}, {2, k5}, {2, k3}};
        CHECK_EQUAL(tv.size(), expected.size());
        CHECK_EQUAL(t1->where().count(ordering), expected.size());
        for (size_t i = 0; i < tv.size(); ++i) {
            CHECK_EQUAL(tv[i].get<Int>(t1_int_col), expected[i].first);
            CHECK_EQUAL(tv.get_key(i), expected[i].second);
        }
    }
    {
        // applying sort and sort with append
        DescriptorOrdering ordering;
        ordering.append_sort(SortDescriptor({{t1_str_col}}, {true}), SortDescriptor::MergeMode::append);
        ordering.append_sort(SortDescriptor({{t1_int_col}}, {true}), SortDescriptor::MergeMode::append);
        TableView tv = t1->where().find_all(ordering);
        ResultList expected = {{1, k0}, {1, k1}, {2, k4}, {2, k5}, {1, k2}, {2, k3}};
        CHECK_EQUAL(tv.size(), expected.size());
        CHECK_EQUAL(t1->where().count(ordering), expected.size());
        for (size_t i = 0; i < tv.size(); ++i) {
            CHECK_EQUAL(tv[i].get<Int>(t1_int_col), expected[i].first);
            CHECK_EQUAL(tv.get_key(i), expected[i].second);
        }
    }
    {
        // applying string sort, then a limit, and then a descending integer sort, then replace the last sort with
        // an ascending integer sort - the end result should reflect the limit and the first and last sort descriptors
        DescriptorOrdering ordering;
        ordering.append_sort(SortDescriptor({{t1_str_col}}, {false}));
        ordering.append_limit(LimitDescriptor(4));
        ordering.append_sort(SortDescriptor({{t1_int_col}}, {false}));
        ordering.append_sort(SortDescriptor({{t1_int_col}}, {true}), SortDescriptor::MergeMode::replace);
        TableView tv = t1->where().find_all(ordering);
        ResultList expected = {{1, k2}, {1, k0}, {1, k1}, {2, k3}};
        CHECK_EQUAL(tv.size(), expected.size());
        CHECK_EQUAL(t1->where().count(ordering), expected.size());
        for (size_t i = 0; i < tv.size(); ++i) {
            CHECK_EQUAL(tv[i].get<Int>(t1_int_col), expected[i].first);
            CHECK_EQUAL(tv.get_key(i), expected[i].second);
        }
    }
    {
        // applying sort and limit
        DescriptorOrdering ordering;
        ordering.append_sort(SortDescriptor({{t1_str_col}}, {false}));
        ordering.append_limit({2});
        TableView tv = t1->where().find_all(ordering);
        ResultList expected = {{1, k2}, {2, k3}};
        CHECK_EQUAL(tv.size(), expected.size());
        CHECK_EQUAL(t1->where().count(ordering), expected.size());
        for (size_t i = 0; i < tv.size(); ++i) {
            CHECK_EQUAL(tv[i].get<Int>(t1_int_col), expected[i].first);
            CHECK_EQUAL(tv.get_key(i), expected[i].second);
        }
    }
    { // sort limit distinct
        DescriptorOrdering ordering;
        ordering.append_sort(SortDescriptor({{t1_str_col}}, {false}));
        ordering.append_limit({3});
        ordering.append_distinct(DistinctDescriptor({{t1_int_col}}));
        TableView tv = t1->where().find_all(ordering);
        ResultList expected = {{1, k2}, {2, k3}};
        CHECK_EQUAL(tv.size(), expected.size());
        CHECK_EQUAL(t1->where().count(ordering), expected.size());
        for (size_t i = 0; i < tv.size(); ++i) {
            CHECK_EQUAL(tv[i].get<Int>(t1_int_col), expected[i].first);
            CHECK_EQUAL(tv.get_key(i), expected[i].second);
        }
    }
    { // sort distinct limit
        DescriptorOrdering ordering;
        ordering.append_sort(SortDescriptor({{t1_str_col}}, {false}));
        ordering.append_distinct(DistinctDescriptor({{t1_int_col}}));
        ordering.append_limit({1});
        TableView tv = t1->where().find_all(ordering);
        ResultList expected = {{1, k2}};
        CHECK_EQUAL(tv.size(), expected.size());
        CHECK_EQUAL(t1->where().count(ordering), expected.size());
        for (size_t i = 0; i < tv.size(); ++i) {
            CHECK_EQUAL(tv[i].get<Int>(t1_int_col), expected[i].first);
            CHECK_EQUAL(tv.get_key(i), expected[i].second);
        }
    }
    { // limit sort distinct
        DescriptorOrdering ordering;
        ordering.append_limit({2});
        ordering.append_sort(SortDescriptor({{t1_str_col}}, {false}));
        ordering.append_distinct(DistinctDescriptor({{t1_int_col}}));
        TableView tv = t1->where().find_all(ordering);
        ResultList expected = {{1, k0}};
        CHECK_EQUAL(tv.size(), expected.size());
        CHECK_EQUAL(t1->where().count(ordering), expected.size());
        for (size_t i = 0; i < tv.size(); ++i) {
            CHECK_EQUAL(tv[i].get<Int>(t1_int_col), expected[i].first);
            CHECK_EQUAL(tv.get_key(i), expected[i].second);
        }
    }
    { // sort limit sort limit
        DescriptorOrdering ordering;
        ordering.append_sort(SortDescriptor({{t1_str_col}}, {true}));
        ordering.append_limit({5});
        ordering.append_sort(SortDescriptor({{t1_int_col}}, {false}));
        ordering.append_limit({3});
        TableView tv = t1->where().find_all(ordering);
        ResultList expected = {{2, k4}, {2, k5}, {1, k0}};
        CHECK_EQUAL(tv.size(), expected.size());
        CHECK_EQUAL(t1->where().count(ordering), expected.size());
        for (size_t i = 0; i < tv.size(); ++i) {
            CHECK_EQUAL(tv[i].get<Int>(t1_int_col), expected[i].first);
            CHECK_EQUAL(tv.get_key(i), expected[i].second);
        }
    }
}


TEST(Query_FindWithDescriptorOrderingOverTableviewSync)
{
    Group g;
    TableRef t1 = g.add_table("t1");
    auto t1_int_col = t1->add_column(type_Int, "t1_int");
    auto t1_str_col = t1->add_column(type_String, "t1_str");

    auto init_table = [&]() {
        t1->clear();
        t1->create_object().set_all(0, "A");
        t1->create_object().set_all(1, "A");
        t1->create_object().set_all(2, "B");
        t1->create_object().set_all(3, "B");
        t1->create_object().set_all(4, "A");
        t1->create_object().set_all(5, "A");
    };

    //     T1
    //   | t1_int   t1_str  |
    //   ====================
    // 0 | 0        "A"     |
    // 1 | 1        "A"     |
    // 2 | 2        "B"     |
    // 3 | 3        "B"     |
    // 4 | 4        "A"     |
    // 5 | 5        "A"     |

    using ResultList = std::vector<std::pair<size_t, std::string>>; // t1_int, t1_str
    {
        // applying only limit
        init_table();
        DescriptorOrdering ordering;
        Query base = t1->where().greater(t1_int_col, 2);
        TableView tv = base.find_all(ordering);
        CHECK_EQUAL(tv.size(), 3);
        CHECK_EQUAL(base.count(ordering), 3);
        ordering.append_limit({2});
        ResultList expected = {{3, "B"}, {4, "A"}};
        tv = base.find_all(ordering);
        CHECK_EQUAL(tv.size(), expected.size());
        CHECK_EQUAL(base.count(ordering), expected.size());
        for (size_t i = 0; i < tv.size(); ++i) {
            CHECK_EQUAL(tv[i].get<Int>(t1_int_col), expected[i].first);
            CHECK_EQUAL(tv[i].get<String>(t1_str_col), expected[i].second);
        }
        t1->create_object().set_all(6, "C");
        t1->get_object(4).remove();
        expected = {{3, "B"}, {5, "A"}};
        CHECK(!tv.is_in_sync());
        tv.sync_if_needed();
        CHECK_EQUAL(tv.size(), expected.size());
        CHECK_EQUAL(base.count(ordering), expected.size());
        for (size_t i = 0; i < tv.size(); ++i) {
            CHECK_EQUAL(tv[i].get<Int>(t1_int_col), expected[i].first);
            CHECK_EQUAL(tv[i].get<String>(t1_str_col), expected[i].second);
        }
    }
    { // applying sort and limit
        init_table();
        DescriptorOrdering ordering;
        Query base = t1->where().greater(t1_int_col, 2);
        TableView tv = base.find_all(ordering);
        CHECK_EQUAL(tv.size(), 3);
        CHECK_EQUAL(base.count(ordering), 3);
        ordering.append_sort(SortDescriptor({{t1_str_col}}, {true}));
        ordering.append_limit({2});
        ResultList expected = {{4, "A"}, {5, "A"}};
        tv = base.find_all(ordering);
        CHECK_EQUAL(tv.size(), expected.size());
        CHECK_EQUAL(base.count(ordering), expected.size());
        for (size_t i = 0; i < tv.size(); ++i) {
            CHECK_EQUAL(tv[i].get<Int>(t1_int_col), expected[i].first);
            CHECK_EQUAL(tv[i].get<String>(t1_str_col), expected[i].second);
        }
        t1->create_object().set_all(6, "C");
        t1->get_object(4).remove();
        expected = {{5, "A"}, {3, "B"}};
        CHECK(!tv.is_in_sync());
        tv.sync_if_needed();
        CHECK_EQUAL(tv.size(), expected.size());
        CHECK_EQUAL(base.count(ordering), expected.size());
        for (size_t i = 0; i < tv.size(); ++i) {
            CHECK_EQUAL(tv[i].get<Int>(t1_int_col), expected[i].first);
            CHECK_EQUAL(tv[i].get<String>(t1_str_col), expected[i].second);
        }
    }
}

TEST(Query_DistinctAndSort)
{
    Group g;
    TableRef t1 = g.add_table("t1");
    TableRef t2 = g.add_table("t2");
    auto t1_int_col = t1->add_column(type_Int, "t1_int");
    auto t1_str_col = t1->add_column(type_String, "t1_str");
    auto t1_link_col = t1->add_column(*t2, "t1_link_t2");
    auto t2_int_col = t2->add_column(type_Int, "t2_int");

    ObjKeyVector t1_keys({0, 1, 2, 3, 4, 5});
    ObjKeyVector t2_keys({10, 11, 12, 13, 14, 15});
    t1->create_objects(t1_keys);
    t2->create_objects(t2_keys);

    t1->get_object(t1_keys[0]).set_all(1, "A", t2_keys[1]);
    t1->get_object(t1_keys[1]).set_all(1, "A", t2_keys[0]);
    t1->get_object(t1_keys[2]).set_all(1, "B", t2_keys[2]);
    t1->get_object(t1_keys[3]).set_all(2, "B", t2_keys[3]);
    t1->get_object(t1_keys[4]).set_all(2, "A", t2_keys[5]);
    t1->get_object(t1_keys[5]).set_all(2, "A", t2_keys[4]);

    t2->get_object(t2_keys[0]).set(t2_int_col, 0);
    t2->get_object(t2_keys[1]).set(t2_int_col, 0);
    t2->get_object(t2_keys[2]).set(t2_int_col, 1);
    t2->get_object(t2_keys[3]).set(t2_int_col, 1);
    t2->get_object(t2_keys[4]).set(t2_int_col, 2);
    t2->get_object(t2_keys[5]).set(t2_int_col, 2);

    //     T1                              T2
    //   | t1_int   t1_str   t1_link_t2  | t2_int  |
    //   ===========================================
    // 0 | 1        "A"      1           | 0       |
    // 1 | 1        "A"      0           | 0       |
    // 2 | 1        "B"      2           | 1       |
    // 3 | 2        "B"      3           | 1       |
    // 4 | 2        "A"      5           | 2       |
    // 5 | 2        "A"      4           | 2       |

    using ResultList = std::vector<std::pair<size_t, ObjKey>>; // value, key
    {   // distinct with no sort keeps original order
        TableView tv = t1->where().find_all();
        ResultList expected = {{1, t1_keys[0]}, {2, t1_keys[3]}};
        tv.distinct(t1_int_col);
        CHECK_EQUAL(tv.size(), expected.size());
        for (size_t i = 0; i < tv.size(); ++i) {
            CHECK_EQUAL(tv[i].get<Int>(t1_int_col), expected[i].first);
            CHECK_EQUAL(tv.get_key(i), expected[i].second);
        }
    }
    {   // distinct on a sorted view retains sorted order
        TableView tv = t1->where().find_all();
        ResultList expected = {{1, t1_keys[0]}, {2, t1_keys[4]}};
        tv.sort(SortDescriptor({{t1_str_col}, {t1_int_col}}));
        tv.distinct(t1_int_col);
        CHECK_EQUAL(tv.size(), expected.size());
        for (size_t i = 0; i < tv.size(); ++i) {
            CHECK_EQUAL(tv[i].get<Int>(t1_int_col), expected[i].first);
            CHECK_EQUAL(tv.get_key(i), expected[i].second);
        }
    }
    {   // distinct on a view sorted descending retains sorted order
        TableView tv = t1->where().find_all();
        ResultList expected = {{2, t1_keys[3]}, {1, t1_keys[2]}};
        tv.sort(SortDescriptor({{t1_str_col}, {t1_int_col}}, {false /* descending */, false /* descending */}));
        tv.distinct(t1_int_col);
        CHECK_EQUAL(tv.size(), expected.size());
        for (size_t i = 0; i < tv.size(); ++i) {
            CHECK_EQUAL(tv[i].get<Int>(t1_int_col), expected[i].first);
            CHECK_EQUAL(tv.get_key(i), expected[i].second);
        }
    }
    {   // distinct on a sorted view (different from table order) retains sorted order
        TableView tv = t1->where().find_all();
        ResultList expected = {{2, t1_keys[3]}, {1, t1_keys[0]}};
        tv.sort(t1_int_col, false /* descending */);
        tv.distinct(t1_int_col);
        CHECK_EQUAL(tv.size(), expected.size());
        for (size_t i = 0; i < tv.size(); ++i) {
            CHECK_EQUAL(tv[i].get<Int>(t1_int_col), expected[i].first);
            CHECK_EQUAL(tv.get_key(i), expected[i].second);
        }
    }
    {   // distinct across links on an unsorted view retains original order
        TableView tv = t1->where().find_all();
        ResultList expected = {{1, t1_keys[0]}, {1, t1_keys[2]}, {2, t1_keys[4]}};
        tv.distinct(DistinctDescriptor({{t1_link_col, t2_int_col}}));
        CHECK_EQUAL(tv.size(), expected.size());
        for (size_t i = 0; i < tv.size(); ++i) {
            CHECK_EQUAL(tv[i].get<Int>(t1_int_col), expected[i].first);
            CHECK_EQUAL(tv.get_key(i), expected[i].second);
        }
    }
    {   // distinct on a view sorted across links retains sorted order
        TableView tv = t1->where().find_all();
        ResultList expected = {{1, t1_keys[0]}, {2, t1_keys[3]}};
        tv.sort(SortDescriptor({{t1_link_col, t2_int_col}}));
        tv.distinct(t1_int_col);
        CHECK_EQUAL(tv.size(), expected.size());
        for (size_t i = 0; i < tv.size(); ++i) {
            CHECK_EQUAL(tv[i].get<Int>(t1_int_col), expected[i].first);
            CHECK_EQUAL(tv.get_key(i), expected[i].second);
        }
    }
    {   // distinct across links and sort across links
        TableView tv = t1->where().find_all();
        ResultList expected = {{1, t1_keys[0]}, {1, t1_keys[2]}, {2, t1_keys[4]}};
        tv.sort(SortDescriptor({{t1_link_col, t2_int_col}}));
        tv.distinct(DistinctDescriptor({{t1_link_col, t2_int_col}}));
        CHECK_EQUAL(tv.size(), expected.size());
        for (size_t i = 0; i < tv.size(); ++i) {
            CHECK_EQUAL(tv[i].get<Int>(t1_int_col), expected[i].first);
            CHECK_EQUAL(tv.get_key(i), expected[i].second);
        }
    }
}

TEST(Query_SortDistinctOrderThroughHandover)
{
    SHARED_GROUP_TEST_PATH(path);
    std::unique_ptr<Replication> hist_w(make_in_realm_history(path));
    DBRef sg_w = DB::create(*hist_w, DBOptions(crypt_key()));
    auto g = sg_w->start_write();

    TableRef t1 = g->add_table("t1");
    auto t1_int_col = t1->add_column(type_Int, "t1_int");
    auto t1_str_col = t1->add_column(type_String, "t1_str");

    ObjKey k0 = t1->create_object().set_all(100, "A").get_key();
    ObjKey k1 = t1->create_object().set_all(200, "A").get_key();
    ObjKey k2 = t1->create_object().set_all(300, "A").get_key();
    t1->create_object().set_all(300, "A");
    ObjKey k4 = t1->create_object().set_all(400, "A").get_key();

    g->commit_and_continue_as_read();
    using ResultList = std::vector<std::pair<std::string, ObjKey>>;

    auto check_across_handover = [&](ResultList results, std::unique_ptr<TableView> tv) {
        tv->sync_if_needed();
        CHECK(tv->is_in_sync());
        CHECK_EQUAL(tv->size(), results.size());
        for (size_t i = 0; i < tv->size(); ++i) {
            CHECK_EQUAL(tv->get(i).get<String>(t1_str_col), results[i].first);
            CHECK_EQUAL(tv->get_key(i), results[i].second);
        }
    };

    //     T1
    //   | t1_int     t1_str   |
    //   =======================
    // 0 | 100        "A"      |
    // 1 | 200        "A"      |
    // 2 | 300        "A"      |
    // 3 | 300        "A"      |
    // 4 | 400        "A"      |

    {   // sort descending then distinct
        TableView tv = t1->where().find_all();
        ResultList results = {{"A", k4}};
        tv.sort(SortDescriptor({{t1_int_col}}, {false}));
        tv.distinct(DistinctDescriptor({{t1_str_col}}));

        CHECK_EQUAL(tv.size(), results.size());
        for (size_t i = 0; i < tv.size(); ++i) {
            CHECK_EQUAL(tv.get(i).get<String>(t1_str_col), results[i].first);
            CHECK_EQUAL(tv.get_key(i), results[i].second);
        }
        auto tr = g->duplicate();
        auto tv2 = tr->import_copy_of(tv, PayloadPolicy::Stay);
        check_across_handover(results, std::move(tv2));
    }
    { // sort descending then distinct then limit
        TableView tv = t1->where().find_all();
        ResultList results = {};
        tv.sort(SortDescriptor({{t1_int_col}}, {false}));
        tv.distinct(DistinctDescriptor({{t1_str_col}}));
        tv.limit(LimitDescriptor(0));
        CHECK_EQUAL(tv.size(), results.size());
        auto tr = g->duplicate();
        auto tv2 = tr->import_copy_of(tv, PayloadPolicy::Stay);
        check_across_handover(results, std::move(tv2));
    }
    { // sort descending then distinct then limit and include
        TableView tv = t1->where().find_all();
        ResultList results = {};
        tv.sort(SortDescriptor({{t1_int_col}}, {false}));
        tv.distinct(DistinctDescriptor({{t1_str_col}}));
        tv.limit(LimitDescriptor(0));
        CHECK_EQUAL(tv.size(), results.size());
        auto tr = g->duplicate();
        auto tv2 = tr->import_copy_of(tv, PayloadPolicy::Stay);
        check_across_handover(results, std::move(tv2));
    }
    {   // distinct then sort descending
        TableView tv = t1->where().find_all();
        std::vector<std::pair<std::string, ObjKey>> results = {{"A", k0}};
        tv.distinct(DistinctDescriptor({{t1_str_col}}));
        tv.sort(SortDescriptor({{t1_int_col}}, {false}));
        CHECK_EQUAL(tv.size(), results.size());
        for (size_t i = 0; i < tv.size(); ++i) {
            CHECK_EQUAL(tv.get(i).get<String>(t1_str_col), results[i].first);
            CHECK_EQUAL(tv.get_key(i), results[i].second);
        }
        auto tr = g->duplicate();
        auto tv2 = tr->import_copy_of(tv, PayloadPolicy::Stay);
        check_across_handover(results, std::move(tv2));
    }
    {   // sort descending then multicolumn distinct
        TableView tv = t1->where().find_all();
        std::vector<std::pair<std::string, ObjKey>> results = {{"A", k4}, {"A", k2}, {"A", k1}, {"A", k0}};
        tv.sort(SortDescriptor({{t1_int_col}}, {false}));
        tv.distinct(DistinctDescriptor({{t1_str_col}, {t1_int_col}}));
        CHECK_EQUAL(tv.size(), results.size());
        for (size_t i = 0; i < tv.size(); ++i) {
            CHECK_EQUAL(tv.get(i).get<String>(t1_str_col), results[i].first);
            CHECK_EQUAL(tv.get_key(i), results[i].second);
        }
        auto tr = g->duplicate();
        auto tv2 = tr->import_copy_of(tv, PayloadPolicy::Stay);
        check_across_handover(results, std::move(tv2));
    }
    {   // multicolumn distinct then sort descending
        TableView tv = t1->where().find_all();
        std::vector<std::pair<std::string, ObjKey>> results = {{"A", k4}, {"A", k2}, {"A", k1}, {"A", k0}};
        tv.distinct(DistinctDescriptor({{t1_str_col}, {t1_int_col}}));
        tv.sort(SortDescriptor({{t1_int_col}}, {false}));
        CHECK_EQUAL(tv.size(), results.size());
        for (size_t i = 0; i < tv.size(); ++i) {
            CHECK_EQUAL(tv.get(i).get<String>(t1_str_col), results[i].first);
            CHECK_EQUAL(tv.get_key(i), results[i].second);
        }
        auto tr = g->duplicate();
        auto tv2 = tr->import_copy_of(tv, PayloadPolicy::Stay);
        check_across_handover(results, std::move(tv2));
    }
}

TEST(Query_CompoundDescriptors) {
    SHARED_GROUP_TEST_PATH(path);
    std::unique_ptr<Replication> hist_w(make_in_realm_history(path));
    DBRef sg_w = DB::create(*hist_w, DBOptions(crypt_key()));
    auto g = sg_w->start_write();

    TableRef t1 = g->add_table("t1");
    ColKey t1_int_col = t1->add_column(type_Int, "t1_int");
    ColKey t1_str_col = t1->add_column(type_String, "t1_str");

    ObjKey k0 = t1->create_object().set_all(1, "A").get_key();
    ObjKey k1 = t1->create_object().set_all(1, "A").get_key();
    ObjKey k2 = t1->create_object().set_all(1, "B").get_key();
    ObjKey k3 = t1->create_object().set_all(2, "B").get_key();
    ObjKey k4 = t1->create_object().set_all(2, "A").get_key();
    ObjKey k5 = t1->create_object().set_all(2, "A").get_key();

    g->commit_and_continue_as_read();
    using ResultList = std::vector<std::pair<size_t, ObjKey>>;

    auto check_across_handover = [&](ResultList results, std::unique_ptr<TableView> tv) {
        tv->sync_if_needed();
        CHECK(tv->is_in_sync());
        CHECK_EQUAL(tv->size(), results.size());
        for (size_t i = 0; i < tv->size(); ++i) {
            CHECK_EQUAL(tv->get(i).get<Int>(t1_int_col), results[i].first);
            CHECK_EQUAL(tv->get_key(i), results[i].second);
        }
    };

    //     T1
    //   | t1_int   t1_str  |
    //   ====================
    // 0 | 1        "A"     |
    // 1 | 1        "A"     |
    // 2 | 1        "B"     |
    // 3 | 2        "B"     |
    // 4 | 2        "A"     |
    // 5 | 2        "A"     |

    {   // sorting twice should the same as a single sort with both criteria
        // but reversed: sort(a).sort(b) == sort(b, a)
        ResultList results = {{2, k3}, {1, k2}, {2, k4}, {2, k5}, {1, k0}, {1, k1}};
        TableView tv = t1->where().find_all();
        tv.sort(SortDescriptor({{t1_int_col}}, {false}));
        tv.sort(SortDescriptor({{t1_str_col}}, {false}));
        CHECK_EQUAL(tv.size(), results.size());
        for (size_t i = 0; i < tv.size(); ++i) {
            CHECK_EQUAL(tv[i].get<Int>(t1_int_col), results[i].first);
            CHECK_EQUAL(tv.get_key(i), results[i].second);
        }
        auto tr = g->duplicate();
        auto tv2 = tr->import_copy_of(tv, PayloadPolicy::Stay);
        check_across_handover(results, std::move(tv2));

        tv = t1->where().find_all();
        tv.sort(SortDescriptor({{t1_str_col}, {t1_int_col}}, {false, false}));
        CHECK_EQUAL(tv.size(), results.size());
        for (size_t i = 0; i < tv.size(); ++i) {
            CHECK_EQUAL(tv[i].get<Int>(t1_int_col), results[i].first);
            CHECK_EQUAL(tv.get_key(i), results[i].second);
        }
        auto hp = tr->import_copy_of(tv, PayloadPolicy::Stay);
        check_across_handover(results, std::move(hp));
    }

    {   // two distincts are not the same as a single distinct with both criteria
        ResultList results = {{1, k0}, {2, k3}};
        TableView tv = t1->where().find_all();
        tv.distinct(DistinctDescriptor({{t1_int_col}}));
        tv.distinct(DistinctDescriptor({{t1_str_col}}));
        CHECK_EQUAL(tv.size(), results.size());
        for (size_t i = 0; i < tv.size(); ++i) {
            CHECK_EQUAL(tv[i].get<Int>(t1_int_col), results[i].first);
            CHECK_EQUAL(tv.get_key(i), results[i].second);
        }
        auto tr = g->duplicate();
        auto tv2 = tr->import_copy_of(tv, PayloadPolicy::Stay);
        check_across_handover(results, std::move(tv2));

        results = {{1, k0}, {1, k2}, {2, k3}, {2, k4}};
        tv = t1->where().find_all();
        tv.distinct(DistinctDescriptor({{t1_int_col}, {t1_str_col}}));
        CHECK_EQUAL(tv.size(), results.size());
        for (size_t i = 0; i < tv.size(); ++i) {
            CHECK_EQUAL(tv[i].get<Int>(t1_int_col), results[i].first);
            CHECK_EQUAL(tv.get_key(i), results[i].second);
        }
        auto hp = tr->import_copy_of(tv, PayloadPolicy::Stay);
        check_across_handover(results, std::move(hp));
    }

    {   // check results of sort-distinct-sort-distinct
        TableView tv = t1->where().find_all();
        tv.sort(SortDescriptor({{t1_str_col}, {t1_int_col}}, {true, true}));
        tv.distinct(DistinctDescriptor({{t1_int_col}}));
        ResultList results = {{1, k0}, {2, k4}};
        CHECK_EQUAL(tv.size(), results.size());
        for (size_t i = 0; i < tv.size(); ++i) {
            CHECK_EQUAL(tv[i].get<Int>(t1_int_col), results[i].first);
            CHECK_EQUAL(tv.get_key(i), results[i].second);
        }
        auto tr = g->duplicate();
        auto tv2 = tr->import_copy_of(tv, PayloadPolicy::Stay);
        check_across_handover(results, std::move(tv2));

        tv.sort(SortDescriptor({{t1_int_col}}, {false})); // = {{2, 4}, {1, 0}}
        tv.distinct(DistinctDescriptor({{t1_str_col}}));  // = {{2, 4}}
        results = {{2, k4}};
        CHECK_EQUAL(tv.size(), results.size());
        for (size_t i = 0; i < tv.size(); ++i) {
            CHECK_EQUAL(tv[i].get<Int>(t1_int_col), results[i].first);
            CHECK_EQUAL(tv.get_key(i), results[i].second);
        }
        auto hp = tr->import_copy_of(tv, PayloadPolicy::Stay);
        check_across_handover(results, std::move(hp));
    }
}

TEST(Query_DistinctThroughLinks)
{
    Group g;
    TableRef t1 = g.add_table("t1");
    TableRef t2 = g.add_table("t2");
    TableRef t3 = g.add_table("t3");

    auto t1_int_col = t1->add_column(type_Int, "t1_int");
    auto t1_link_col = t1->add_column(*t2, "t1_link_t2");

    auto t2_int_col = t2->add_column(type_Int, "t2_int");
    auto t2_link_col = t2->add_column(*t3, "t2_link_t3");

    auto t3_int_col = t3->add_column(type_Int, "t3_int", true);
    auto t3_str_col = t3->add_column(type_String, "t3_str");

    ObjKeyVector t1_keys({0, 1, 2, 3, 4, 5, 6});
    ObjKeyVector t2_keys({10, 11, 12, 13, 14, 15});
    ObjKeyVector t3_keys({20, 21, 22, 23});
    t1->create_objects(t1_keys);
    t2->create_objects(t2_keys);
    t3->create_objects(t3_keys);

    t1->get_object(t1_keys[0]).set(t1_int_col, 99);
    for (size_t i = 0; i < t2->size(); i++) {
        t1->get_object(t1_keys[i + 1]).set(t1_int_col, int64_t(i));
        t2->get_object(t2_keys[i]).set(t2_int_col, int64_t(t2->size() - i - 1));
    }
    t2->get_object(t2_keys[0]).set(t2_int_col, 0);
    t2->get_object(t2_keys[1]).set(t2_int_col, 0);

    t1->get_object(t1_keys[0]).set(t1_link_col, t2_keys[1]);
    t1->get_object(t1_keys[1]).set(t1_link_col, t2_keys[0]);
    t1->get_object(t1_keys[2]).set(t1_link_col, t2_keys[2]);
    t1->get_object(t1_keys[3]).set(t1_link_col, t2_keys[3]);
    t1->get_object(t1_keys[4]).set(t1_link_col, t2_keys[5]);
    t1->get_object(t1_keys[5]).set(t1_link_col, t2_keys[4]);
    t1->get_object(t1_keys[6]).set(t1_link_col, t2_keys[1]);

    t2->get_object(t2_keys[0]).set(t2_link_col, t3_keys[3]);
    t2->get_object(t2_keys[1]).set(t2_link_col, t3_keys[2]);
    t2->get_object(t2_keys[2]).set(t2_link_col, t3_keys[0]);
    t2->get_object(t2_keys[3]).set(t2_link_col, t3_keys[1]);

    t3->get_object(t3_keys[1]).set(t3_int_col, 4);
    t3->get_object(t3_keys[2]).set(t3_int_col, 7);
    t3->get_object(t3_keys[3]).set(t3_int_col, 3);
    t3->get_object(t3_keys[0]).set(t3_str_col, "b");
    t3->get_object(t3_keys[1]).set(t3_str_col, "a");
    t3->get_object(t3_keys[2]).set(t3_str_col, "c");
    t3->get_object(t3_keys[3]).set(t3_str_col, "k");

    //  T1                       T2                     T3
    //  t1_int   t1_link_t2  |   t2_int  t2_link_t3 |   t3_int  t3_str
    //  ==============================================================
    //  99       1           |   0       3          |   null    "b"
    //  0        0           |   0       2          |   4       "a"
    //  1        2           |   3       0          |   7       "c"
    //  2        3           |   2       1          |   3       "k"
    //  3        5           |   1       null       |
    //  4        4           |   0       null       |
    //  5        1           |                      |

    {
        TableView tv = t1->where().less(t1_int_col, 6).find_all();

        // Test original funcionality through chain class
        std::vector<size_t> results1 = {0, 1, 2, 3, 4, 5};
        tv.distinct(DistinctDescriptor({{t1_int_col}}));
        CHECK_EQUAL(tv.size(), results1.size());
        for (size_t i = 0; i < tv.size(); ++i) {
            CHECK_EQUAL(tv[i].get<Int>(t1_int_col), results1[i]);
        }
        tv = t1->where().less(t1_int_col, 6).find_all();
        tv.distinct(DistinctDescriptor({{t1_int_col}}));
        for (size_t i = 0; i < tv.size(); ++i) {
            CHECK_EQUAL(tv[i].get<Int>(t1_int_col), results1[i]); // results haven't been sorted
        }
        tv = t1->where().less(t1_int_col, 6).find_all();
        tv.sort(SortDescriptor({{t1_int_col}}, {true}));
        for (size_t i = 0; i < tv.size(); ++i) {
            CHECK_EQUAL(tv[i].get<Int>(t1_int_col), results1[i]); // still same order here by conincidence
        }
        tv = t1->where().less(t1_int_col, 6).find_all();
        tv.sort(SortDescriptor({{t1_int_col}}, {false}));
        for (size_t i = 0; i < tv.size(); ++i) {
            CHECK_EQUAL(tv[i].get<Int>(t1_int_col), results1[results1.size() - 1 - i]); // now its reversed
        }
    }

    {
        TableView tv = t1->where().less(t1_int_col, 6).find_all();

        // Test basic one link chain
        std::vector<size_t> results2 = {0, 1, 2, 4};
        tv.distinct(DistinctDescriptor({{t1_link_col, t2_int_col}}));
        CHECK_EQUAL(tv.size(), results2.size());
        for (size_t i = 0; i < tv.size(); ++i) {
            CHECK_EQUAL(tv[i].get<Int>(t1_int_col), results2[i]);
        }

        std::vector<size_t> results2_sorted_link = {0, 4, 2, 1};
        tv = t1->where().less(t1_int_col, 6).find_all();
        tv.distinct(DistinctDescriptor({{t1_link_col, t2_int_col}}));
        tv.sort(SortDescriptor({{t1_link_col, t2_int_col}}, {true}));
        CHECK_EQUAL(tv.size(), results2_sorted_link.size());
        for (size_t i = 0; i < tv.size(); ++i) {
            CHECK_EQUAL(tv[i].get<Int>(t1_int_col), results2_sorted_link[i]);
        }
        tv = t1->where().less(t1_int_col, 6).find_all();
        tv.distinct(DistinctDescriptor({{t1_link_col, t2_int_col}}));
        tv.sort(SortDescriptor({{t1_link_col, t2_int_col}}, {false}));
        for (size_t i = 0; i < tv.size(); ++i) {
            CHECK_EQUAL(tv[i].get<Int>(t1_int_col), results2_sorted_link[results2_sorted_link.size() - 1 - i]);
        }
    }

    {
        TableView tv = t1->where().less(t1_int_col, 6).find_all();

        // Test link chain through two links with nulls
        std::vector<size_t> results3 = {0, 1, 2, 5};
        tv = t1->where().less(t1_int_col, 6).find_all();
        tv.distinct(DistinctDescriptor({{t1_link_col, t2_link_col, t3_int_col}}));
        // Nullified links are excluded from distinct.
        CHECK_EQUAL(tv.size(), results3.size());
        for (size_t i = 0; i < results3.size(); ++i) {
            CHECK_EQUAL(tv[i].get<Int>(t1_int_col), results3[i]);
        }

        results3 = {1, 0, 2, 5}; // sorted order on t3_col_int { null, 3, 4, 7 }
        tv = t1->where().less(t1_int_col, 6).find_all();
        tv.distinct(DistinctDescriptor({{t1_link_col, t2_link_col, t3_int_col}}));
        tv.sort(SortDescriptor({{t1_link_col, t2_link_col, t3_int_col}}));
        CHECK_EQUAL(tv.size(), results3.size());
        for (size_t i = 0; i < results3.size(); ++i) {
            CHECK_EQUAL(tv[i].get<Int>(t1_int_col), results3[i]);
        }
        tv = t1->where().less(t1_int_col, 6).find_all();
        tv.distinct(DistinctDescriptor({{t1_link_col, t2_link_col, t3_int_col}}));
        tv.sort(SortDescriptor({{t1_link_col, t2_link_col, t3_int_col}}, {false}));
        CHECK_EQUAL(tv.size(), results3.size());
        for (size_t i = 0; i < results3.size(); ++i) {
            CHECK_EQUAL(tv[i].get<Int>(t1_int_col), results3[results3.size() - 1 - i]);
        }
    }

    {
        TableView tv = t1->where().less(t1_int_col, 6).find_all();

        // Test distinct after sort
        tv.sort(SortDescriptor({{t1_link_col, t2_int_col}}, {true}));
        //  t1_int   link.t2_int
        //  ====================
        //  0        0
        //  3        0
        //  5        0
        //  4        1
        //  2        2
        //  1        3

        tv.distinct(DistinctDescriptor({{t1_link_col, t2_int_col}}));
        //  t1_int   link.t2_int
        //  ====================
        //  0        0
        //  4        1
        //  2        2
        //  1        3

        std::vector<size_t> results = {0, 4, 2, 1};
        CHECK_EQUAL(tv.size(), results.size());
        for (size_t i = 0; i < tv.size(); ++i) {
            CHECK_EQUAL(tv[i].get<Int>(t1_int_col), results[i]);
        }
    }
}

TEST(Query_Sort_And_Requery_Typed1)
{
    Table ttt;
    auto col_int = ttt.add_column(type_Int, "1");
    auto col_str = ttt.add_column(type_String, "2");

    ttt.create_object().set_all(1, "a"); // 0 *
    ttt.create_object().set_all(2, "a"); // 1
    ttt.create_object().set_all(3, "X"); // 2
    ttt.create_object().set_all(1, "a"); // 3 *
    ttt.create_object().set_all(2, "a"); // 4
    ttt.create_object().set_all(3, "X"); // 5
    ttt.create_object().set_all(9, "a"); // 6 *
    ttt.create_object().set_all(8, "a"); // 7 *
    ttt.create_object().set_all(7, "X"); // 8

    // tv.get_key()  = 0, 2, 3, 5, 6, 7, 8
    // Vals         = 1, 3, 1, 3, 9, 8, 7
    // result       = 3, 0, 5, 2, 8, 7, 6

    Query q = ttt.where().not_equal(col_int, 2);
    TableView tv = q.find_all();

    ObjKey match = ttt.where(&tv).equal(col_int, 7).find();
    CHECK_EQUAL(match, ObjKey(8));

    tv.sort(col_int);

    CHECK(tv.size() == 7);
    CHECK(tv[0].get<Int>(col_int) == 1);
    CHECK(tv[1].get<Int>(col_int) == 1);
    CHECK(tv[2].get<Int>(col_int) == 3);
    CHECK(tv[3].get<Int>(col_int) == 3);
    CHECK(tv[4].get<Int>(col_int) == 7);
    CHECK(tv[5].get<Int>(col_int) == 8);
    CHECK(tv[6].get<Int>(col_int) == 9);

    Query q2 = ttt.where(&tv).not_equal(col_str, "X");
    TableView tv2 = q2.find_all();

    CHECK_EQUAL(4, tv2.size());
    CHECK_EQUAL(1, tv2[0].get<Int>(col_int));
    CHECK_EQUAL(1, tv2[1].get<Int>(col_int));
    CHECK_EQUAL(8, tv2[2].get<Int>(col_int)); // 8, 9 (sort order) instead of 9, 8 (table order)
    CHECK_EQUAL(9, tv2[3].get<Int>(col_int));

    match = ttt.where(&tv).not_equal(col_str, "X").find();
    CHECK_EQUAL(match, ObjKey(0));

    match = ttt.where(&tv).not_equal(col_str, "a").find();
    CHECK_EQUAL(match, ObjKey(2));
}


TEST(Query_Sort_And_Requery_FindFirst)
{
    Table ttt;
    auto col_int0 = ttt.add_column(type_Int, "1");
    auto col_int1 = ttt.add_column(type_Int, "2");

    ttt.create_object().set_all(1, 60);
    ttt.create_object().set_all(2, 50); // **
    ttt.create_object().set_all(3, 40); // *
    ttt.create_object().set_all(1, 30);
    ttt.create_object().set_all(2, 20); // **
    ttt.create_object().set_all(3, 10); // **

    Query q = ttt.where().greater(col_int0, 1);
    TableView tv = q.find_all();
    CHECK_EQUAL(tv.size(), 4);
    tv.sort(col_int1);

    // 3, 2, 3, 2
    ObjKey k = ttt.where(&tv).equal(col_int0, 3).find();
    int64_t s = ttt.where(&tv).not_equal(col_int1, 40).sum_int(col_int0);
    CHECK_EQUAL(k, ObjKey(5));
    CHECK_EQUAL(s, 7);
}


TEST(Query_Sort_And_Requery)
{
    // New where(tableview) method
    Table table;
    auto col_int = table.add_column(type_Int, "first1");
    auto col_str = table.add_column(type_String, "second1");

    table.create_object().set_all(1, "a");
    table.create_object().set_all(2, "a");
    table.create_object().set_all(3, "X");
    table.create_object().set_all(1, "a");
    table.create_object().set_all(2, "a");
    table.create_object().set_all(3, "X");
    table.create_object().set_all(9, "a");
    table.create_object().set_all(8, "a");
    table.create_object().set_all(7, "X");

    Query q = table.where().not_equal(col_int, 2);
    TableView tv = q.find_all();
    tv.sort(col_int);

    CHECK(tv.size() == 7);

    CHECK(tv[0].get<Int>(col_int) == 1);
    CHECK(tv[1].get<Int>(col_int) == 1);
    CHECK(tv[2].get<Int>(col_int) == 3);
    CHECK(tv[3].get<Int>(col_int) == 3);
    CHECK(tv[4].get<Int>(col_int) == 7);
    CHECK(tv[5].get<Int>(col_int) == 8);
    CHECK(tv[6].get<Int>(col_int) == 9);

    Query q2 = table.where(&tv).not_equal(col_str, "X");
    TableView tv2 = q2.find_all();

    CHECK_EQUAL(4, tv2.size());
    CHECK_EQUAL(1, tv2[0].get<Int>(col_int));
    CHECK_EQUAL(1, tv2[1].get<Int>(col_int));
    CHECK_EQUAL(8, tv2[2].get<Int>(col_int)); // 8, 9 (sort order) instead of 9, 8 (table order)
    CHECK_EQUAL(9, tv2[3].get<Int>(col_int));

    Query q3 = table.where(&tv2).not_equal(col_str, "X");
    TableView tv3 = q3.find_all();

    CHECK_EQUAL(4, tv3.size());
    CHECK_EQUAL(1, tv3[0].get<Int>(col_int));
    CHECK_EQUAL(1, tv3[1].get<Int>(col_int));
    CHECK_EQUAL(8, tv3[2].get<Int>(col_int)); // 8, 9 (sort order) instead of 9, 8 (table order)
    CHECK_EQUAL(9, tv3[3].get<Int>(col_int));

    // Test that remove() maintains order
    tv3.remove(0);
    // q5 and q3 should behave the same.
    Query q5 = table.where(&tv2).not_equal(col_str, "X");
    TableView tv5 = q5.find_all();
    tv5.sync_if_needed(); // you may think tv5 is in sync, BUT it was generated from tv2 which wasn't
    // Note the side effect - as tv5 depends on ... on tv2 etc, all views are synchronized.
    CHECK_EQUAL(3, tv5.size());
    CHECK_EQUAL(1, tv5[0].get<Int>(col_int));
    CHECK_EQUAL(8, tv5[1].get<Int>(col_int)); // 8, 9 (sort order) instead of 9, 8 (table order)
    CHECK_EQUAL(9, tv5[2].get<Int>(col_int));

    CHECK_EQUAL(6, tv.size());
    CHECK_EQUAL(3, tv3.size());
    CHECK_EQUAL(1, tv3[0].get<Int>(col_int));
    CHECK_EQUAL(8, tv3[1].get<Int>(col_int)); // 8, 9 (sort order) instead of 9, 8 (table order)
    CHECK_EQUAL(9, tv3[2].get<Int>(col_int));

    Query q4 = table.where(&tv3).not_equal(col_str, "X");
    TableView tv4 = q4.find_all();

    CHECK_EQUAL(3, tv4.size());
    CHECK_EQUAL(1, tv4[0].get<Int>(col_int));
    CHECK_EQUAL(8, tv4[1].get<Int>(col_int)); // 8, 9 (sort order) instead of 9, 8 (table order)
    CHECK_EQUAL(9, tv4[2].get<Int>(col_int));
}


TEST(Query_Sort_And_Requery_Untyped_Monkey2)
{
    // New where(tableview) method
    for (int iter = 0; iter < 1; iter++) {
        size_t b;
        Table table;
        auto col_int0 = table.add_column(type_Int, "first1");
        auto col_int1 = table.add_column(type_Int, "second1");

        // Add random data to table
        for (size_t t = 0; t < 2 * REALM_MAX_BPNODE_SIZE; t++) {
            int64_t val1 = rand() % 5;
            int64_t val2 = rand() % 5;
            table.create_object().set_all(val1, val2);
        }

        // Query and sort
        Query q = table.where().equal(col_int1, 2);
        TableView tv = q.find_all();
        tv.sort(col_int0);

        // Requery and keep original sort order
        Query q2 = table.where(&tv).not_equal(col_int0, 3);
        TableView tv2 = q2.find_all();

        b = 0;
        // Test if sort order is the same as original
        for (size_t t = 0; t < tv2.size(); t++) {
            ObjKey a = tv2.get_key(t);
            REALM_ASSERT_EX(b < tv.size(), b, tv.size());
            while (a != tv.get_key(b)) {
                b++;
            }
        }

        // We cannot test remove() if query resulted in 0 items
        if (tv2.size() == 0)
            continue;

        size_t remove = rand() % tv2.size();
        static_cast<void>(remove);

        Query q3 = table.where(&tv2).not_equal(col_int0, 2);
        TableView tv3 = q3.find_all();

        b = 0;
        // Test if sort order is the same as original
        for (size_t t = 0; t < tv3.size(); t++) {
            ObjKey a = tv3.get_key(t);
            REALM_ASSERT_EX(b < tv2.size(), b, tv2.size());
            while (a != tv2.get_key(b)) {
                b++;
                CHECK(b < tv2.size());
            }
        }

        // Now test combinations of sorted and non-sorted tableviews
        Query q4 = table.where().not_equal(col_int0, 1);
        TableView tv4 = q4.find_all();

        Query q5 = table.where(&tv4).not_equal(col_int0, 2);
        TableView tv5 = q5.find_all();

        for (size_t t = 1; t < tv5.size(); t++) {
            CHECK(tv5.get_key(t - 1) < tv5.get_key(t));
        }

        // Test that tv5 is ordered the same way as tv4 (tv5 is subset of tv4)
        size_t foreignindex = 0;
        for (size_t t = 0; t < tv5.size(); t++) {
            size_t foreignindex2 = 0;
            while (tv4.get_key(foreignindex2) != tv5.get_key(t))
                foreignindex2++;

            CHECK(foreignindex2 >= foreignindex);
            foreignindex = foreignindex2;
        }

        // New test where both tableviews are sorted according to a column, and both sets are equal
        Query q6 = table.where().not_equal(col_int0, 2);
        TableView tv6 = q6.find_all();

        Query q7 = table.where(&tv6).not_equal(col_int0, 2);
        TableView tv7 = q7.find_all();

        // Test that tv7 is ordered the same way as tv6
        foreignindex = 0;
        for (size_t t = 0; t < tv5.size(); t++) {
            size_t foreignindex2 = 0;
            while (tv4.get_key(foreignindex2) != tv5.get_key(t))
                foreignindex2++;

            CHECK(foreignindex2 >= foreignindex);
            foreignindex = foreignindex2;
        }

        tv7.sort(col_int1);
        tv6.sort(col_int1);

        // Test that tv7 is ordered the same way as tv6
        foreignindex = 0;
        for (size_t t = 0; t < tv5.size(); t++) {
            size_t foreignindex2 = 0;
            while (tv4.get_key(foreignindex2) != tv5.get_key(t))
                foreignindex2++;

            CHECK(foreignindex2 >= foreignindex);
            foreignindex = foreignindex2;
        }
    }
}

TEST(Query_Performance)
{
    Group g;
    auto foo = g.add_table("Foo");
    auto bar = g.add_table("Bar");

    auto col_double = foo->add_column(type_Double, "doubles");
    auto col_int = foo->add_column(type_Int, "ints");
    auto col_link = bar->add_column(*foo, "links");
    auto col_linklist = bar->add_column_list(*foo, "linklists");

    for (int i = 0; i < 10000; i++) {
        auto obj = foo->create_object();
        obj.set(col_double, double(i % 19));
        obj.set(col_int, 30 - (i % 19));
    }
    auto it = foo->begin();
    for (int i = 0; i < 1000; i++) {
        auto obj = bar->create_object();
        obj.set(col_link, it->get_key());
        auto ll = obj.get_linklist(col_linklist);
        for (size_t j = 0; j < 10; j++) {
            ll.add(it->get_key());
            ++it;
        }
    }

    auto t1 = steady_clock::now();

    size_t cnt = (foo->column<double>(col_double) > 10).count();
    CHECK_EQUAL(cnt, 4208);

    auto t2 = steady_clock::now();
    CHECK(t2 > t1);

    cnt = (bar->link(col_link).column<double>(col_double) > 10).count();
    CHECK_EQUAL(cnt, 421);

    auto t3 = steady_clock::now();
    CHECK(t3 > t2);
    CALLGRIND_START_INSTRUMENTATION;

    cnt = (bar->link(col_linklist).column<double>(col_double) > 15).count();
    CHECK_EQUAL(cnt, 630);

    CALLGRIND_STOP_INSTRUMENTATION;
    auto t4 = steady_clock::now();
    CHECK(t4 > t3);

    cnt = (foo->column<double>(col_double) > foo->column<Int>(col_int)).count();
    CHECK_EQUAL(cnt, 1578);

    auto t5 = steady_clock::now();
    CHECK(t5 > t4);

    /*
    std::cout << "Row against constant: " << duration_cast<microseconds>(t2 - t1).count() << " us" << std::endl;
    std::cout << "Linked row against constant: " << duration_cast<microseconds>(t3 - t2).count() << " us"
              << std::endl;
    std::cout << "List row against constant: " << duration_cast<microseconds>(t4 - t3).count() << " us" << std::endl;
    std::cout << "Row against row: " << duration_cast<microseconds>(t5 - t4).count() << " us" << std::endl;
    */
}

TEST(Query_AllocatorBug)
{
    // At some point this test failed when cluster node size was 4.
    Group g;
    auto foo = g.add_table("Foo");
    auto bar = g.add_table("Bar");

    auto col_double = foo->add_column(type_Double, "doubles");
    auto col_int = foo->add_column(type_Int, "ints");
    auto col_link = bar->add_column(*foo, "links");
    auto col_linklist = bar->add_column_list(*foo, "linklists");

    for (int i = 0; i < 10000; i++) {
        auto obj = foo->create_object();
        obj.set(col_double, double(i % 19));
        obj.set(col_int, 30 - (i % 19));
    }

    // At this point the WrappedAllocator in "foo" points to a translation table with 6 elements

    auto it = foo->begin();
    for (int i = 0; i < 1000; i++) {
        // During this a new slab is needed, so the translation table in "bar" contains 7 elements.
        // Some clusters if "bar" will use this last element for translation
        auto obj = bar->create_object();
        obj.set(col_link, it->get_key());
        auto ll = obj.get_linklist(col_linklist);
        for (size_t j = 0; j < 10; j++) {
            ll.add(it->get_key());
            ++it;
        }
    }

    // When traversion clusters in "bar" wee should use the "bar" wrapped allocator and not the
    // one in "foo" (that was the error)
    auto cnt = (bar->link(col_link).column<double>(col_double) > 10).count();
    CHECK_EQUAL(cnt, 421);
}

TEST(Query_StringNodeEqualBaseBug)
{
    Group g;
    TableRef table = g.add_table("table");
    auto col_type = table->add_column(type_String, "type");
    auto col_tags = table->add_column(type_String, "tags");
    table->add_search_index(col_type);

    // Create 2 clusters
    for (int i = 0; i < 500; i++) {
        table->create_object().set(col_type, "project").set(col_tags, "tag001");
    }

    Query q = table->where()
                  .equal(col_type, StringData("test"), false)
                  .Or()
                  .contains(col_tags, StringData("tag005"), false);
    auto tv = q.find_all();
    CHECK_EQUAL(tv.size(), 0);
    table->begin()->set(col_type, "task");
    tv.sync_if_needed();
    CHECK_EQUAL(tv.size(), 0);
}

TEST(Query_OptimalNode)
{
    const char* types[9] = {"todo", "task", "issue", "report", "test", "item", "epic", "story", "flow"};
    Group g;
    TableRef table = g.add_table("table");
    auto col_type = table->add_column(type_String, "type");
    auto col_tags = table->add_column(type_String, "tags");
    table->add_search_index(col_type);

    for (int i = 0; i < 10000; i++) {
        auto obj = table->create_object();
        std::string type = types[i % 9];
        std::string val = type + util::to_string(i % 10);
        obj.set(col_type, val);
        std::string tags;
        for (int j = 0; j < 7; j++) {
            tags += " TAG" + util::to_string(i % 500);
        }
        obj.set(col_tags, tags);
    }

    auto q1 = table->where().equal(col_type, StringData("todo0"), false);
    q1.count(); // Warm up
    auto t1 = steady_clock::now();
    auto cnt = q1.count();
    auto t2 = steady_clock::now();
    CHECK_EQUAL(cnt, 112);
    auto dur1 = duration_cast<microseconds>(t2 - t1).count();
    // std::cout << "cnt: " << cnt << " dur1: " << dur1 << " us" << std::endl;

    auto q2 = table->where().contains(col_tags, StringData("tag0"), false);
    q2.count(); // Warm up
    t1 = steady_clock::now();
    cnt = q2.count();
    t2 = steady_clock::now();
    CHECK_EQUAL(cnt, 20);
    auto dur2 = duration_cast<microseconds>(t2 - t1).count();
    // std::cout << "cnt: " << cnt << " dur2: " << dur2 << " us" << std::endl;

    Query q = q1.and_query(q2);
    q.count(); // Warm up
    t1 = steady_clock::now();
    cnt = q.count();
    t2 = steady_clock::now();
    CHECK_EQUAL(cnt, 3);
    auto dur3 = duration_cast<microseconds>(t2 - t1).count();

    // The duration of the combined query should be closer to the duration for
    // the query using the index.
    CHECK_GREATER(dur3, dur1);
    CHECK_LESS(dur3, dur2 / 5);
    // std::cout << "cnt: " << cnt << " dur3: " << dur3 << " us" << std::endl;
}

#endif // TEST_QUERY<|MERGE_RESOLUTION|>--- conflicted
+++ resolved
@@ -1885,7 +1885,6 @@
     CHECK_EQUAL(tv.size(), 1);
 }
 
-<<<<<<< HEAD
 TEST(Query_SetOfPrimitives)
 {
     Group g;
@@ -1969,7 +1968,8 @@
     tv = q.find_all();
     CHECK_EQUAL(tv.size(), 1);
     CHECK_EQUAL(tv.get_key(0), keys[2]);
-=======
+}
+
 template <typename T>
 struct AggregateValues {
     static std::vector<T> values()
@@ -2099,7 +2099,6 @@
     validate_aggregate_results<T>(test_context, table, col, null(), max);
     for (auto value : values)
         validate_aggregate_results<T>(test_context, table, col, value, max);
->>>>>>> 0c45c044
 }
 
 TEST_TYPES(Query_StringIndexCommonPrefix, std::true_type, std::false_type)
