/*************************************************************************
 *
 * Copyright 2016 Realm Inc.
 *
 * Licensed under the Apache License, Version 2.0 (the "License");
 * you may not use this file except in compliance with the License.
 * You may obtain a copy of the License at
 *
 * http://www.apache.org/licenses/LICENSE-2.0
 *
 * Unless required by applicable law or agreed to in writing, software
 * distributed under the License is distributed on an "AS IS" BASIS,
 * WITHOUT WARRANTIES OR CONDITIONS OF ANY KIND, either express or implied.
 * See the License for the specific language governing permissions and
 * limitations under the License.
 *
 **************************************************************************/

#include "testsettings.hpp"
#ifdef TEST_TABLE

#include <algorithm>
#include <cmath>
#include <limits>
#include <string>
#include <fstream>
#include <ostream>
#include <set>
#include <chrono>

using namespace std::chrono;

#include <realm.hpp>
#include <realm/column_type_traits.hpp>
#include <realm/history.hpp>
#include <realm/util/buffer.hpp>
#include <realm/util/to_string.hpp>
#include <realm/util/base64.hpp>
#include <realm/array_bool.hpp>
#include <realm/array_string.hpp>
#include <realm/array_timestamp.hpp>
#include <realm/index_string.hpp>

#include "util/misc.hpp"

#include "test.hpp"
#include "test_table_helper.hpp"
#include "test_types_helper.hpp"

// #include <valgrind/callgrind.h>
//#define PERFORMACE_TESTING

using namespace realm;
using namespace realm::util;
using namespace realm::test_util;
using unit_test::TestContext;

#ifndef CALLGRIND_START_INSTRUMENTATION
#define CALLGRIND_START_INSTRUMENTATION
#endif

#ifndef CALLGRIND_STOP_INSTRUMENTATION
#define CALLGRIND_STOP_INSTRUMENTATION
#endif

// Test independence and thread-safety
// -----------------------------------
//
// All tests must be thread safe and independent of each other. This
// is required because it allows for both shuffling of the execution
// order and for parallelized testing.
//
// In particular, avoid using std::rand() since it is not guaranteed
// to be thread safe. Instead use the API offered in
// `test/util/random.hpp`.
//
// All files created in tests must use the TEST_PATH macro (or one of
// its friends) to obtain a suitable file system path. See
// `test/util/test_path.hpp`.
//
//
// Debugging and the ONLY() macro
// ------------------------------
//
// A simple way of disabling all tests except one called `Foo`, is to
// replace TEST(Foo) with ONLY(Foo) and then recompile and rerun the
// test suite. Note that you can also use filtering by setting the
// environment varible `UNITTEST_FILTER`. See `README.md` for more on
// this.
//
// Another way to debug a particular test, is to copy that test into
// `experiments/testcase.cpp` and then run `sh build.sh
// check-testcase` (or one of its friends) from the command line.

extern unsigned int unit_test_random_seed;

namespace {

// copy and convert values between nullable/not nullable as expressed by types
// both non-nullable:
template <typename T1, typename T2>
struct value_copier {
    value_copier(bool)
    {
    }
    T2 operator()(T1 from_value, bool = false)
    {
        return from_value;
    }
};

// copy from non-nullable to nullable
template <typename T1, typename T2>
struct value_copier<T1, Optional<T2>> {
    value_copier(bool throw_on_null)
        : internal_copier(throw_on_null)
    {
    }
    value_copier<T1, T2> internal_copier; // we need state for strings and binaries.
    Optional<T2> operator()(T1 from_value, bool)
    {
        return Optional<T2>(internal_copier(from_value));
    }
};

// copy from nullable to non-nullable - nulls may trigger exception or become default value
template <typename T1, typename T2>
struct value_copier<Optional<T1>, T2> {
    value_copier(bool throw_on_null)
        : m_throw_on_null(throw_on_null)
    {
    }
    bool m_throw_on_null;
    T2 operator()(Optional<T1> from_value, bool)
    {
        if (bool(from_value))
            return from_value.value();
        else {
            if (m_throw_on_null)
                throw realm::LogicError(realm::LogicError::column_not_nullable);
            else
                return T2(); // default value for type
        }
    }
};

// identical to non-specialized case, but specialization needed to avoid capture by 2 previous decls
template <typename T1, typename T2>
struct value_copier<Optional<T1>, Optional<T2>> {
    value_copier(bool)
    {
    }
    Optional<T2> operator()(Optional<T1> from_value, bool)
    {
        return from_value;
    }
};

// Specialization for StringData, BinaryData and Timestamp.
// these types do not encode/express nullability.

template <>
struct value_copier<StringData, StringData> {
    value_copier(bool throw_on_null)
        : m_throw_on_null(throw_on_null)
    {
    }
    bool m_throw_on_null;
    std::vector<char> data; // we need to make a local copy because writing may invalidate the argument
    StringData operator()(StringData from_value, bool to_optional)
    {
        if (from_value.is_null()) {
            if (to_optional)
                return StringData();

            if (m_throw_on_null) {
                // possibly incorrect - may need to convert to default value for non-nullable entries instead
                throw realm::LogicError(realm::LogicError::column_not_nullable);
            }
            else
                return StringData("", 0);
        }
        const char* p = from_value.data();
        const char* limit = p + from_value.size();
        data.clear();
        data.reserve(from_value.size());
        while (p != limit)
            data.push_back(*p++);
        return StringData(&data[0], from_value.size());
    }
};

template <>
struct value_copier<BinaryData, BinaryData> {
    value_copier(bool throw_on_null)
        : m_throw_on_null(throw_on_null)
    {
    }
    bool m_throw_on_null;
    std::vector<char> data; // we need to make a local copy because writing may invalidate the argument
    BinaryData operator()(BinaryData from_value, bool to_optional)
    {
        if (from_value.is_null()) {
            if (to_optional)
                return BinaryData();

            if (m_throw_on_null) {
                // possibly incorrect - may need to convert to default value for non-nullable entries instead
                throw realm::LogicError(realm::LogicError::column_not_nullable);
            }
            else
                return BinaryData("", 0);
        }
        const char* p = from_value.data();
        const char* limit = p + from_value.size();
        data.clear();
        data.reserve(from_value.size());
        while (p != limit)
            data.push_back(*p++);
        return BinaryData(&data[0], from_value.size());
    }
};

template <>
struct value_copier<Timestamp, Timestamp> {
    value_copier(bool throw_on_null)
        : m_throw_on_null(throw_on_null)
    {
    }
    bool m_throw_on_null;
    Timestamp operator()(Timestamp from_value, bool to_optional)
    {
        if (from_value.is_null()) {
            if (to_optional)
                return Timestamp();

            if (m_throw_on_null)
                throw realm::LogicError(realm::LogicError::column_not_nullable);
            else
                return Timestamp(0, 0);
        }
        return from_value;
    }
};
}

#ifdef JAVA_MANY_COLUMNS_CRASH

REALM_TABLE_3(SubtableType, year, Int, daysSinceLastVisit, Int, conceptId, String)

REALM_TABLE_7(MainTableType, patientId, String, gender, Int, ethnicity, Int, yearOfBirth, Int, yearOfDeath, Int,
              zipCode, String, events, Subtable<SubtableType>)

TEST(Table_ManyColumnsCrash2)
{
    // Trying to reproduce Java crash.
    for (int a = 0; a < 10; a++) {
        Group group;

        MainTableType::Ref mainTable = group.add_table<MainTableType>("PatientTable");
        TableRef dynPatientTable = group.add_table("PatientTable");
        dynPatientTable->add_empty_row();

        for (int counter = 0; counter < 20000; counter++) {
#if 0
            // Add row to subtable through typed interface
            SubtableType::Ref subtable = mainTable[0].events->get_table_ref();
            REALM_ASSERT(subtable->is_attached());
            subtable->add(0, 0, "");
            REALM_ASSERT(subtable->is_attached());

#else
            // Add row to subtable through dynamic interface. This mimics Java closest
            TableRef subtable2 = dynPatientTable->get_subtable(6, 0);
            REALM_ASSERT(subtable2->is_attached());
            size_t subrow = subtable2->add_empty_row();
            REALM_ASSERT(subtable2->is_attached());

#endif
            if ((counter % 1000) == 0) {
                //     std::cerr << counter << "\n";
            }
        }
    }
}

#endif // JAVA_MANY_COLUMNS_CRASH

TEST(Table_Null)
{
    {
        // Check that add_empty_row() adds NULL string as default
        Group group;
        TableRef table = group.add_table("test");

        table->add_column(type_String, "name", true); // nullable = true
        Obj obj = table->create_object();

        CHECK(obj.get<String>("name").is_null());
    }

    {
        // Check that add_empty_row() adds empty string as default
        Group group;
        TableRef table = group.add_table("test");

        auto col = table->add_column(type_String, "name");
        CHECK(!table->is_nullable(col));

        Obj obj = table->create_object();
        CHECK(!obj.get<String>(col).is_null());

        // Test that inserting null in non-nullable column will throw
        CHECK_LOGIC_ERROR(obj.set_null(col), LogicError::column_not_nullable);
    }

    {
        // Check that add_empty_row() adds null integer as default
        Group group;
        TableRef table = group.add_table("table");
        auto col = table->add_column(type_Int, "age", true /*nullable*/);
        CHECK(table->is_nullable(col));

        Obj obj = table->create_object();
        CHECK(obj.is_null(col));

        // Check that you can obtain a non null value through get<Int>
        obj.set(col, 7);
        CHECK_NOT(obj.is_null(col));
        CHECK_EQUAL(obj.get<Int>(col), 7);
    }

    {
        // Check that add_empty_row() adds 0 integer as default.
        Group group;
        TableRef table = group.add_table("test");
        auto col = table->add_column(type_Int, "age");
        CHECK(!table->is_nullable(col));

        Obj obj = table->create_object();
        CHECK(!obj.is_null(col));
        CHECK_EQUAL(0, obj.get<Int>(col));

        // Check that inserting null in non-nullable column will throw
        CHECK_LOGIC_ERROR(obj.set_null(col), LogicError::column_not_nullable);
    }

    {
        // Check that add_empty_row() adds NULL binary as default
        Group group;
        TableRef table = group.add_table("test");

        auto col = table->add_column(type_Binary, "bin", true /*nullable*/);
        CHECK(table->is_nullable(col));

        Obj obj = table->create_object();
        CHECK(obj.is_null(col));
    }

    {
        // Check that add_empty_row() adds empty binary as default
        Group group;
        TableRef table = group.add_table("test");

        auto col = table->add_column(type_Binary, "name");
        CHECK(!table->is_nullable(col));

        Obj obj = table->create_object();
        CHECK(!obj.get<Binary>(col).is_null());

        // Test that inserting null in non-nullable column will throw
        CHECK_THROW_ANY(obj.set_null(col));
    }

    {
        // Check that link columns are nullable.
        Group group;
        TableRef target = group.add_table("target");
        TableRef table = group.add_table("table");

        auto col_int = target->add_column(type_Int, "int");
        auto col_link = table->add_column_link(type_Link, "link", *target);
        CHECK(table->is_nullable(col_link));
        CHECK(!target->is_nullable(col_int));
    }

    {
        // Check that linklist columns are not nullable.
        Group group;
        TableRef target = group.add_table("target");
        TableRef table = group.add_table("table");

        auto col_int = target->add_column(type_Int, "int");
        auto col_link = table->add_column_link(type_LinkList, "link", *target);
        CHECK(!table->is_nullable(col_link));
        CHECK(!target->is_nullable(col_int));
    }
}

TEST(Table_DeleteCrash)
{
    Group group;
    TableRef table = group.add_table("test");

    table->add_column(type_String, "name");
    table->add_column(type_Int, "age");

    ObjKey k0 = table->create_object().set_all("Alice", 17).get_key();
    ObjKey k1 = table->create_object().set_all("Bob", 50).get_key();
    table->create_object().set_all("Peter", 44);

    table->remove_object(k0);

    table->remove_object(k1);
}

TEST(Table_OptimizeCrash)
{
    // This will crash at the .add() method
    Table ttt;
    ttt.add_column(type_Int, "first");
    auto col = ttt.add_column(type_String, "second");
    ttt.enumerate_string_column(col);
    ttt.add_search_index(col);
    ttt.clear();
    ttt.create_object().set_all(1, "AA");
}

TEST(Table_DateTimeMinMax)
{
    Group g;
    TableRef table = g.add_table("test_table");

    auto col = table->add_column(type_Timestamp, "time", true);

    // We test different code paths of the internal Core minmax method. First a null value as initial "best candidate",
    // then non-null first. For each case we then try both a substitution of best candidate, then non-substitution. 4
    // permutations in total.

    std::vector<Obj> objs(3);
    objs[0] = table->create_object();
    objs[1] = table->create_object();
    objs[2] = table->create_object();

    objs[0].set_null(col);
    objs[1].set(col, Timestamp{0, 0});
    objs[2].set(col, Timestamp{2, 2});

    CHECK_EQUAL(table->maximum_timestamp(col), Timestamp(2, 2));
    CHECK_EQUAL(table->minimum_timestamp(col), Timestamp(0, 0));

    objs[0].set(col, Timestamp{0, 0});
    objs[1].set_null(col);
    objs[2].set(col, Timestamp{2, 2});

    ObjKey idx; // tableview entry that points at the max/min value

    CHECK_EQUAL(table->maximum_timestamp(col, &idx), Timestamp(2, 2));
    CHECK_EQUAL(idx, objs[2].get_key());
    CHECK_EQUAL(table->minimum_timestamp(col, &idx), Timestamp(0, 0));
    CHECK_EQUAL(idx, objs[0].get_key());

    objs[0].set_null(col);
    objs[1].set(col, Timestamp{2, 2});
    objs[2].set(col, Timestamp{0, 0});

    CHECK_EQUAL(table->maximum_timestamp(col), Timestamp(2, 2));
    CHECK_EQUAL(table->minimum_timestamp(col), Timestamp(0, 0));

    objs[0].set(col, Timestamp{2, 2});
    objs[1].set_null(col);
    objs[2].set(col, Timestamp{0, 0});

    CHECK_EQUAL(table->maximum_timestamp(col, &idx), Timestamp(2, 2));
    CHECK_EQUAL(idx, objs[0].get_key());
    CHECK_EQUAL(table->minimum_timestamp(col, &idx), Timestamp(0, 0));
    CHECK_EQUAL(idx, objs[2].get_key());
}


TEST(Table_MinMaxSingleNullRow)
{
    // To illustrate/document behaviour
    Group g;
    TableRef table = g.add_table("test_table");

    auto date_col = table->add_column(type_Timestamp, "time", true);
    auto int_col = table->add_column(type_Int, "int", true);
    auto float_col = table->add_column(type_Float, "float", true);
    table->create_object();

    ObjKey key;

    // NOTE: Return-values of method calls are undefined if you have only null-entries in the table.
    // The return-value is not necessarily a null-object. Always test the return_ndx argument!

    // Maximum
    {
        table->maximum_timestamp(date_col, &key); // max on table
        CHECK(key == null_key);
        table->where().find_all().maximum_timestamp(date_col, &key); // max on tableview
        CHECK(key == null_key);
        table->where().maximum_timestamp(date_col, &key); // max on query
        CHECK(key == null_key);

        table->maximum_int(int_col, &key); // max on table
        CHECK(key == null_key);
        table->where().find_all().maximum_int(int_col, &key); // max on tableview
        CHECK(key == null_key);
        table->where().maximum_int(int_col, &key); // max on query
        CHECK(key == null_key);

        table->maximum_float(float_col, &key); // max on table
        CHECK(key == null_key);
        table->where().find_all().maximum_float(float_col, &key); // max on tableview
        CHECK(key == null_key);
        table->where().maximum_float(float_col, &key); // max on query
        CHECK(key == null_key);

        table->create_object();

        CHECK(table->maximum_timestamp(date_col).is_null());               // max on table
        table->where().find_all().maximum_timestamp(date_col, &key);       // max on tableview
        CHECK(key == null_key);
        table->where().maximum_timestamp(date_col, &key); // max on query
        CHECK(key == null_key);
    }

    // Minimum
    {
        table->minimum_timestamp(date_col, &key); // max on table
        CHECK(key == null_key);
        table->where().find_all().minimum_timestamp(date_col, &key); // max on tableview
        CHECK(key == null_key);
        table->where().minimum_timestamp(date_col, &key); // max on query
        CHECK(key == null_key);

        table->minimum_int(int_col, &key); // max on table
        CHECK(key == null_key);
        table->where().find_all().minimum_int(int_col, &key); // max on tableview
        CHECK(key == null_key);
        table->where().minimum_int(int_col, &key); // max on query
        CHECK(key == null_key);

        table->minimum_float(float_col, &key); // max on table
        CHECK(key == null_key);
        table->where().find_all().minimum_float(float_col, &key); // max on tableview
        CHECK(key == null_key);
        table->where().minimum_float(float_col, &key); // max on query
        CHECK(key == null_key);

        table->create_object();

        CHECK(table->minimum_timestamp(date_col).is_null());               // max on table
        table->where().find_all().minimum_timestamp(date_col, &key);       // max on tableview
        CHECK(key == null_key);
        table->where().minimum_timestamp(date_col, &key); // max on query
        CHECK(key == null_key);
    }
}


TEST(TableView_AggregateBugs)
{
    // Tests against various aggregate bugs on TableViews: https://github.com/realm/realm-core/pull/2360
    {
        Table table;
        auto int_col = table.add_column(type_Int, "ints", true);
        auto double_col = table.add_column(type_Double, "doubles", true);

        table.create_object().set_all(1, 1.);
        table.create_object().set_all(2, 2.);
        table.create_object();
        table.create_object().set_all(42, 42.);

        auto tv = table.where().not_equal(int_col, 42).find_all();
        CHECK_EQUAL(tv.size(), 3);
        CHECK_EQUAL(tv.maximum_int(int_col), 2);

        // average == sum / rows, where rows does *not* include values with null.
        size_t vc; // number of non-null values that the average was computed from
        CHECK_APPROXIMATELY_EQUAL(table.average_int(int_col, &vc), double(1 + 2 + 42) / 3, 0.001);
        CHECK_EQUAL(vc, 3);

        // There are currently 3 ways of doing average: on tableview, table and query:
        CHECK_EQUAL(table.average_int(int_col), table.where().average_int(int_col, &vc));
        CHECK_EQUAL(vc, 3);
        CHECK_EQUAL(table.average_int(int_col), table.where().find_all().average_int(int_col, &vc));
        CHECK_EQUAL(vc, 3);

        // Core has an optimization where it executes average directly on the column if there
        // are no query conditions. Bypass that here.
        CHECK_APPROXIMATELY_EQUAL(table.where().not_equal(int_col, 1).find_all().average_int(int_col, &vc),
                                  double(2 + 42) / 2, 0.001);
        CHECK_EQUAL(vc, 2);

        // Now doubles
        tv = table.where().not_equal(double_col, 42.).find_all();
        CHECK_EQUAL(tv.size(), 3);
        CHECK_EQUAL(tv.maximum_double(double_col), 2.);

        // average == sum / rows, where rows does *not* include values with null.
        CHECK_APPROXIMATELY_EQUAL(table.average_double(double_col, &vc), double(1. + 2. + 42.) / 3, 0.001);
        CHECK_EQUAL(vc, 3);

        // There are currently 3 ways of doing average: on tableview, table and query:
        CHECK_APPROXIMATELY_EQUAL(table.average_double(double_col), table.where().average_double(double_col, &vc),
                                  0.001);
        CHECK_EQUAL(vc, 3);

        CHECK_APPROXIMATELY_EQUAL(table.average_double(double_col),
                                  table.where().find_all().average_double(double_col, &vc), 0.001);
        CHECK_EQUAL(vc, 3);

        // Core has an optimization where it executes average directly on the column if there
        // are no query conditions. Bypass that here.
        CHECK_APPROXIMATELY_EQUAL(table.where().not_equal(double_col, 1.).find_all().average_double(double_col, &vc),
                                  (2. + 42.) / 2, 0.001);
        CHECK_EQUAL(vc, 2);
    }

    // Same as above, with null entry first
    {
        Table table;
        auto int_col = table.add_column(type_Int, "ints", true);

        table.create_object();
        table.create_object().set_all(1);
        table.create_object().set_all(2);
        table.create_object().set_all(42);

        auto tv = table.where().not_equal(int_col, 42).find_all();
        CHECK_EQUAL(tv.size(), 3);
        CHECK_EQUAL(tv.maximum_int(int_col), 2);

        // average == sum / rows, where rows does *not* include values with null.
        CHECK_APPROXIMATELY_EQUAL(table.average_int(int_col), double(1 + 2 + 42) / 3, 0.001);

        // There are currently 3 ways of doing average: on tableview, table and query:
        CHECK_EQUAL(table.average_int(int_col), table.where().average_int(int_col));
        CHECK_EQUAL(table.average_int(int_col), table.where().find_all().average_int(int_col));

        // Core has an optimization where it executes average directly on the column if there
        // are no query conditions. Bypass that here.
        CHECK_APPROXIMATELY_EQUAL(table.where().not_equal(int_col, 1).find_all().average_int(int_col),
                                  double(2 + 42) / 2, 0.001);
    }
}


TEST(Table_AggregateFuzz)
{
    // Tests sum, avg, min, max on Table, TableView, Query, for types float, Timestamp, int
    for(int iter = 0; iter < 50 + 1000 * TEST_DURATION; iter++)
    {
        Group g;
        TableRef table = g.add_table("test_table");

        auto date_col = table->add_column(type_Timestamp, "time", true);
        auto int_col = table->add_column(type_Int, "int", true);
        auto float_col = table->add_column(type_Float, "float", true);

        size_t rows = size_t(fastrand(10));
        std::vector<ObjKey> keys;
        table->create_objects(rows, keys);
        int64_t largest = 0;
        int64_t smallest = 0;
        ObjKey largest_pos = null_key;
        ObjKey smallest_pos = null_key;

        double avg = 0;
        int64_t sum = 0;
        size_t nulls = 0;

        // Create some rows with values and some rows with just nulls
        for (size_t t = 0; t < rows; t++) {
            bool null = (fastrand(1) == 0);
            if (!null) {
                int64_t value = fastrand(10);
                sum += value;
                if (largest_pos == null_key || value > largest) {
                    largest = value;
                    largest_pos = keys[t];
                }
                if (smallest_pos == null_key || value < smallest) {
                    smallest = value;
                    smallest_pos = keys[t];
                }
                table->get_object(keys[t]).set_all(Timestamp(value, 0), value, float(value));
            }
            else {
                nulls++;
            }
        }

        avg = double(sum) / (rows - nulls == 0 ? 1 : rows - nulls);

        ObjKey key;
        size_t cnt;
        float f;
        int64_t i;
        Timestamp ts;

        // Test methods on Table
        {
            // Table::max
            key = 123;
            f = table->maximum_float(float_col, &key);
            CHECK_EQUAL(key, largest_pos);
            if (largest_pos != null_key)
                CHECK_EQUAL(f, table->get_object(largest_pos).get<float>(float_col));

            key = 123;
            i = table->maximum_int(int_col, &key);
            CHECK_EQUAL(key, largest_pos);
            if (largest_pos != null_key)
                CHECK_EQUAL(i, table->get_object(largest_pos).get<util::Optional<Int>>(int_col));

            key = 123;
            ts = table->maximum_timestamp(date_col, &key);
            CHECK_EQUAL(key, largest_pos);
            if (largest_pos != null_key)
                CHECK_EQUAL(ts, table->get_object(largest_pos).get<Timestamp>(date_col));

            // Table::min
            key = 123;
            f = table->minimum_float(float_col, &key);
            CHECK_EQUAL(key, smallest_pos);
            if (smallest_pos != null_key)
                CHECK_EQUAL(f, table->get_object(smallest_pos).get<float>(float_col));

            key = 123;
            i = table->minimum_int(int_col, &key);
            CHECK_EQUAL(key, smallest_pos);
            if (smallest_pos != null_key)
                CHECK_EQUAL(i, table->get_object(smallest_pos).get<util::Optional<Int>>(int_col));

            key = 123;
            ts = table->minimum_timestamp(date_col, &key);
            CHECK_EQUAL(key, smallest_pos);
            if (smallest_pos != null_key)
                CHECK_EQUAL(ts, table->get_object(smallest_pos).get<Timestamp>(date_col));

            // Table::avg
            double d;

            // number of non-null values used in computing the avg or sum
            cnt = 123;

            // Table::avg
            d = table->average_float(float_col, &cnt);
            CHECK_EQUAL(cnt, (rows - nulls));
            if (cnt != 0)
                CHECK_APPROXIMATELY_EQUAL(d, avg, 0.001);

            cnt = 123;
            d = table->average_int(int_col, &cnt);
            CHECK_EQUAL(cnt, (rows - nulls));
            if (cnt != 0)
                CHECK_APPROXIMATELY_EQUAL(d, avg, 0.001);

            // Table::sum
            d = table->sum_float(float_col);
            CHECK_APPROXIMATELY_EQUAL(d, double(sum), 0.001);

            i = table->sum_int(int_col);
            CHECK_EQUAL(i, sum);
        }

        // Test methods on TableView
        {
            // TableView::max
            key = 123;
            f = table->where().find_all().maximum_float(float_col, &key);
            CHECK_EQUAL(key, largest_pos);
            if (largest_pos != null_key)
                CHECK_EQUAL(f, table->get_object(largest_pos).get<float>(float_col));

            key = 123;
            i = table->where().find_all().maximum_int(int_col, &key);
            CHECK_EQUAL(key, largest_pos);
            if (largest_pos != null_key)
                CHECK_EQUAL(i, table->get_object(largest_pos).get<util::Optional<Int>>(int_col));

            key = 123;
            ts = table->where().find_all().maximum_timestamp(date_col, &key);
            CHECK_EQUAL(key, largest_pos);
            if (largest_pos != null_key)
                CHECK_EQUAL(ts, table->get_object(largest_pos).get<Timestamp>(date_col));

            // TableView::min
            key = 123;
            f = table->where().find_all().minimum_float(float_col, &key);
            CHECK_EQUAL(key, smallest_pos);
            if (smallest_pos != null_key)
                CHECK_EQUAL(f, table->get_object(smallest_pos).get<float>(float_col));

            key = 123;
            i = table->where().find_all().minimum_int(int_col, &key);
            CHECK_EQUAL(key, smallest_pos);
            if (smallest_pos != null_key)
                CHECK_EQUAL(i, table->get_object(smallest_pos).get<util::Optional<Int>>(int_col));

            key = 123;
            ts = table->where().find_all().minimum_timestamp(date_col, &key);
            CHECK_EQUAL(key, smallest_pos);
            if (smallest_pos != null_key)
                CHECK_EQUAL(ts, table->get_object(smallest_pos).get<Timestamp>(date_col));

            // TableView::avg
            double d;

            // number of non-null values used in computing the avg or sum
            key = 123;

            // TableView::avg
            d = table->where().find_all().average_float(float_col, &cnt);
            CHECK_EQUAL(cnt, (rows - nulls));
            if (cnt != 0)
                CHECK_APPROXIMATELY_EQUAL(d, avg, 0.001);

            cnt = 123;
            d = table->where().find_all().average_int(int_col, &cnt);
            CHECK_EQUAL(cnt, (rows - nulls));
            if (cnt != 0)
                CHECK_APPROXIMATELY_EQUAL(d, avg, 0.001);

            // TableView::sum
            d = table->where().find_all().sum_float(float_col);
            CHECK_APPROXIMATELY_EQUAL(d, double(sum), 0.001);

            i = table->where().find_all().sum_int(int_col);
            CHECK_EQUAL(i, sum);

        }

        // Test methods on Query
        {
            // TableView::max
            key = 123;
            f = table->where().maximum_float(float_col, &key);
            CHECK_EQUAL(key, largest_pos);
            if (largest_pos != null_key)
                CHECK_EQUAL(f, table->get_object(largest_pos).get<float>(float_col));

            key = 123;
            i = table->where().maximum_int(int_col, &key);
            CHECK_EQUAL(key, largest_pos);
            if (largest_pos != null_key)
                CHECK_EQUAL(i, table->get_object(largest_pos).get<util::Optional<Int>>(int_col));

            key = 123;
            // Note: Method arguments different from metholds on other column types
            ts = table->where().maximum_timestamp(date_col, &key);
            CHECK_EQUAL(key, largest_pos);
            if (largest_pos != null_key)
                CHECK_EQUAL(ts, table->get_object(largest_pos).get<Timestamp>(date_col));

            // TableView::min
            key = 123;
            f = table->where().minimum_float(float_col, &key);
            CHECK_EQUAL(key, smallest_pos);
            if (smallest_pos != null_key)
                CHECK_EQUAL(f, table->get_object(smallest_pos).get<float>(float_col));

            key = 123;
            i = table->where().minimum_int(int_col, &key);
            CHECK_EQUAL(key, smallest_pos);
            if (smallest_pos != null_key)
                CHECK_EQUAL(i, table->get_object(smallest_pos).get<util::Optional<Int>>(int_col));

            key = 123;
            // Note: Method arguments different from metholds on other column types
            ts = table->where().minimum_timestamp(date_col, &key);
            CHECK_EQUAL(key, smallest_pos);
            if (smallest_pos != null_key)
                CHECK_EQUAL(ts, table->get_object(smallest_pos).get<Timestamp>(date_col));

            // TableView::avg
            double d;

            // number of non-null values used in computing the avg or sum
            cnt = 123;

            // TableView::avg
            d = table->where().average_float(float_col, &cnt);
            CHECK_EQUAL(cnt, (rows - nulls));
            if (cnt != 0)
                CHECK_APPROXIMATELY_EQUAL(d, avg, 0.001);

            cnt = 123;
            d = table->where().average_int(int_col, &cnt);
            CHECK_EQUAL(cnt, (rows - nulls));
            if (cnt != 0)
                CHECK_APPROXIMATELY_EQUAL(d, avg, 0.001);

            // TableView::sum
            d = table->where().sum_float(float_col);
            CHECK_APPROXIMATELY_EQUAL(d, double(sum), 0.001);

            i = table->where().sum_int(int_col);
            CHECK_EQUAL(i, sum);
        }
    }
}

TEST(Table_ColumnNameTooLong)
{
    Group group;
    TableRef table = group.add_table("foo");
    const size_t buf_size = 64;
    char buf[buf_size];
    memset(buf, 'A', buf_size);
    CHECK_LOGIC_ERROR(table->add_column(type_Int, StringData(buf, buf_size)), LogicError::column_name_too_long);
    CHECK_LOGIC_ERROR(table->add_column_list(type_Int, StringData(buf, buf_size)), LogicError::column_name_too_long);
    CHECK_LOGIC_ERROR(table->add_column_link(type_Link, StringData(buf, buf_size), *table),
                      LogicError::column_name_too_long);

    table->add_column(type_Int, StringData(buf, buf_size - 1));
    memset(buf, 'B', buf_size); // Column names must be unique
    table->add_column_list(type_Int, StringData(buf, buf_size - 1));
    memset(buf, 'C', buf_size);
    table->add_column_link(type_Link, StringData(buf, buf_size - 1), *table);
}

TEST(Table_StringOrBinaryTooBig)
{
    Table table;
    auto col_string = table.add_column(type_String, "s");
    auto col_binary = table.add_column(type_Binary, "b");
    Obj obj = table.create_object();

    obj.set(col_string, "01234567");

    size_t large_bin_size = 0xFFFFF1;
    size_t large_str_size = 0xFFFFF0; // null-terminate reduces max size by 1
    std::unique_ptr<char[]> large_buf(new char[large_bin_size]);
    CHECK_LOGIC_ERROR(obj.set(col_string, StringData(large_buf.get(), large_str_size)), LogicError::string_too_big);
    CHECK_LOGIC_ERROR(obj.set(col_binary, BinaryData(large_buf.get(), large_bin_size)), LogicError::binary_too_big);
    obj.set(col_string, StringData(large_buf.get(), large_str_size - 1));
    obj.set(col_binary, BinaryData(large_buf.get(), large_bin_size - 1));
}


TEST(Table_Floats)
{
    Table table;
    auto float_col = table.add_column(type_Float, "first");
    auto double_col = table.add_column(type_Double, "second");

    CHECK_EQUAL(type_Float, table.get_column_type(float_col));
    CHECK_EQUAL(type_Double, table.get_column_type(double_col));
    CHECK_EQUAL("first", table.get_column_name(float_col));
    CHECK_EQUAL("second", table.get_column_name(double_col));

    // Test adding a single empty row
    // and filling it with values
    Obj obj = table.create_object().set_all(1.12f, 102.13);

    CHECK_EQUAL(1.12f, obj.get<float>(float_col));
    CHECK_EQUAL(102.13, obj.get<double>(double_col));

    // Test adding multiple rows
    std::vector<ObjKey> keys;
    table.create_objects(7, keys);
    for (size_t i = 0; i < 7; ++i) {
        table.get_object(keys[i]).set(float_col, 1.12f + 100 * i).set(double_col, 102.13 * 200 * i);
    }

    for (size_t i = 0; i < 7; ++i) {
        const float v1 = 1.12f + 100 * i;
        const double v2 = 102.13 * 200 * i;
        Obj o = table.get_object(keys[i]);
        CHECK_EQUAL(v1, o.get<float>(float_col));
        CHECK_EQUAL(v2, o.get<double>(double_col));
    }

    table.verify();
}

TEST(Table_Delete)
{
    Table table;

    auto col_int = table.add_column(type_Int, "ints");

    for (int i = 0; i < 10; ++i) {
        table.create_object(ObjKey(i)).set(col_int, i);
    }

    table.remove_object(ObjKey(0));
    table.remove_object(ObjKey(4));
    table.remove_object(ObjKey(7));

    CHECK_EQUAL(1, table.get_object(ObjKey(1)).get<int64_t>(col_int));
    CHECK_EQUAL(2, table.get_object(ObjKey(2)).get<int64_t>(col_int));
    CHECK_EQUAL(3, table.get_object(ObjKey(3)).get<int64_t>(col_int));
    CHECK_EQUAL(5, table.get_object(ObjKey(5)).get<int64_t>(col_int));
    CHECK_EQUAL(6, table.get_object(ObjKey(6)).get<int64_t>(col_int));
    CHECK_EQUAL(8, table.get_object(ObjKey(8)).get<int64_t>(col_int));
    CHECK_EQUAL(9, table.get_object(ObjKey(9)).get<int64_t>(col_int));

#ifdef REALM_DEBUG
    table.verify();
#endif

    // Delete all items one at a time
    for (size_t i = 0; i < 10; ++i) {
        try {
            table.remove_object(ObjKey(i));
        }
        catch (...) {
        }
    }

    CHECK(table.is_empty());
    CHECK_EQUAL(0, table.size());

#ifdef REALM_DEBUG
    table.verify();
#endif
}


TEST(Table_GetName)
{
    // Freestanding tables have no names
    {
        Table table;
        CHECK_EQUAL("", table.get_name());
    }

    // Direct members of groups do have names
    {
        Group group;
        TableRef table = group.add_table("table");
        CHECK_EQUAL("table", table->get_name());
    }
    {
        Group group;
        TableRef foo = group.add_table("foo");
        TableRef bar = group.add_table("bar");
        CHECK_EQUAL("foo", foo->get_name());
        CHECK_EQUAL("bar", bar->get_name());
    }
}


namespace {

void setup_multi_table(Table& table, size_t rows, std::vector<ObjKey>& keys, std::vector<ColKey>& column_keys)
{
    // Create table with all column types
    auto int_col = table.add_column(type_Int, "int");                        //  0
    auto bool_col = table.add_column(type_Bool, "bool");                     //  1
    auto float_col = table.add_column(type_Float, "float");                  //  2
    auto double_col = table.add_column(type_Double, "double");               //  3
    auto string_col = table.add_column(type_String, "string");               //  4
    auto string_long_col = table.add_column(type_String, "string_long");     //  5
    auto string_big_col = table.add_column(type_String, "string_big_blobs"); //  6
    auto string_enum_col = table.add_column(type_String, "string_enum");     //  7 - becomes StringEnumColumn
    auto bin_col = table.add_column(type_Binary, "binary");                  //  8
    auto int_null_col = table.add_column(type_Int, "int_null", true);        //  9, nullable = true
    column_keys.push_back(int_col);
    column_keys.push_back(bool_col);
    column_keys.push_back(float_col);
    column_keys.push_back(double_col);
    column_keys.push_back(string_col);
    column_keys.push_back(string_long_col);
    column_keys.push_back(string_big_col);
    column_keys.push_back(string_enum_col);
    column_keys.push_back(bin_col);
    column_keys.push_back(int_null_col);

    std::vector<std::string> strings;
    for (size_t i = 0; i < rows; ++i) {
        std::stringstream out;
        out << "string" << i;
        strings.push_back(out.str());
    }

    for (size_t i = 0; i < rows; ++i) {
        Obj obj = table.create_object();
        keys.push_back(obj.get_key());

        int64_t sign = (i % 2 == 0) ? 1 : -1;

        // int
        obj.set(int_col, int64_t(i * sign));

        if (i % 4 == 0) {
            obj.set_null(int_null_col);
        }
        else {
            obj.set(int_null_col, int64_t(i * sign));
        }
        // bool
        obj.set(bool_col, (i % 2 ? true : false));
        // float
        obj.set(float_col, 123.456f * sign);
        // double
        obj.set(double_col, 9876.54321 * sign);
        // strings
        std::string str_i(strings[i] + " very long string.........");
        obj.set(string_col, StringData(strings[i]));
        obj.set(string_long_col, StringData(str_i));
        switch (i % 2) {
            case 0: {
                std::string s = strings[i];
                s += " very long string.........";
                for (int j = 0; j != 4; ++j)
                    s += " big blobs big blobs big blobs"; // +30
                obj.set(string_big_col, StringData(s));
                break;
            }
            case 1:
                obj.set(string_big_col, StringData(""));
                break;
        }
        // enum
        switch (i % 3) {
            case 0:
                obj.set(string_enum_col, "enum1");
                break;
            case 1:
                obj.set(string_enum_col, "enum2");
                break;
            case 2:
                obj.set(string_enum_col, "enum3");
                break;
        }
        obj.set(bin_col, BinaryData("binary", 7));
    }

    // We also want a StringEnumColumn
    table.enumerate_string_column(string_enum_col);
}

} // anonymous namespace


TEST(Table_DeleteAllTypes)
{
    Table table;
    std::vector<ObjKey> keys;
    std::vector<ColKey> column_keys;
    setup_multi_table(table, 15, keys, column_keys);

    // Test Deletes
    table.remove_object(keys[14]);
    table.remove_object(keys[0]);
    table.remove_object(keys[5]);

    CHECK_EQUAL(12, table.size());

#ifdef REALM_DEBUG
    table.verify();
#endif

    // Test Clear
    table.clear();
    CHECK_EQUAL(0, table.size());

#ifdef REALM_DEBUG
    table.verify();
#endif
}


TEST(Table_MoveAllTypes)
{
    Random random(random_int<unsigned long>()); // Seed from slow global generator

    Table table;
    std::vector<ObjKey> keys;
    std::vector<ColKey> column_keys;
    setup_multi_table(table, 15, keys, column_keys);
    table.add_search_index(column_keys[6]);
    while (!table.is_empty()) {
        size_t size = keys.size();
        auto it = keys.begin() + random.draw_int_mod(size);
        table.remove_object(*it);
        keys.erase(it);
        table.verify();
    }
}

TEST(Table_FindAllInt)
{
    Table table;

    auto col_int = table.add_column(type_Int, "integers");

    table.create_object(ObjKey(0)).set(col_int, 10);
    table.create_object(ObjKey(1)).set(col_int, 20);
    table.create_object(ObjKey(2)).set(col_int, 10);
    table.create_object(ObjKey(3)).set(col_int, 20);
    table.create_object(ObjKey(4)).set(col_int, 10);
    table.create_object(ObjKey(5)).set(col_int, 20);
    table.create_object(ObjKey(6)).set(col_int, 10);
    table.create_object(ObjKey(7)).set(col_int, 20);
    table.create_object(ObjKey(8)).set(col_int, 10);
    table.create_object(ObjKey(9)).set(col_int, 20);

    // Search for a value that does not exits
    auto v0 = table.find_all_int(col_int, 5);
    CHECK_EQUAL(0, v0.size());

    // Search for a value with several matches
    auto v = table.find_all_int(col_int, 20);

    CHECK_EQUAL(5, v.size());
    CHECK_EQUAL(ObjKey(1), v.get_key(0));
    CHECK_EQUAL(ObjKey(3), v.get_key(1));
    CHECK_EQUAL(ObjKey(5), v.get_key(2));
    CHECK_EQUAL(ObjKey(7), v.get_key(3));
    CHECK_EQUAL(ObjKey(9), v.get_key(4));

#ifdef REALM_DEBUG
    table.verify();
#endif
}

TEST(Table_SortedInt)
{
    Table table;

    auto col_int = table.add_column(type_Int, "integers");

    table.create_object(ObjKey(0)).set(col_int, 10); // 0: 4
    table.create_object(ObjKey(1)).set(col_int, 20); // 1: 7
    table.create_object(ObjKey(2)).set(col_int, 0);  // 2: 0
    table.create_object(ObjKey(3)).set(col_int, 40); // 3: 8
    table.create_object(ObjKey(4)).set(col_int, 15); // 4: 6
    table.create_object(ObjKey(5)).set(col_int, 11); // 5: 5
    table.create_object(ObjKey(6)).set(col_int, 6);  // 6: 3
    table.create_object(ObjKey(7)).set(col_int, 4);  // 7: 2
    table.create_object(ObjKey(8)).set(col_int, 99); // 8: 9
    table.create_object(ObjKey(9)).set(col_int, 2);  // 9: 1

    // Search for a value that does not exits
    auto v = table.get_sorted_view(col_int);
    CHECK_EQUAL(table.size(), v.size());

    CHECK_EQUAL(ObjKey(2), v.get_key(0));
    CHECK_EQUAL(ObjKey(9), v.get_key(1));
    CHECK_EQUAL(ObjKey(7), v.get_key(2));
    CHECK_EQUAL(ObjKey(6), v.get_key(3));
    CHECK_EQUAL(ObjKey(0), v.get_key(4));
    CHECK_EQUAL(ObjKey(5), v.get_key(5));
    CHECK_EQUAL(ObjKey(4), v.get_key(6));
    CHECK_EQUAL(ObjKey(1), v.get_key(7));
    CHECK_EQUAL(ObjKey(3), v.get_key(8));
    CHECK_EQUAL(ObjKey(8), v.get_key(9));

#ifdef REALM_DEBUG
    table.verify();
#endif
}


TEST(Table_Sorted_Query_where)
{
    Table table;

    auto col_dummy = table.add_column(type_Int, "dummmy");
    auto col_int = table.add_column(type_Int, "integers");
    auto col_bool = table.add_column(type_Bool, "booleans");

    table.create_object(ObjKey(0)).set(col_int, 10).set(col_bool, true);  // 0: 4
    table.create_object(ObjKey(1)).set(col_int, 20).set(col_bool, false); // 1: 7
    table.create_object(ObjKey(2)).set(col_int, 0).set(col_bool, false);  // 2: 0
    table.create_object(ObjKey(3)).set(col_int, 40).set(col_bool, false); // 3: 8
    table.create_object(ObjKey(4)).set(col_int, 15).set(col_bool, false); // 4: 6
    table.create_object(ObjKey(5)).set(col_int, 11).set(col_bool, true);  // 5: 5
    table.create_object(ObjKey(6)).set(col_int, 6).set(col_bool, true);   // 6: 3
    table.create_object(ObjKey(7)).set(col_int, 4).set(col_bool, true);   // 7: 2
    table.create_object(ObjKey(8)).set(col_int, 99).set(col_bool, true);  // 8: 9
    table.create_object(ObjKey(9)).set(col_int, 2).set(col_bool, true);   // 9: 1

    // Get a view containing the complete table
    auto v = table.find_all_int(col_dummy, 0);
    CHECK_EQUAL(table.size(), v.size());

    // Count booleans
    size_t count_view = table.where(&v).equal(col_bool, false).count();
    CHECK_EQUAL(4, count_view);

    auto v_sorted = table.get_sorted_view(col_int);
    CHECK_EQUAL(table.size(), v_sorted.size());

#ifdef REALM_DEBUG
    table.verify();
#endif
}

namespace realm {
template <class T>
T nan(const char* tag)
{
    typename std::conditional<std::is_same<T, float>::value, uint32_t, uint64_t>::type i;
    uint64_t double_nan = 0x7ff8000000000000;
    i = std::is_same<T, float>::value ? 0x7fc00000 : static_cast<decltype(i)>(double_nan);
    i += *tag;
    return type_punning<T>(i);
}
template <>
Decimal128 nan(const char* init)
{
    return Decimal128::nan(init);
}

template <typename T>
inline bool isnan(T val)
{
    return std::isnan(val);
}
inline bool isnan(Decimal128 val)
{
    return val.is_nan();
}

} // namespace realm

TEST_TYPES(Table_SortFloat, float, double, Decimal128)
{
    Table table;
    DataType type = ColumnTypeTraits<TEST_TYPE>::id;
    auto col = table.add_column(type, "value", true);
    ObjKeys keys;
    table.create_objects(900, keys);
    for (size_t i = 0; i < keys.size(); i += 3) {
        table.get_object(keys[i]).set(col, TEST_TYPE(-500.0 + i));
        table.get_object(keys[i + 1]).set_null(col);
        const char nan_tag[] = {char('0' + i % 10), 0};
        table.get_object(keys[i + 2]).set(col, realm::nan<TEST_TYPE>(nan_tag));
    }

    TableView sorted = table.get_sorted_view(SortDescriptor{{{col}}, {true}});
    CHECK_EQUAL(table.size(), sorted.size());

    // nulls should appear first,
    // followed by nans, folllowed by the rest of the values in ascending order
    for (size_t i = 0; i < 300; ++i) {
        CHECK(sorted.get(i).is_null(col));
    }
    for (size_t i = 300; i < 600; ++i) {
        CHECK(realm::isnan(sorted.get(i).get<TEST_TYPE>(col)));
    }
    for (size_t i = 600; i + 1 < 900; ++i) {
        CHECK_GREATER(sorted.get(i + 1).get<TEST_TYPE>(col), sorted.get(i).get<TEST_TYPE>(col));
    }
}

TEST_TYPES(Table_Multi_Sort, int64_t, float, double, Decimal128)
{
    Table table;
    auto col_0 = table.add_column(ColumnTypeTraits<TEST_TYPE>::id, "first");
    auto col_1 = table.add_column(ColumnTypeTraits<TEST_TYPE>::id, "second");

    table.create_object(ObjKey(0)).set_all(TEST_TYPE(1), TEST_TYPE(10));
    table.create_object(ObjKey(1)).set_all(TEST_TYPE(2), TEST_TYPE(10));
    table.create_object(ObjKey(2)).set_all(TEST_TYPE(0), TEST_TYPE(10));
    table.create_object(ObjKey(3)).set_all(TEST_TYPE(2), TEST_TYPE(14));
    table.create_object(ObjKey(4)).set_all(TEST_TYPE(1), TEST_TYPE(14));

    std::vector<std::vector<ColKey>> col_ndx1 = {{col_0}, {col_1}};
    std::vector<bool> asc = {true, true};

    // (0, 10); (1, 10); (1, 14); (2, 10); (2; 14)
    TableView v_sorted1 = table.get_sorted_view(SortDescriptor{col_ndx1, asc});
    CHECK_EQUAL(table.size(), v_sorted1.size());
    CHECK_EQUAL(ObjKey(2), v_sorted1.get_key(0));
    CHECK_EQUAL(ObjKey(0), v_sorted1.get_key(1));
    CHECK_EQUAL(ObjKey(4), v_sorted1.get_key(2));
    CHECK_EQUAL(ObjKey(1), v_sorted1.get_key(3));
    CHECK_EQUAL(ObjKey(3), v_sorted1.get_key(4));

    std::vector<std::vector<ColKey>> col_ndx2 = {{col_1}, {col_0}};

    // (0, 10); (1, 10); (2, 10); (1, 14); (2, 14)
    TableView v_sorted2 = table.get_sorted_view(SortDescriptor{col_ndx2, asc});
    CHECK_EQUAL(table.size(), v_sorted2.size());
    CHECK_EQUAL(ObjKey(2), v_sorted2.get_key(0));
    CHECK_EQUAL(ObjKey(0), v_sorted2.get_key(1));
    CHECK_EQUAL(ObjKey(1), v_sorted2.get_key(2));
    CHECK_EQUAL(ObjKey(4), v_sorted2.get_key(3));
    CHECK_EQUAL(ObjKey(3), v_sorted2.get_key(4));
}

TEST(Table_IndexString)
{
    Table table;
    auto col_int = table.add_column(type_Int, "first");
    auto col_str = table.add_column(type_String, "second");

    table.add_search_index(col_str);
    CHECK(table.has_search_index(col_str));

    ObjKey k0 = table.create_object(ObjKey{}, {{col_int, int(Mon)}, {col_str, "jeff"}}).get_key();
    ObjKey k1 = table.create_object(ObjKey{}, {{col_str, "jim"}, {col_int, int(Tue)}}).get_key();
    table.create_object().set_all(int(Wed), "jennifer");
    table.create_object().set_all(int(Thu), "john");
    table.create_object().set_all(int(Fri), "jimmy");
    ObjKey k5 = table.create_object().set_all(int(Sat), "jimbo").get_key();
    // Use a key where the first has the the second most significant bit set.
    // When this is shifted up and down again, the most significant bit must
    // still be 0.
    ObjKey k6 = table.create_object(ObjKey(1LL << 62)).set_all(int(Sun), "johnny").get_key();
    table.create_object().set_all(int(Mon), "jennifer"); // duplicate

    ObjKey r1 = table.find_first_string(col_str, "jimmi");
    CHECK_EQUAL(null_key, r1);

    ObjKey r2 = table.find_first_string(col_str, "jeff");
    ObjKey r3 = table.find_first_string(col_str, "jim");
    ObjKey r4 = table.find_first_string(col_str, "jimbo");
    ObjKey r5 = table.find_first_string(col_str, "johnny");
    CHECK_EQUAL(k0, r2);
    CHECK_EQUAL(k1, r3);
    CHECK_EQUAL(k5, r4);
    CHECK_EQUAL(k6, r5);

    const size_t c1 = table.count_string(col_str, "jennifer");
    CHECK_EQUAL(2, c1);
}


TEST(Table_IndexStringTwice)
{
    Table table;
    table.add_column(type_Int, "first");
    auto col_str = table.add_column(type_String, "second");

    table.create_object().set_all(int(Mon), "jeff");
    table.create_object().set_all(int(Tue), "jim");
    table.create_object().set_all(int(Wed), "jennifer");
    table.create_object().set_all(int(Thu), "john");
    table.create_object().set_all(int(Fri), "jimmy");
    table.create_object().set_all(int(Sat), "jimbo");
    table.create_object().set_all(int(Sun), "johnny");
    table.create_object().set_all(int(Mon), "jennifer"); // duplicate

    table.add_search_index(col_str);
    CHECK_EQUAL(true, table.has_search_index(col_str));
    table.add_search_index(col_str);
    CHECK_EQUAL(true, table.has_search_index(col_str));
}


// Tests Table part of index on Int, OldDateTime and Bool columns. For a more exhaustive
// test of the integer index (bypassing Table), see test_index_string.cpp)
TEST(Table_IndexInteger)
{
    Table table;
    ObjKey k;

    auto col_int = table.add_column(type_Int, "ints");
    auto col_date = table.add_column(type_Timestamp, "date");
    auto col_bool = table.add_column(type_Bool, "booleans");

    std::vector<ObjKey> keys;
    table.create_objects(13, keys);

    table.get_object(keys[0]).set(col_int, 3);  // 0
    table.get_object(keys[1]).set(col_int, 1);  // 1
    table.get_object(keys[2]).set(col_int, 2);  // 2
    table.get_object(keys[3]).set(col_int, 2);  // 3
    table.get_object(keys[4]).set(col_int, 2);  // 4
    table.get_object(keys[5]).set(col_int, 3);  // 5
    table.get_object(keys[6]).set(col_int, 3);  // 6
    table.get_object(keys[7]).set(col_int, 2);  // 7
    table.get_object(keys[8]).set(col_int, 4);  // 8
    table.get_object(keys[9]).set(col_int, 2);  // 9
    table.get_object(keys[10]).set(col_int, 6); // 10
    table.get_object(keys[11]).set(col_int, 2); // 11
    table.get_object(keys[12]).set(col_int, 3); // 12

    table.add_search_index(col_int);
    CHECK(table.has_search_index(col_int));
    table.add_search_index(col_date);
    CHECK(table.has_search_index(col_date));
    table.add_search_index(col_bool);
    CHECK(table.has_search_index(col_bool));

    table.get_object(keys[10]).set(col_date, Timestamp(43, 0));
    k = table.find_first_timestamp(col_date, Timestamp(43, 0));
    CHECK_EQUAL(keys[10], k);

    table.get_object(keys[11]).set(col_bool, true);
    k = table.find_first_bool(col_bool, true);
    CHECK_EQUAL(keys[11], k);

    k = table.find_first_int(col_int, 11);
    CHECK_EQUAL(null_key, k);

    k = table.find_first_int(col_int, 3);
    CHECK_EQUAL(keys[0], k);

    k = table.find_first_int(col_int, 4);
    CHECK_EQUAL(keys[8], k);

    TableView tv = table.find_all_int(col_int, 2);
    CHECK_EQUAL(6, tv.size());

    CHECK_EQUAL(keys[2], tv[0].get_key());
    CHECK_EQUAL(keys[3], tv[1].get_key());
    CHECK_EQUAL(keys[4], tv[2].get_key());
    CHECK_EQUAL(keys[7], tv[3].get_key());
    CHECK_EQUAL(keys[9], tv[4].get_key());
    CHECK_EQUAL(keys[11], tv[5].get_key());
}


TEST(Table_AddInt)
{
    Table t;
    auto col_int = t.add_column(type_Int, "i");
    auto col_int_null = t.add_column(type_Int, "ni", /*nullable*/ true);
    Obj obj = t.create_object();

    obj.add_int(col_int, 1);
    CHECK_EQUAL(obj.get<Int>(col_int), 1);

    // Check that signed integers wrap around. This invariant is necessary for
    // full commutativity.
    obj.add_int(col_int, Table::max_integer);
    CHECK_EQUAL(obj.get<Int>(col_int), Table::min_integer);
    obj.add_int(col_int, -1);
    CHECK_EQUAL(obj.get<Int>(col_int), Table::max_integer);

    // add_int() has no effect on a NULL
    CHECK(obj.is_null(col_int_null));
    CHECK_LOGIC_ERROR(obj.add_int(col_int_null, 123), LogicError::illegal_combination);
}

TEST(Table_AddIntIndexed)
{
    Table table;
    auto col = table.add_column(DataType(0), "int_1", false);
    Obj obj = table.create_object();
    table.add_search_index(col);
    obj.add_int(col, 8463800223514590069);
    obj.remove();
}

TEST(Table_IndexInt)
{
    Table table;
    auto col = table.add_column(type_Int, "first");

    ObjKey k0 = table.create_object().set(col, 1).get_key();
    ObjKey k1 = table.create_object().set(col, 15).get_key();
    ObjKey k2 = table.create_object().set(col, 10).get_key();
    ObjKey k3 = table.create_object().set(col, 20).get_key();
    ObjKey k4 = table.create_object().set(col, 11).get_key();
    ObjKey k5 = table.create_object().set(col, 45).get_key();
    ObjKey k6 = table.create_object().set(col, 10).get_key();
    ObjKey k7 = table.create_object().set(col, 0).get_key();
    ObjKey k8 = table.create_object().set(col, 30).get_key();
    ObjKey k9 = table.create_object().set(col, 9).get_key();

    // Create index for column two
    table.add_search_index(col);

    // Search for a value that does not exits
    ObjKey k = table.find_first_int(col, 2);
    CHECK_EQUAL(null_key, k);

    // Find existing values
    CHECK_EQUAL(k0, table.find_first_int(col, 1));
    CHECK_EQUAL(k1, table.find_first_int(col, 15));
    CHECK_EQUAL(k2, table.find_first_int(col, 10));
    CHECK_EQUAL(k3, table.find_first_int(col, 20));
    CHECK_EQUAL(k4, table.find_first_int(col, 11));
    CHECK_EQUAL(k5, table.find_first_int(col, 45));
    // CHECK_EQUAL(6, table.find_first_int(col, 10)); // only finds first match
    CHECK_EQUAL(k7, table.find_first_int(col, 0));
    CHECK_EQUAL(k8, table.find_first_int(col, 30));
    CHECK_EQUAL(k9, table.find_first_int(col, 9));

    // Change some values
    table.get_object(k2).set(col, 13);
    table.get_object(k9).set(col, 100);

    CHECK_EQUAL(k0, table.find_first_int(col, 1));
    CHECK_EQUAL(k1, table.find_first_int(col, 15));
    CHECK_EQUAL(k2, table.find_first_int(col, 13));
    CHECK_EQUAL(k3, table.find_first_int(col, 20));
    CHECK_EQUAL(k4, table.find_first_int(col, 11));
    CHECK_EQUAL(k5, table.find_first_int(col, 45));
    CHECK_EQUAL(k6, table.find_first_int(col, 10));
    CHECK_EQUAL(k7, table.find_first_int(col, 0));
    CHECK_EQUAL(k8, table.find_first_int(col, 30));
    CHECK_EQUAL(k9, table.find_first_int(col, 100));

    // Insert values
    ObjKey k10 = table.create_object().set(col, 29).get_key();
    // TODO: More than add

    CHECK_EQUAL(k0, table.find_first_int(col, 1));
    CHECK_EQUAL(k1, table.find_first_int(col, 15));
    CHECK_EQUAL(k2, table.find_first_int(col, 13));
    CHECK_EQUAL(k3, table.find_first_int(col, 20));
    CHECK_EQUAL(k4, table.find_first_int(col, 11));
    CHECK_EQUAL(k5, table.find_first_int(col, 45));
    CHECK_EQUAL(k6, table.find_first_int(col, 10));
    CHECK_EQUAL(k7, table.find_first_int(col, 0));
    CHECK_EQUAL(k8, table.find_first_int(col, 30));
    CHECK_EQUAL(k9, table.find_first_int(col, 100));
    CHECK_EQUAL(k10, table.find_first_int(col, 29));

    // Delete some values
    table.remove_object(k0);
    table.remove_object(k5);
    table.remove_object(k8);

    CHECK_EQUAL(null_key, table.find_first_int(col, 1));
    CHECK_EQUAL(k1, table.find_first_int(col, 15));
    CHECK_EQUAL(k2, table.find_first_int(col, 13));
    CHECK_EQUAL(k3, table.find_first_int(col, 20));
    CHECK_EQUAL(k4, table.find_first_int(col, 11));
    CHECK_EQUAL(null_key, table.find_first_int(col, 45));
    CHECK_EQUAL(k6, table.find_first_int(col, 10));
    CHECK_EQUAL(k7, table.find_first_int(col, 0));
    CHECK_EQUAL(null_key, table.find_first_int(col, 30));
    CHECK_EQUAL(k9, table.find_first_int(col, 100));
    CHECK_EQUAL(k10, table.find_first_int(col, 29));

#ifdef REALM_DEBUG
    table.verify();
#endif
}

TEST(Table_AutoEnumeration)
{
    Table table;

    auto col_int = table.add_column(type_Int, "first");
    auto col_str = table.add_column(type_String, "second");

    for (size_t i = 0; i < 5; ++i) {
        table.create_object().set_all(1, "abd");
        table.create_object().set_all(2, "eftg");
        table.create_object().set_all(5, "hijkl");
        table.create_object().set_all(8, "mnopqr");
        table.create_object().set_all(9, "stuvxyz");
    }

    table.enumerate_string_column(col_str);

    for (size_t i = 0; i < 5; ++i) {
        const size_t n = i * 5;
        CHECK_EQUAL(1, table.get_object(ObjKey(0 + n)).get<Int>(col_int));
        CHECK_EQUAL(2, table.get_object(ObjKey(1 + n)).get<Int>(col_int));
        CHECK_EQUAL(5, table.get_object(ObjKey(2 + n)).get<Int>(col_int));
        CHECK_EQUAL(8, table.get_object(ObjKey(3 + n)).get<Int>(col_int));
        CHECK_EQUAL(9, table.get_object(ObjKey(4 + n)).get<Int>(col_int));

        CHECK_EQUAL("abd", table.get_object(ObjKey(0 + n)).get<String>(col_str));
        CHECK_EQUAL("eftg", table.get_object(ObjKey(1 + n)).get<String>(col_str));
        CHECK_EQUAL("hijkl", table.get_object(ObjKey(2 + n)).get<String>(col_str));
        CHECK_EQUAL("mnopqr", table.get_object(ObjKey(3 + n)).get<String>(col_str));
        CHECK_EQUAL("stuvxyz", table.get_object(ObjKey(4 + n)).get<String>(col_str));
    }

    // Verify counts
    const size_t count1 = table.count_string(col_str, "abd");
    const size_t count2 = table.count_string(col_str, "eftg");
    const size_t count3 = table.count_string(col_str, "hijkl");
    const size_t count4 = table.count_string(col_str, "mnopqr");
    const size_t count5 = table.count_string(col_str, "stuvxyz");
    CHECK_EQUAL(5, count1);
    CHECK_EQUAL(5, count2);
    CHECK_EQUAL(5, count3);
    CHECK_EQUAL(5, count4);
    CHECK_EQUAL(5, count5);

    ObjKey t = table.find_first_string(col_str, "eftg");
    CHECK_EQUAL(ObjKey(1), t);

    auto tv = table.find_all_string(col_str, "eftg");
    CHECK_EQUAL(5, tv.size());
    CHECK_EQUAL("eftg", tv.get(0).get<String>(col_str));
    CHECK_EQUAL("eftg", tv.get(1).get<String>(col_str));
    CHECK_EQUAL("eftg", tv.get(2).get<String>(col_str));
    CHECK_EQUAL("eftg", tv.get(3).get<String>(col_str));
    CHECK_EQUAL("eftg", tv.get(4).get<String>(col_str));

    Obj obj = table.create_object();
    CHECK_EQUAL(0, obj.get<Int>(col_int));
    CHECK_EQUAL("", obj.get<String>(col_str));
}


TEST(Table_AutoEnumerationOptimize)
{
    Table t;
    auto col0 = t.add_column(type_String, "col1");
    auto col1 = t.add_column(type_String, "col2");
    auto col2 = t.add_column(type_String, "col3");
    auto col3 = t.add_column(type_String, "col4");

    // Insert non-optimizable strings
    std::string s;
    std::vector<ObjKey> keys;
    t.create_objects(10, keys);
    for (Obj o : t) {
        o.set_all(s.c_str(), s.c_str(), s.c_str(), s.c_str());
        s += "x";
    }

    // AutoEnumerate in reverse order
    for (Obj o : t) {
        o.set(col3, "test");
    }
    t.enumerate_string_column(col3);
    for (Obj o : t) {
        o.set(col2, "test");
    }
    t.enumerate_string_column(col2);
    for (Obj o : t) {
        o.set(col1, "test");
    }
    t.enumerate_string_column(col1);
    for (Obj o : t) {
        o.set(col0, "test");
    }
    t.enumerate_string_column(col0);

    for (Obj o : t) {
        CHECK_EQUAL("test", o.get<String>(col0));
        CHECK_EQUAL("test", o.get<String>(col1));
        CHECK_EQUAL("test", o.get<String>(col2));
        CHECK_EQUAL("test", o.get<String>(col3));
    }

#ifdef REALM_DEBUG
    t.verify();
#endif
}

TEST(Table_OptimizeCompare)
{
    Table t1, t2;
    auto col_t1 = t1.add_column(type_String, "str");
    auto col_t2 = t2.add_column(type_String, "str");

    std::vector<ObjKey> keys_t1;
    std::vector<ObjKey> keys_t2;
    t1.create_objects(100, keys_t1);
    for (Obj o : t1) {
        o.set(col_t1, "foo");
    }
    t2.create_objects(100, keys_t2);
    for (Obj o : t2) {
        o.set(col_t2, "foo");
    }
    t1.enumerate_string_column(col_t1);
    CHECK(t1 == t2);
    Obj obj1 = t1.get_object(keys_t1[50]);
    Obj obj2 = t2.get_object(keys_t2[50]);
    obj1.set(col_t1, "bar");
    CHECK(t1 != t2);
    obj1.set(col_t1, "foo");
    CHECK(t1 == t2);
    obj2.set(col_t2, "bar");
    CHECK(t1 != t2);
    obj2.set(col_t2, "foo");
    CHECK(t1 == t2);
}


TEST(Table_SlabAlloc)
{
    SlabAlloc alloc;
    alloc.attach_empty();
    Table table(alloc);

    auto col_int0 = table.add_column(type_Int, "int0");
    auto col_int1 = table.add_column(type_Int, "int1");
    auto col_bool = table.add_column(type_Bool, "bool");
    auto col_int2 = table.add_column(type_Int, "int2");

    Obj obj = table.create_object().set_all(0, 10, true, int(Wed));
    CHECK_EQUAL(0, obj.get<Int>(col_int0));
    CHECK_EQUAL(10, obj.get<Int>(col_int1));
    CHECK_EQUAL(true, obj.get<Bool>(col_bool));
    CHECK_EQUAL(Wed, obj.get<Int>(col_int2));

    // Add some more rows
    table.create_object().set_all(1, 10, true, int(Wed));
    ObjKey k0 = table.create_object().set_all(2, 20, true, int(Wed)).get_key();
    table.create_object().set_all(3, 10, true, int(Wed));
    ObjKey k1 = table.create_object().set_all(4, 20, true, int(Wed)).get_key();
    table.create_object().set_all(5, 10, true, int(Wed));

    // Delete some rows
    table.remove_object(k0);
    table.remove_object(k1);

#ifdef REALM_DEBUG
    table.verify();
#endif
}

TEST(Table_NullInEnum)
{
    Group group;
    TableRef table = group.add_table("test");
    auto col = table->add_column(type_String, "second", true);

    for (size_t c = 0; c < 100; c++) {
        table->create_object().set(col, "hello");
    }

    size_t r;

    r = table->where().equal(col, "hello").count();
    CHECK_EQUAL(100, r);

    Obj obj50 = table->get_object(ObjKey(50));
    obj50.set<String>(col, realm::null());
    r = table->where().equal(col, "hello").count();
    CHECK_EQUAL(99, r);

    table->enumerate_string_column(col);

    obj50.set<String>(col, realm::null());
    r = table->where().equal(col, "hello").count();
    CHECK_EQUAL(99, r);

    obj50.set<String>(col, "hello");
    r = table->where().equal(col, "hello").count();
    CHECK_EQUAL(100, r);

    obj50.set<String>(col, realm::null());
    r = table->where().equal(col, "hello").count();
    CHECK_EQUAL(99, r);

    r = table->where().equal(col, realm::null()).count();
    CHECK_EQUAL(1, r);

    table->get_object(ObjKey(55)).set(col, realm::null());
    r = table->where().equal(col, realm::null()).count();
    CHECK_EQUAL(2, r);

    r = table->where().equal(col, "hello").count();
    CHECK_EQUAL(98, r);

    table->remove_object(ObjKey(55));
    r = table->where().equal(col, realm::null()).count();
    CHECK_EQUAL(1, r);
}


TEST(Table_DateAndBinary)
{
    Table t;
    auto col_date = t.add_column(type_Timestamp, "date");
    auto col_bin = t.add_column(type_Binary, "bin");

    const size_t size = 10;
    char data[size];
    for (size_t i = 0; i < size; ++i)
        data[i] = static_cast<char>(i);
    t.create_object().set_all(Timestamp(8, 0), BinaryData(data, size));
    Obj obj = *t.begin();
    CHECK_EQUAL(obj.get<Timestamp>(col_date), Timestamp(8, 0));
    BinaryData bin = obj.get<Binary>(col_bin);
    CHECK_EQUAL(bin.size(), size);
    CHECK(std::equal(bin.data(), bin.data() + size, data));

    // Test that 64-bit dates are preserved
    Timestamp date(std::numeric_limits<int64_t>::max() - 400, 0);
    obj.set(col_date, date);
    CHECK_EQUAL(obj.get<Timestamp>(col_date), date);
}

#if TEST_DURATION > 0
#define TBL_SIZE REALM_MAX_BPNODE_SIZE * 10
#else
#define TBL_SIZE 10
#endif // TEST_DURATION

TEST(Table_Aggregates)
{
    Table table;
    auto int_col = table.add_column(type_Int, "c_int");
    auto float_col = table.add_column(type_Float, "c_float");
    auto double_col = table.add_column(type_Double, "c_double");
    auto str_col = table.add_column(type_String, "c_string");
    auto decimal_col = table.add_column(type_Decimal, "c_decimal");
    int64_t i_sum = 0;
    double f_sum = 0;
    double d_sum = 0;
    Decimal128 decimal_sum(0);

    for (int i = 0; i < TBL_SIZE; i++) {
        table.create_object().set_all(5987654, 4.0f, 3.0, "Hello", Decimal128(7.7));
        i_sum += 5987654;
        f_sum += 4.0f;
        d_sum += 3.0;
        decimal_sum += Decimal128(7.7);
    }
    table.create_object().set_all(1, 1.1f, 1.2, "Hi", Decimal128(8.9));
    table.create_object().set_all(987654321, 11.0f, 12.0, "Goodbye", Decimal128(10.1));
    table.create_object().set_all(5, 4.0f, 3.0, "Hey", Decimal128("1.12e23"));
    i_sum += 1 + 987654321 + 5;
    f_sum += double(1.1f) + double(11.0f) + double(4.0f);
    d_sum += 1.2 + 12.0 + 3.0;
    decimal_sum += Decimal128(8.9) + Decimal128(10.1) + Decimal128("1.12e23");
    double size = TBL_SIZE + 3;

    double epsilon = std::numeric_limits<double>::epsilon();

    // count
    CHECK_EQUAL(1, table.count_int(int_col, 987654321));
    CHECK_EQUAL(1, table.count_float(float_col, 11.0f));
    CHECK_EQUAL(1, table.count_double(double_col, 12.0));
    CHECK_EQUAL(1, table.count_string(str_col, "Goodbye"));
    CHECK_EQUAL(1, table.count_decimal(decimal_col, Decimal128("1.12e23")));
    ObjKey ret;
    // minimum
    CHECK_EQUAL(1, table.minimum_int(int_col, &ret));
    CHECK(ret && table.get_object(ret).get<Int>(int_col) == 1);
    ret = ObjKey();
    CHECK_EQUAL(1.1f, table.minimum_float(float_col, &ret));
    CHECK(ret);
    CHECK_EQUAL(table.get_object(ret).get<Float>(float_col), 1.1f);
    ret = ObjKey();
    CHECK_EQUAL(1.2, table.minimum_double(double_col, &ret));
    CHECK(ret);
    CHECK_EQUAL(table.get_object(ret).get<Double>(double_col), 1.2);
    ret = ObjKey();
    CHECK_EQUAL(Decimal128(7.7), table.minimum_decimal(decimal_col, &ret));
    CHECK(ret);
    CHECK_EQUAL(table.get_object(ret).get<Decimal128>(decimal_col), Decimal128(7.7));

    // maximum
    ret = ObjKey();
    CHECK_EQUAL(987654321, table.maximum_int(int_col, &ret));
    CHECK(ret);
    CHECK_EQUAL(table.get_object(ret).get<Int>(int_col), 987654321);
    ret = ObjKey();
    CHECK_EQUAL(11.0f, table.maximum_float(float_col, &ret));
    CHECK(ret);
    CHECK_EQUAL(11.0f, table.get_object(ret).get<Float>(float_col));
    ret = ObjKey();
    CHECK_EQUAL(12.0, table.maximum_double(double_col, &ret));
    CHECK(ret);
    CHECK_EQUAL(12.0, table.get_object(ret).get<Double>(double_col));
    ret = ObjKey();
    CHECK_EQUAL(Decimal128("1.12e23"), table.maximum_decimal(decimal_col, &ret));
    CHECK(ret);
    CHECK_EQUAL(Decimal128("1.12e23"), table.get_object(ret).get<Decimal128>(decimal_col));
    // sum
    CHECK_APPROXIMATELY_EQUAL(double(i_sum), double(table.sum_int(int_col)), 10 * epsilon);
    CHECK_APPROXIMATELY_EQUAL(f_sum, table.sum_float(float_col), 10 * epsilon);
    CHECK_APPROXIMATELY_EQUAL(d_sum, table.sum_double(double_col), 10 * epsilon);
    CHECK_EQUAL(decimal_sum, table.sum_decimal(decimal_col));
    // average
    size_t count = realm::npos;
    CHECK_APPROXIMATELY_EQUAL(i_sum / size, table.average_int(int_col, &count), 10 * epsilon);
    CHECK_EQUAL(count, size);
    count = realm::npos;
    CHECK_APPROXIMATELY_EQUAL(f_sum / size, table.average_float(float_col, &count), 10 * epsilon);
    CHECK_EQUAL(count, size);
    count = realm::npos;
    CHECK_APPROXIMATELY_EQUAL(d_sum / size, table.average_double(double_col, &count), 10 * epsilon);
    CHECK_EQUAL(count, size);
    count = realm::npos;
    CHECK_EQUAL(decimal_sum / Decimal128(size), table.average_decimal(decimal_col, &count));
    CHECK_EQUAL(count, size);
}

TEST(Table_Aggregates2)
{
    Table table;
    auto int_col = table.add_column(type_Int, "c_count");
    int c = -420;
    int s = 0;
    while (c < -20) {
        table.create_object().set(int_col, c);
        s += c;
        c++;
    }

    CHECK_EQUAL(-420, table.minimum_int(int_col));
    CHECK_EQUAL(-21, table.maximum_int(int_col));
    CHECK_EQUAL(s, table.sum_int(int_col));
}

// Test Table methods max, min, avg, sum, on both nullable and non-nullable columns
TEST(Table_Aggregates3)
{
    bool nullable = false;

    for (int i = 0; i < 2; i++) {
        // First we test everything with columns being nullable and with each column having at least 1 null
        // Then we test everything with non-nullable columns where the null entries will instead be just
        // 0, 0.0, etc.
        nullable = (i == 1);

        Group g;
        TableRef table = g.add_table("Inventory");

        auto col_price = table->add_column(type_Int, "Price", nullable);
        auto col_shipping = table->add_column(type_Float, "Shipping", nullable);
        auto col_rating = table->add_column(type_Double, "Rating", nullable);
        auto col_date = table->add_column(type_Timestamp, "Delivery date", nullable);

        Obj obj0 = table->create_object(ObjKey(0));
        Obj obj1 = table->create_object(ObjKey(1));
        Obj obj2 = table->create_object(ObjKey(2));

        obj0.set(col_price, 1);
        // table->set_null(0, 1);
        obj2.set(col_price, 3);

        // table->set_null(1, 0);
        // table->set_null(1, 1);
        obj2.set(col_shipping, 30.f);

        obj0.set(col_rating, 1.1);
        obj1.set(col_rating, 2.2);
        // table->set_null(2, 2);

        obj0.set(col_date, Timestamp(2, 2));
        // table->set_null(4, 1);
        obj2.set(col_date, Timestamp(6, 6));

        size_t count;
        ObjKey pos;
        if (nullable) {
            // max
            pos = 123;
            CHECK_EQUAL(table->maximum_int(col_price), 3);
            CHECK_EQUAL(table->maximum_int(col_price, &pos), 3);
            CHECK_EQUAL(pos, ObjKey(2));

            pos = 123;
            CHECK_EQUAL(table->maximum_float(col_shipping), 30.f);
            CHECK_EQUAL(table->maximum_float(col_shipping, &pos), 30.f);
            CHECK_EQUAL(pos, ObjKey(2));

            pos = 123;
            CHECK_EQUAL(table->maximum_double(col_rating), 2.2);
            CHECK_EQUAL(table->maximum_double(col_rating, &pos), 2.2);
            CHECK_EQUAL(pos, ObjKey(1));

            pos = 123;
            CHECK_EQUAL(table->maximum_timestamp(col_date), Timestamp(6, 6));
            CHECK_EQUAL(table->maximum_timestamp(col_date, &pos), Timestamp(6, 6));
            CHECK_EQUAL(pos, ObjKey(2));

            // min
            pos = 123;
            CHECK_EQUAL(table->minimum_int(col_price), 1);
            CHECK_EQUAL(table->minimum_int(col_price, &pos), 1);
            CHECK_EQUAL(pos, ObjKey(0));

            pos = 123;
            CHECK_EQUAL(table->minimum_float(col_shipping), 30.f);
            CHECK_EQUAL(table->minimum_float(col_shipping, &pos), 30.f);
            CHECK_EQUAL(pos, ObjKey(2));

            pos = 123;
            CHECK_EQUAL(table->minimum_double(col_rating), 1.1);
            CHECK_EQUAL(table->minimum_double(col_rating, &pos), 1.1);
            CHECK_EQUAL(pos, ObjKey(0));

            pos = 123;
            CHECK_EQUAL(table->minimum_timestamp(col_date), Timestamp(2, 2));
            CHECK_EQUAL(table->minimum_timestamp(col_date, &pos), Timestamp(2, 2));
            CHECK_EQUAL(pos, ObjKey(0));

            // average
            count = 123;
            CHECK_APPROXIMATELY_EQUAL(table->average_int(col_price), (1 + 3) / 2., 0.01);
            CHECK_APPROXIMATELY_EQUAL(table->average_int(col_price, &count), (1 + 3) / 2., 0.01);
            CHECK_EQUAL(count, 2);

            count = 123;
            CHECK_EQUAL(table->average_float(col_shipping), 30.f);
            CHECK_EQUAL(table->average_float(col_shipping, &count), 30.f);
            CHECK_EQUAL(count, 1);

            count = 123;
            CHECK_APPROXIMATELY_EQUAL(table->average_double(col_rating), (1.1 + 2.2) / 2., 0.01);
            CHECK_APPROXIMATELY_EQUAL(table->average_double(col_rating, &count), (1.1 + 2.2) / 2., 0.01);
            CHECK_EQUAL(count, 2);

            // sum
            CHECK_EQUAL(table->sum_int(col_price), 4);
            CHECK_EQUAL(table->sum_float(col_shipping), 30.f);
            CHECK_APPROXIMATELY_EQUAL(table->sum_double(col_rating), 1.1 + 2.2, 0.01);
        }
        else { // not nullable
            // max
            pos = 123;
            CHECK_EQUAL(table->maximum_int(col_price, &pos), 3);
            CHECK_EQUAL(pos, ObjKey(2));

            pos = 123;
            CHECK_EQUAL(table->maximum_float(col_shipping, &pos), 30.f);
            CHECK_EQUAL(pos, ObjKey(2));

            pos = 123;
            CHECK_EQUAL(table->maximum_double(col_rating, &pos), 2.2);
            CHECK_EQUAL(pos, ObjKey(1));

            pos = 123;
            CHECK_EQUAL(table->maximum_timestamp(col_date, &pos), Timestamp(6, 6));
            CHECK_EQUAL(pos, ObjKey(2));

            // min
            pos = 123;
            CHECK_EQUAL(table->minimum_int(col_price, &pos), 0);
            CHECK_EQUAL(pos, ObjKey(1));

            pos = 123;
            CHECK_EQUAL(table->minimum_float(col_shipping, &pos), 0.f);
            CHECK_EQUAL(pos, ObjKey(0));

            pos = 123;
            CHECK_EQUAL(table->minimum_double(col_rating, &pos), 0.);
            CHECK_EQUAL(pos, ObjKey(2));

            pos = 123;
            // Timestamp(0, 0) is default value for non-nullable column
            CHECK_EQUAL(table->minimum_timestamp(col_date, &pos), Timestamp(0, 0));
            CHECK_EQUAL(pos, ObjKey(1));

            // average
            count = 123;
            CHECK_APPROXIMATELY_EQUAL(table->average_int(col_price, &count), (1 + 3 + 0) / 3., 0.01);
            CHECK_EQUAL(count, 3);

            count = 123;
            CHECK_APPROXIMATELY_EQUAL(table->average_float(col_shipping, &count), 30.f / 3., 0.01);
            CHECK_EQUAL(count, 3);

            count = 123;
            CHECK_APPROXIMATELY_EQUAL(table->average_double(col_rating, &count), (1.1 + 2.2 + 0.) / 3., 0.01);
            CHECK_EQUAL(count, 3);

            // sum
            CHECK_EQUAL(table->sum_int(col_price), 4);
            CHECK_EQUAL(table->sum_float(col_shipping), 30.f);
            CHECK_APPROXIMATELY_EQUAL(table->sum_double(col_rating), 1.1 + 2.2, 0.01);
        }
    }
}

TEST(Table_EmptyMinmax)
{
    Group g;
    TableRef table = g.add_table("");
    auto col = table->add_column(type_Timestamp, "date");

    ObjKey min_key;
    Timestamp min_ts = table->minimum_timestamp(col, &min_key);
    CHECK_EQUAL(min_key, null_key);
    CHECK(min_ts.is_null());

    ObjKey max_key;
    Timestamp max_ts = table->maximum_timestamp(col, &max_key);
    CHECK_EQUAL(max_key, null_key);
    CHECK(max_ts.is_null());
}

TEST(Table_EnumStringInsertEmptyRow)
{
    Table table;
    auto col_str = table.add_column(type_String, "strings");
    for (int i = 0; i < 128; ++i)
        table.create_object().set(col_str, "foo");

    CHECK_EQUAL(0, table.get_num_unique_values(col_str));
    table.enumerate_string_column(col_str);
    // Make sure we now have an enumerated strings column
    CHECK_EQUAL(1, table.get_num_unique_values(col_str));
    Obj obj = table.create_object();
    CHECK_EQUAL("", obj.get<String>(col_str));
    CHECK_EQUAL(2, table.get_num_unique_values(col_str));
}

TEST(Table_AddColumnWithThreeLevelBptree)
{
    Table table;
    std::vector<ObjKey> keys;
    table.add_column(type_Int, "int0");
    table.create_objects(REALM_MAX_BPNODE_SIZE * REALM_MAX_BPNODE_SIZE + 1, keys);
    table.add_column(type_Int, "int1");
    table.verify();
}

TEST(Table_DeleteObjectsInFirstCluster)
{
    // Designed to exercise logic if cluster size is 4
    Table table;
    table.add_column(type_Int, "int0");

    ObjKeys keys;
    table.create_objects(32, keys);

    // delete objects in first cluster
    table.remove_object(keys[2]);
    table.remove_object(keys[1]);
    table.remove_object(keys[3]);
    table.remove_object(keys[0]);

    table.create_object(ObjKey(1)); // Must not throw

    // Replace root node
    while (table.size() > 16)
        table.begin()->remove();

    // table.dump_objects();
    table.create_object(ObjKey(1)); // Must not throw
}

TEST(Table_ClearWithTwoLevelBptree)
{
    Table table;
    std::vector<ObjKey> keys;
    table.add_column(type_String, "strings");
    table.create_objects(REALM_MAX_BPNODE_SIZE + 1, keys);
    table.clear();
    table.verify();
}

TEST(Table_IndexStringDelete)
{
    Table t;
    auto col = t.add_column(type_String, "str");
    t.add_search_index(col);

    for (size_t i = 0; i < 1000; ++i) {
        std::string out(util::to_string(i));
        t.create_object().set<String>(col, out);
    }

    t.clear();

    for (size_t i = 0; i < 1000; ++i) {
        std::string out(util::to_string(i));
        t.create_object().set<String>(col, out);
    }
}


TEST(Table_NullableChecks)
{
    Table t;
    TableView tv;
    constexpr bool nullable = true;
    auto str_col = t.add_column(type_String, "str", nullable);
    auto int_col = t.add_column(type_Int, "int", nullable);
    auto bool_col = t.add_column(type_Bool, "bool", nullable);
    auto ts_col = t.add_column(type_Timestamp, "timestamp", nullable);
    auto float_col = t.add_column(type_Float, "float", nullable);
    auto double_col = t.add_column(type_Double, "double", nullable);
    auto binary_col = t.add_column(type_Binary, "binary", nullable);

    Obj obj = t.create_object();
    StringData sd; // construct a null reference
    Timestamp ts; // null
    BinaryData bd;; // null
    obj.set(str_col, sd);
    obj.set(int_col, realm::null());
    obj.set(bool_col, realm::null());
    obj.set(ts_col, ts);
    obj.set(float_col, realm::null());
    obj.set(double_col, realm::null());
    obj.set(binary_col, bd);

    // is_null is always reliable regardless of type
    CHECK(obj.is_null(str_col));
    CHECK(obj.is_null(int_col));
    CHECK(obj.is_null(bool_col));
    CHECK(obj.is_null(ts_col));
    CHECK(obj.is_null(float_col));
    CHECK(obj.is_null(double_col));
    CHECK(obj.is_null(binary_col));

    StringData str0 = obj.get<String>(str_col);
    CHECK(str0.is_null());
    util::Optional<int64_t> int0 = obj.get<util::Optional<int64_t>>(int_col);
    CHECK(!int0);
    util::Optional<bool> bool0 = obj.get<util::Optional<bool>>(bool_col);
    CHECK(!bool0);
    Timestamp ts0 = obj.get<Timestamp>(ts_col);
    CHECK(ts0.is_null());
    util::Optional<float> float0 = obj.get<util::Optional<float>>(float_col);
    CHECK(!float0);
    util::Optional<double> double0 = obj.get<util::Optional<double>>(double_col);
    CHECK(!double0);
    BinaryData binary0 = obj.get<Binary>(binary_col);
    CHECK(binary0.is_null());
}


TEST(Table_Nulls)
{
    // 'round' lets us run this entire test both with and without index and with/without optimize/enum
    for (size_t round = 0; round < 5; round++) {
        Table t;
        TableView tv;
        auto col_str = t.add_column(type_String, "str", true /*nullable*/);

        if (round == 1)
            t.add_search_index(col_str);
        else if (round == 2)
            t.enumerate_string_column(col_str);
        else if (round == 3) {
            t.add_search_index(col_str);
            t.enumerate_string_column(col_str);
        }
        else if (round == 4) {
            t.enumerate_string_column(col_str);
            t.add_search_index(col_str);
        }

        std::vector<ObjKey> keys;
        t.create_objects(3, keys);
        t.get_object(keys[0]).set(col_str, "foo"); // short strings
        t.get_object(keys[1]).set(col_str, "");
        t.get_object(keys[2]).set(col_str, StringData()); // null

        CHECK_EQUAL(1, t.count_string(col_str, "foo"));
        CHECK_EQUAL(1, t.count_string(col_str, ""));
        CHECK_EQUAL(1, t.count_string(col_str, realm::null()));

        CHECK_EQUAL(keys[0], t.find_first_string(col_str, "foo"));
        CHECK_EQUAL(keys[1], t.find_first_string(col_str, ""));
        CHECK_EQUAL(keys[2], t.find_first_string(col_str, realm::null()));

        tv = t.find_all_string(col_str, "foo");
        CHECK_EQUAL(1, tv.size());
        CHECK_EQUAL(keys[0], tv.get_key(0));
        tv = t.find_all_string(col_str, "");
        CHECK_EQUAL(1, tv.size());
        CHECK_EQUAL(keys[1], tv.get_key(0));
        tv = t.find_all_string(col_str, realm::null());
        CHECK_EQUAL(1, tv.size());
        CHECK_EQUAL(keys[2], tv.get_key(0));

        const char* string_medium = "xxxxxxxxxxYYYYYYYYYY";
        t.get_object(keys[0]).set(col_str, string_medium); // medium strings (< 64)

        CHECK_EQUAL(1, t.count_string(col_str, string_medium));
        CHECK_EQUAL(1, t.count_string(col_str, ""));
        CHECK_EQUAL(1, t.count_string(col_str, realm::null()));

        CHECK_EQUAL(keys[0], t.find_first_string(col_str, string_medium));
        CHECK_EQUAL(keys[1], t.find_first_string(col_str, ""));
        CHECK_EQUAL(keys[2], t.find_first_string(col_str, realm::null()));

        tv = t.find_all_string(col_str, string_medium);
        CHECK_EQUAL(1, tv.size());
        CHECK_EQUAL(keys[0], tv.get_key(0));
        tv = t.find_all_string(col_str, "");
        CHECK_EQUAL(1, tv.size());
        CHECK_EQUAL(keys[1], tv.get_key(0));
        tv = t.find_all_string(col_str, realm::null());
        CHECK_EQUAL(1, tv.size());
        CHECK_EQUAL(keys[2], tv.get_key(0));


        // long strings (>= 64)
        const char* string_long = "xxxxxxxxxxYYYYYYYYYYxxxxxxxxxxYYYYYYYYYYxxxxxxxxxxYYYYYYYYYYxxxxxxxxxx";
        t.get_object(keys[0]).set(col_str, string_long);

        CHECK_EQUAL(1, t.count_string(col_str, string_long));
        CHECK_EQUAL(1, t.count_string(col_str, ""));
        CHECK_EQUAL(1, t.count_string(col_str, realm::null()));

        CHECK_EQUAL(keys[0], t.find_first_string(col_str, string_long));
        CHECK_EQUAL(keys[1], t.find_first_string(col_str, ""));
        CHECK_EQUAL(keys[2], t.find_first_string(col_str, realm::null()));

        tv = t.find_all_string(col_str, string_long);
        CHECK_EQUAL(1, tv.size());
        CHECK_EQUAL(keys[0], tv.get_key(0));
        tv = t.find_all_string(col_str, "");
        CHECK_EQUAL(1, tv.size());
        CHECK_EQUAL(keys[1], tv.get_key(0));
        tv = t.find_all_string(col_str, realm::null());
        CHECK_EQUAL(1, tv.size());
        CHECK_EQUAL(keys[2], tv.get_key(0));
    }

    {
        Table t;
        auto col_int = t.add_column(type_Int, "int", true);         // nullable = true
        auto col_bool = t.add_column(type_Bool, "bool", true);      // nullable = true
        auto col_date = t.add_column(type_Timestamp, "date", true); // nullable = true

        Obj obj0 = t.create_object();
        Obj obj1 = t.create_object();
        ObjKey k0 = obj0.get_key();
        ObjKey k1 = obj1.get_key();

        obj0.set(col_int, 65);
        obj0.set(col_bool, false);
        obj0.set(col_date, Timestamp(3, 0));

        CHECK_EQUAL(65, obj0.get<Int>(col_int));
        CHECK_EQUAL(false, obj0.get<Bool>(col_bool));
        CHECK_EQUAL(Timestamp(3, 0), obj0.get<Timestamp>(col_date));

        CHECK_EQUAL(65, t.maximum_int(col_int));
        CHECK_EQUAL(65, t.minimum_int(col_int));
        CHECK_EQUAL(Timestamp(3, 0), t.maximum_timestamp(col_date));
        CHECK_EQUAL(Timestamp(3, 0), t.minimum_timestamp(col_date));

        CHECK_NOT(obj0.is_null(col_int));
        CHECK_NOT(obj0.is_null(col_bool));
        CHECK_NOT(obj0.is_null(col_date));

        CHECK_THROW_ANY(obj1.get<Int>(col_int));
        CHECK(obj1.is_null(col_int));
        CHECK(obj1.is_null(col_bool));
        CHECK(obj1.is_null(col_date));

        CHECK_EQUAL(k1, t.find_first_null(col_int));
        CHECK_EQUAL(k1, t.find_first_null(col_bool));
        CHECK_EQUAL(k1, t.find_first_null(col_date));

        CHECK_EQUAL(null_key, t.find_first_int(col_int, -1));
        CHECK_EQUAL(null_key, t.find_first_bool(col_bool, true));
        CHECK_EQUAL(null_key, t.find_first_timestamp(col_date, Timestamp(5, 0)));

        CHECK_EQUAL(k0, t.find_first_int(col_int, 65));
        CHECK_EQUAL(k0, t.find_first_bool(col_bool, false));
        CHECK_EQUAL(k0, t.find_first_timestamp(col_date, Timestamp(3, 0)));

        obj0.set_null(col_int);
        obj0.set_null(col_bool);
        obj0.set_null(col_date);

        CHECK(obj0.is_null(col_int));
        CHECK(obj0.is_null(col_bool));
        CHECK(obj0.is_null(col_date));
    }
    {
        Table t;
        auto col_float = t.add_column(type_Float, "float", true);    // nullable = true
        auto col_double = t.add_column(type_Double, "double", true); // nullable = true

        Obj obj0 = t.create_object();
        Obj obj1 = t.create_object();
        ObjKey k0 = obj0.get_key();
        ObjKey k1 = obj1.get_key();

        obj0.set_all(1.23f, 12.3);

        CHECK_EQUAL(1.23f, obj0.get<float>(col_float));
        CHECK_EQUAL(12.3, obj0.get<double>(col_double));

        CHECK_EQUAL(1.23f, t.maximum_float(col_float));
        CHECK_EQUAL(1.23f, t.minimum_float(col_float));
        CHECK_EQUAL(12.3, t.maximum_double(col_double));
        CHECK_EQUAL(12.3, t.minimum_double(col_double));

        CHECK_NOT(obj0.is_null(col_float));
        CHECK_NOT(obj0.is_null(col_double));

        CHECK(obj1.is_null(col_float));
        CHECK(obj1.is_null(col_double));

        CHECK_EQUAL(k1, t.find_first_null(col_float));
        CHECK_EQUAL(k1, t.find_first_null(col_double));

        CHECK_EQUAL(null_key, t.find_first_float(col_float, 2.22f));
        CHECK_EQUAL(null_key, t.find_first_double(col_double, 2.22));

        CHECK_EQUAL(k0, t.find_first_float(col_float, 1.23f));
        CHECK_EQUAL(k0, t.find_first_double(col_double, 12.3));

        util::Optional<Float> f_val = 5.f;
        obj0.set(col_float, f_val);
        CHECK_NOT(obj0.is_null(col_float));
        CHECK_EQUAL(obj0.get<Optional<float>>(col_float), 5.f);

        util::Optional<Double> d_val = 5.;
        obj0.set(col_double, d_val);
        CHECK_NOT(obj0.is_null(col_double));
        CHECK_EQUAL(obj0.get<Optional<double>>(col_double), 5.);

        obj0.set_null(col_float);
        obj0.set_null(col_double);

        CHECK(obj0.is_null(col_float));
        CHECK(obj0.is_null(col_double));
    }
}

// This triggers a severe bug in the Array::alloc() allocator in which its capacity-doubling
// scheme forgets to test of the doubling has overflowed the maximum allowed size of an
// array which is 2^24 - 1 bytes
TEST(Table_AllocatorCapacityBug)
{
    std::unique_ptr<char[]> buf(new char[20000000]);

    // First a simple trigger of `Assertion failed: value <= 0xFFFFFFL [26000016, 16777215]`
    {
        BPlusTree<BinaryData> c(Allocator::get_default());
        c.create();

        c.add(BinaryData(buf.get(), 13000000));
        c.set(0, BinaryData(buf.get(), 14000000));

        c.destroy();
    }

    // Now a small fuzzy test to catch other such bugs
    {
        Table t;
        std::vector<ObjKey> keys;
        auto col_bin = t.add_column(type_Binary, "Binaries", true);

        for (size_t j = 0; j < 100; j++) {
            size_t r = (j * 123456789 + 123456789) % 100;
            if (r < 20) {
                keys.push_back(t.create_object().get_key());
            }
            else if (t.size() > 0 && t.size() < 5) {
                // Set only if there are no more than 4 rows, else it takes up too much space on devices (4 * 16 MB
                // worst case now)
                size_t row = (j * 123456789 + 123456789) % t.size();
                size_t len = (j * 123456789 + 123456789) % 16000000;
                BinaryData bd;
                bd = BinaryData(buf.get(), len);
                t.get_object(keys[row]).set(col_bin, bd);
            }
            else if (t.size() >= 4) {
                t.clear();
                keys.clear();
            }
        }
    }
}


TEST(Table_DetachedAccessor)
{
    Group group;
    TableRef table = group.add_table("table");
    auto col_int = table->add_column(type_Int, "i");
    auto col_str = table->add_column(type_String, "s");
    table->add_column(type_Binary, "b");
    table->add_column_link(type_Link, "l", *table);
    ObjKey key0 = table->create_object().get_key();
    Obj obj1 = table->create_object();
    group.remove_table("table");

    CHECK_THROW(table->clear(), InvalidTableRef);
    CHECK_THROW(table->add_search_index(col_int), InvalidTableRef);
    CHECK_THROW(table->remove_search_index(col_int), InvalidTableRef);
    CHECK_THROW(table->get_object(key0), InvalidTableRef);
    CHECK_THROW_ANY(obj1.set(col_str, "hello"));
}

TEST(Table_addRowsToTableWithNoColumns)
{
    Group g; // type_Link must be part of a group
    TableRef t = g.add_table("t");

    t->create_object();
    CHECK_EQUAL(t->size(), 1);
    auto col = t->add_column(type_String, "str_col");
    t->create_object();
    CHECK_EQUAL(t->size(), 2);
    t->add_search_index(col);
    t->create_object();
    CHECK_EQUAL(t->size(), 3);
    t->remove_column(col);
    CHECK_EQUAL(t->size(), 3);

    // Check that links are nulled when connected table is cleared
    TableRef u = g.add_table("u");
    auto col_link = u->add_column_link(type_Link, "link from u to t", *t);
    Obj obj = u->create_object();
    CHECK_EQUAL(u->size(), 1);
    CHECK_EQUAL(t->size(), 3);
    CHECK_LOGIC_ERROR(obj.set(col_link, ObjKey(45)), LogicError::target_row_index_out_of_range);
    CHECK(obj.is_null(col_link));
    CHECK_EQUAL(t->size(), 3);
    ObjKey k = t->create_object().get_key();
    obj.set(col_link, k);
    CHECK_EQUAL(obj.get<ObjKey>(col_link), k);
    CHECK(!obj.is_null(col_link));
    CHECK_EQUAL(t->size(), 4);
    t->clear();
    CHECK_EQUAL(t->size(), 0);
    CHECK_EQUAL(u->size(), 1);
    CHECK(obj.is_null(col_link));
    u->remove_column(col_link);
}


TEST(Table_getVersionCounterAfterRowAccessor)
{
    Table t;
    auto col_bool = t.add_column(type_Bool, "bool", true);
    auto col_int = t.add_column(type_Int, "int", true);
    auto col_string = t.add_column(type_String, "string", true);
    auto col_float = t.add_column(type_Float, "float", true);
    auto col_double = t.add_column(type_Double, "double", true);
    auto col_binary = t.add_column(type_Binary, "binary", true);
    auto col_date = t.add_column(type_Timestamp, "timestamp", true);

    Obj obj = t.create_object();

    int_fast64_t ver = t.get_content_version();
    int_fast64_t newVer;

    auto check_ver_bump = [&]() {
        newVer = t.get_content_version();
        CHECK_GREATER(newVer, ver);
        ver = newVer;
    };

    obj.set<Bool>(col_bool, true);
    check_ver_bump();

    obj.set<Int>(col_int, 42);
    check_ver_bump();

    obj.set<String>(col_string, "foo");
    check_ver_bump();

    obj.set<Float>(col_float, 0.42f);
    check_ver_bump();

    obj.set<Double>(col_double, 0.42);
    check_ver_bump();

    obj.set<Binary>(col_binary, BinaryData("binary", 7));
    check_ver_bump();

    obj.set<Timestamp>(col_date, Timestamp(777, 888));
    check_ver_bump();

    obj.set_null(col_string);
    check_ver_bump();
}


TEST(Table_object_basic)
{
    Table table;
    auto int_col = table.add_column(type_Int, "int");
    auto intnull_col = table.add_column(type_Int, "intnull", true);

    char data[10];
    memset(data, 0x5a, 10);
    BinaryData bin_data(data, 10);
    BinaryData bin_zero(data, 0);

    table.create_object(ObjKey(5)).set_all(100, 7);
    CHECK_EQUAL(table.size(), 1);
    CHECK_THROW(table.create_object(ObjKey(5)), KeyAlreadyUsed);
    CHECK_EQUAL(table.size(), 1);
    table.create_object(ObjKey(2));
    Obj x = table.create_object(ObjKey(7));
    table.create_object(ObjKey(8));
    table.create_object(ObjKey(10));
    table.create_object(ObjKey(6));

    Obj y = table.get_object(ObjKey(5));

    // Int
    CHECK(!x.is_null(int_col));
    CHECK_EQUAL(0, x.get<int64_t>(int_col));
    CHECK(x.is_null(intnull_col));

    CHECK_EQUAL(100, y.get<int64_t>(int_col));
    CHECK(!y.is_null(intnull_col));
    CHECK_EQUAL(7, y.get<util::Optional<int64_t>>(intnull_col));
    y.set_null(intnull_col);
    CHECK(y.is_null(intnull_col));

    // Boolean
    auto bool_col = table.add_column(type_Bool, "bool");
    auto boolnull_col = table.add_column(type_Bool, "boolnull", true);
    y.set(bool_col, true);
    y.set(boolnull_col, false);

    CHECK(!x.is_null(bool_col));
    CHECK_EQUAL(false, x.get<Bool>(bool_col));
    CHECK(x.is_null(boolnull_col));

    CHECK_EQUAL(true, y.get<Bool>(bool_col));
    CHECK(!y.is_null(boolnull_col));
    auto bool_val = y.get<util::Optional<Bool>>(boolnull_col);
    CHECK_EQUAL(true, bool(bool_val));
    CHECK_EQUAL(false, *bool_val);
    y.set_null(boolnull_col);
    CHECK(y.is_null(boolnull_col));

    // Float
    auto float_col = table.add_column(type_Float, "float");
    auto floatnull_col = table.add_column(type_Float, "floatnull", true);
    y.set(float_col, 2.7182818f);
    y.set(floatnull_col, 3.1415927f);

    CHECK(!x.is_null(float_col));
    CHECK_EQUAL(0.0f, x.get<Float>(float_col));
    CHECK(x.is_null(floatnull_col));

    CHECK_EQUAL(2.7182818f, y.get<Float>(float_col));
    CHECK(!y.is_null(floatnull_col));
    CHECK_EQUAL(3.1415927f, y.get<util::Optional<Float>>(floatnull_col));
    y.set_null(floatnull_col);
    CHECK(y.is_null(floatnull_col));

    // Double
    auto double_col = table.add_column(type_Double, "double");
    auto doublenull_col = table.add_column(type_Double, "doublenull", true);
    y.set(double_col, 2.718281828459045);
    y.set(doublenull_col, 3.141592653589793);

    CHECK(!x.is_null(double_col));
    CHECK_EQUAL(0.0f, x.get<Double>(double_col));
    CHECK(x.is_null(doublenull_col));

    CHECK_EQUAL(2.718281828459045, y.get<Double>(double_col));
    CHECK(!y.is_null(doublenull_col));
    CHECK_EQUAL(3.141592653589793, y.get<util::Optional<Double>>(doublenull_col));
    y.set_null(doublenull_col);
    CHECK(y.is_null(doublenull_col));

    // String
    auto str_col = table.add_column(type_String, "str");
    auto strnull_col = table.add_column(type_String, "strnull", true);
    y.set(str_col, "Hello");
    y.set(strnull_col, "World");

    CHECK(!x.is_null(str_col));
    CHECK_EQUAL("", x.get<String>(str_col));
    CHECK(x.is_null(strnull_col));

    CHECK_EQUAL("Hello", y.get<String>(str_col));
    CHECK(!y.is_null(strnull_col));
    CHECK_EQUAL("World", y.get<String>(strnull_col));
    y.set_null(strnull_col);
    CHECK(y.is_null(strnull_col));

    // Upgrade to medium leaf
    y.set(str_col, "This is a fine day");
    CHECK_EQUAL("This is a fine day", y.get<String>(str_col));
    CHECK(!y.is_null(str_col));

    // Binary
    auto bin_col = table.add_column(type_Binary, "bin");
    auto binnull_col = table.add_column(type_Binary, "binnull", true);
    y.set(bin_col, bin_data);
    y.set(binnull_col, bin_data);

    CHECK(!x.is_null(bin_col));
    CHECK_EQUAL(bin_zero, x.get<Binary>(bin_col));
    CHECK(x.is_null(binnull_col));

    CHECK_EQUAL(bin_data, y.get<Binary>(bin_col));
    CHECK(!y.is_null(binnull_col));
    CHECK_EQUAL(bin_data, y.get<Binary>(binnull_col));
    y.set_null(binnull_col);
    CHECK(y.is_null(binnull_col));

    // Upgrade from small to big
    char big_data[100];
    memset(big_data, 0xa5, 100);
    BinaryData bin_data_big(big_data, 100);
    x.set(bin_col, bin_data);
    y.set(bin_col, bin_data_big);
    CHECK_EQUAL(bin_data, x.get<Binary>(bin_col));
    CHECK_EQUAL(bin_data_big, y.get<Binary>(bin_col));
    CHECK(!y.is_null(bin_col));

    // Timestamp
    auto ts_col = table.add_column(type_Timestamp, "ts");
    auto tsnull_col = table.add_column(type_Timestamp, "tsnull", true);
    y.set(ts_col, Timestamp(123, 456));
    y.set(tsnull_col, Timestamp(789, 10));

    CHECK(!x.is_null(ts_col));
    CHECK_EQUAL(Timestamp(0, 0), x.get<Timestamp>(ts_col));
    CHECK(x.is_null(tsnull_col));

    CHECK_EQUAL(Timestamp(123, 456), y.get<Timestamp>(ts_col));
    CHECK(!y.is_null(tsnull_col));
    CHECK_EQUAL(Timestamp(789, 10), y.get<Timestamp>(tsnull_col));
    y.set_null(binnull_col);
    CHECK(y.is_null(binnull_col));

    // Check that accessing a removed object will throw
    table.remove_object(ObjKey(5));
    CHECK_THROW(y.get<int64_t>(intnull_col), KeyNotFound);

    CHECK(table.get_object(ObjKey(8)).is_null(intnull_col));
}


TEST(Table_ObjectsWithNoColumns)
{
    Table table;
    std::vector<ObjKey> keys;
    table.create_objects(REALM_MAX_BPNODE_SIZE * 2, keys);
    CHECK_NOT(table.is_empty());
    CHECK_EQUAL(table.size(), REALM_MAX_BPNODE_SIZE * 2);
    for (ObjKey k : keys) {
        Obj obj = table.get_object(k);
        CHECK(obj.is_valid());
        obj.remove();
        CHECK(!obj.is_valid());
    }
    CHECK(table.is_empty());
    CHECK_EQUAL(table.size(), 0);
}

TEST(Table_remove_column)
{
    Table table;
    table.add_column(type_Int, "int1");
    auto int2_col = table.add_column(type_Int, "int2");
    table.add_column(type_Int, "int3");

    Obj obj = table.create_object(ObjKey(5)).set_all(100, 7, 25);

    CHECK_EQUAL(obj.get<int64_t>("int1"), 100);
    CHECK_EQUAL(obj.get<int64_t>("int2"), 7);
    CHECK_EQUAL(obj.get<int64_t>("int3"), 25);

    table.remove_column(int2_col);

    CHECK_EQUAL(obj.get<int64_t>("int1"), 100);
    CHECK_THROW(obj.get<int64_t>("int2"), LogicError);
    CHECK_EQUAL(obj.get<int64_t>("int3"), 25);
    table.add_column(type_Int, "int4");
    CHECK_EQUAL(obj.get<int64_t>("int4"), 0);
}

TEST(Table_list_basic)
{
    Table table;
    auto list_col = table.add_column_list(type_Int, "int_list");
    int sum = 0;

    {
        Obj obj = table.create_object(ObjKey(5));
        CHECK_NOT(obj.is_null(list_col));
        auto list = obj.get_list<int64_t>(list_col);
        CHECK_NOT(obj.is_null(list_col));
        CHECK(list.is_empty());

        size_t return_cnt = 0;
        list.sum(&return_cnt);
        CHECK_EQUAL(return_cnt, 0);
        list.max(&return_cnt);
        CHECK_EQUAL(return_cnt, 0);
        list.min(&return_cnt);
        CHECK_EQUAL(return_cnt, 0);
        list.avg(&return_cnt);
        CHECK_EQUAL(return_cnt, 0);

        for (int i = 0; i < 100; i++) {
            list.add(i + 1000);
            sum += (i + 1000);
        }
    }
    {
        Obj obj = table.get_object(ObjKey(5));
        auto list1 = obj.get_list<int64_t>(list_col);
        CHECK_EQUAL(list1.size(), 100);
        CHECK_EQUAL(list1.get(0), 1000);
        CHECK_EQUAL(list1.get(99), 1099);
        auto list_base = obj.get_listbase_ptr(list_col);
        CHECK_EQUAL(list_base->size(), 100);
        CHECK(dynamic_cast<Lst<Int>*>(list_base.get()));

        CHECK_EQUAL(list1.sum(), sum);
        CHECK_EQUAL(list1.max(), 1099);
        CHECK_EQUAL(list1.min(), 1000);
        CHECK_EQUAL(list1.avg(), double(sum) / 100);

        auto list2 = obj.get_list<int64_t>(list_col);
        list2.set(50, 747);
        CHECK_EQUAL(list1.get(50), 747);
        list1.resize(101);
        CHECK_EQUAL(list1.get(100), 0);
        list1.resize(50);
        CHECK_EQUAL(list1.size(), 50);
    }
    {
        Obj obj = table.create_object(ObjKey(7));
        auto list = obj.get_list<int64_t>(list_col);
        list.resize(10);
        CHECK_EQUAL(list.size(), 10);
        for (int i = 0; i < 10; i++) {
            CHECK_EQUAL(list.get(i), 0);
        }
    }
    table.remove_object(ObjKey(5));
}

template <typename T>
struct NullableTypeConverter {
    using NullableType = util::Optional<T>;
    static bool is_null(NullableType t)
    {
        return !bool(t);
    }
};

template <>
struct NullableTypeConverter<Decimal128> {
    using NullableType = Decimal128;
    static bool is_null(Decimal128 val)
    {
        return val.is_null();
    }
};

TEST_TYPES(Table_list_nullable, int64_t, float, double, Decimal128)
{
    Table table;
    auto list_col = table.add_column_list(ColumnTypeTraits<TEST_TYPE>::id, "int_list", true);
    ColumnSumType<TEST_TYPE> sum = TEST_TYPE(0);

    {
        Obj obj = table.create_object(ObjKey(5));
        CHECK_NOT(obj.is_null(list_col));
        auto list = obj.get_list<typename NullableTypeConverter<TEST_TYPE>::NullableType>(list_col);
        CHECK_NOT(obj.is_null(list_col));
        CHECK(list.is_empty());
        for (int i = 0; i < 100; i++) {
            TEST_TYPE val = TEST_TYPE(i + 1000);
            list.add(val);
            sum += (val);
        }
    }
    {
        Obj obj = table.get_object(ObjKey(5));
        auto list1 = obj.get_list<typename NullableTypeConverter<TEST_TYPE>::NullableType>(list_col);
        CHECK_EQUAL(list1.size(), 100);
        CHECK_EQUAL(list1.get(0), TEST_TYPE(1000));
        CHECK_EQUAL(list1.get(99), TEST_TYPE(1099));
        CHECK_NOT(list1.is_null(0));
        auto list_base = obj.get_listbase_ptr(list_col);
        CHECK_EQUAL(list_base->size(), 100);
        CHECK_NOT(list_base->is_null(0));
        CHECK(dynamic_cast<Lst<typename NullableTypeConverter<TEST_TYPE>::NullableType>*>(list_base.get()));

        CHECK_EQUAL(list1.sum(), sum);
        CHECK_EQUAL(list1.max(), TEST_TYPE(1099));
        CHECK_EQUAL(list1.min(), TEST_TYPE(1000));
        CHECK_EQUAL(list1.avg(), typename ColumnTypeTraits<TEST_TYPE>::average_type(sum) / 100);

        auto list2 = obj.get_list<typename NullableTypeConverter<TEST_TYPE>::NullableType>(list_col);
        list2.set(50, TEST_TYPE(747));
        CHECK_EQUAL(list1.get(50), TEST_TYPE(747));
        list1.set_null(50);
        CHECK(NullableTypeConverter<TEST_TYPE>::is_null(list1.get(50)));
        list1.resize(101);
        CHECK(NullableTypeConverter<TEST_TYPE>::is_null(list1.get(100)));
    }
    {
        Obj obj = table.create_object(ObjKey(7));
        auto list = obj.get_list<typename NullableTypeConverter<TEST_TYPE>::NullableType>(list_col);
        list.resize(10);
        CHECK_EQUAL(list.size(), 10);
        for (int i = 0; i < 10; i++) {
            CHECK(NullableTypeConverter<TEST_TYPE>::is_null(list.get(i)));
        }
    }
    table.remove_object(ObjKey(5));
}

TEST(Table_StableIteration)
{
    Table table;
    auto list_col = table.add_column_list(type_Int, "int_list");
    std::vector<int64_t> values = {1, 7, 3, 5, 5, 2, 4};
    Obj obj = table.create_object(ObjKey(5)).set_list_values(list_col, values);

    auto list = obj.get_list<int64_t>(list_col);
    auto x = list.begin();
    CHECK_EQUAL(*x, 1);
    ++x; // == 7
    ++x; // == 3
    CHECK_EQUAL(*x, 3);
    auto end = list.end();
    for (auto it = list.begin(); it != end; it++) {
        if (*it > 3) {
            list.remove(it);
            // When an element is removed, the iterator should be invalid
            CHECK_THROW_ANY(*it);
        }
        // This iterator should keep pointing to the same element
        CHECK_EQUAL(*x, 3);
    }
    // Advancing the iterator should skip the two deleted elements
    ++x; // == 2
    CHECK_EQUAL(*x, 2);
    ++x; // Past end of list
    CHECK_THROW_ANY(*x);
    CHECK_EQUAL(list.size(), 3);
    CHECK_EQUAL(list[0], 1);
    CHECK_EQUAL(list[1], 3);
    CHECK_EQUAL(list[2], 2);
}

TEST_TYPES(Table_ListOps, Prop<Int>, Prop<Float>, Prop<Double>, Prop<Timestamp>, Prop<String>, Prop<Binary>,
           Prop<Bool>, Nullable<Int>, Nullable<Float>, Nullable<Double>, Nullable<Timestamp>, Nullable<String>,
           Nullable<Binary>, Nullable<Bool>)
{
    using underlying_type = typename TEST_TYPE::underlying_type;
    using type = typename TEST_TYPE::type;
    TestValueGenerator gen;
    Table table;
    ColKey col = table.add_column_list(TEST_TYPE::data_type, "values", TEST_TYPE::is_nullable);

    Obj obj = table.create_object();
    Obj obj1 = obj;
    Lst<type> list = obj.get_list<type>(col);
    list.add(gen.convert_for_test<underlying_type>(1));
    list.add(gen.convert_for_test<underlying_type>(2));
    list.swap(0, 1);
    CHECK_EQUAL(list.get(0), gen.convert_for_test<underlying_type>(2));
    CHECK_EQUAL(list.get(1), gen.convert_for_test<underlying_type>(1));
    CHECK_EQUAL(list.find_first(gen.convert_for_test<underlying_type>(2)), 0);
    CHECK_EQUAL(list.find_first(gen.convert_for_test<underlying_type>(1)), 1);
    CHECK(!list.is_null(0));
    CHECK(!list.is_null(1));

    Lst<type> list1;
    CHECK_EQUAL(list1.size(), 0);
    list1 = list;
    CHECK_EQUAL(list1.size(), 2);
    list.add(gen.convert_for_test<underlying_type>(3));
    CHECK_EQUAL(list.size(), 3);
    CHECK_EQUAL(list1.size(), 3);

    Query q = table.where().size_equal(col, 3); // SizeListNode
    CHECK_EQUAL(q.count(), 1);
    q = table.column<Lst<type>>(col).size() == 3; // SizeOperator expresison
    CHECK_EQUAL(q.count(), 1);

    Lst<type> list2 = list;
    CHECK_EQUAL(list2.size(), 3);
    list2.clear();
    CHECK_EQUAL(list2.size(), 0);

    if (TEST_TYPE::is_nullable) {
        list2.insert_null(0);
        CHECK_EQUAL(list.size(), 1);
        type item0 = list2.get(0);
        CHECK(value_is_null(item0));
        CHECK(list.is_null(0));
        CHECK(list.get_any(0).is_null());
    }
}

TEST(Table_ListOfPrimitives)
{
    Group g;
    std::vector<ConstLstBase*> lists;
    TableRef t = g.add_table("table");
    ColKey int_col = t->add_column_list(type_Int, "integers");
    ColKey bool_col = t->add_column_list(type_Bool, "booleans");
    ColKey string_col = t->add_column_list(type_String, "strings");
    ColKey double_col = t->add_column_list(type_Double, "doubles");
    ColKey timestamp_col = t->add_column_list(type_Timestamp, "timestamps");
    Obj obj = t->create_object(ObjKey(7));

    std::vector<int64_t> integer_vector = {1, 2, 3, 4};
    obj.set_list_values(int_col, integer_vector);

    std::vector<bool> bool_vector = {false, false, true, false, true};
    obj.set_list_values(bool_col, bool_vector);

    std::vector<StringData> string_vector = {"monday", "tuesday", "thursday", "friday", "saturday", "sunday"};
    obj.set_list_values(string_col, string_vector);

    std::vector<double> double_vector = {898742.09382, 3.14159265358979, 2.71828182845904};
    obj.set_list_values(double_col, double_vector);

    time_t seconds_since_epoc = time(nullptr);
    std::vector<Timestamp> timestamp_vector = {Timestamp(seconds_since_epoc, 0),
                                               Timestamp(seconds_since_epoc + 60, 0)};
    obj.set_list_values(timestamp_col, timestamp_vector);

    auto int_list = obj.get_list<int64_t>(int_col);
    lists.push_back(&int_list);
    std::vector<int64_t> vec(int_list.size());
    CHECK_EQUAL(integer_vector.size(), int_list.size());
    // {1, 2, 3, 4}
    auto it = int_list.begin();
    CHECK_EQUAL(*it, 1);
    std::copy(int_list.begin(), int_list.end(), vec.begin());
    unsigned j = 0;
    for (auto i : int_list) {
        CHECK_EQUAL(vec[j], i);
        CHECK_EQUAL(integer_vector[j++], i);
    }
    auto f = std::find(int_list.begin(), int_list.end(), 3);
    CHECK_EQUAL(3, *f++);
    CHECK_EQUAL(4, *f);

    for (unsigned i = 0; i < int_list.size(); i++) {
        CHECK_EQUAL(integer_vector[i], int_list[i]);
    }

    CHECK_EQUAL(3, int_list.remove(2));
    // {1, 2, 4}
    CHECK_EQUAL(integer_vector.size() - 1, int_list.size());
    CHECK_EQUAL(4, int_list[2]);
    int_list.resize(6);
    // {1, 2, 4, 0, 0, 0}
    CHECK_EQUAL(int_list[5], 0);
    int_list.swap(0, 1);
    // {2, 1, 4, 0, 0, 0}
    CHECK_EQUAL(2, int_list[0]);
    CHECK_EQUAL(1, int_list[1]);
    int_list.move(1, 4);
    // {2, 4, 0, 0, 1, 0}
    CHECK_EQUAL(4, int_list[1]);
    CHECK_EQUAL(1, int_list[4]);
    int_list.remove(1, 3);
    // {2, 0, 1, 0}
    CHECK_EQUAL(1, int_list[2]);
    int_list.resize(2);
    // {2, 0}
    CHECK_EQUAL(2, int_list.size());
    CHECK_EQUAL(2, int_list[0]);
    CHECK_EQUAL(0, int_list[1]);
    CHECK_EQUAL(lists[0]->size(), 2);
    CHECK_EQUAL(lists[0]->get_col_key(), int_col);

    int_list.clear();
    auto int_list2 = obj.get_list<int64_t>(int_col);
    CHECK_EQUAL(0, int_list2.size());

    CHECK_THROW_ANY(obj.get_list<util::Optional<int64_t>>(int_col));

    auto bool_list = obj.get_list<bool>(bool_col);
    lists.push_back(&bool_list);
    CHECK_EQUAL(bool_vector.size(), bool_list.size());
    for (unsigned i = 0; i < bool_list.size(); i++) {
        CHECK_EQUAL(bool_vector[i], bool_list[i]);
    }

    auto bool_list_nullable = obj.get_list<util::Optional<bool>>(bool_col);
    CHECK_THROW_ANY(bool_list_nullable.set(0, util::none));

    auto string_list = obj.get_list<StringData>(string_col);
    auto str_min = string_list.min();
    CHECK(str_min.is_null());
    CHECK_EQUAL(string_list.begin()->size(), string_vector.begin()->size());
    CHECK_EQUAL(string_vector.size(), string_list.size());
    for (unsigned i = 0; i < string_list.size(); i++) {
        CHECK_EQUAL(string_vector[i], string_list[i]);
    }

    string_list.insert(2, "Wednesday");
    CHECK_EQUAL(string_vector.size() + 1, string_list.size());
    CHECK_EQUAL(StringData("Wednesday"), string_list.get(2));
    CHECK_THROW_ANY(string_list.set(2, StringData{}));
    CHECK_THROW_ANY(string_list.add(StringData{}));
    CHECK_THROW_ANY(string_list.insert(2, StringData{}));

    auto double_list = obj.get_list<double>(double_col);
    CHECK_EQUAL(double_vector.size(), double_list.size());
    for (unsigned i = 0; i < double_list.size(); i++) {
        CHECK_EQUAL(double_vector[i], double_list.get(i));
    }

    auto timestamp_list = obj.get_list<Timestamp>(timestamp_col);
    CHECK_EQUAL(timestamp_vector.size(), timestamp_list.size());
    for (unsigned i = 0; i < timestamp_list.size(); i++) {
        CHECK_EQUAL(timestamp_vector[i], timestamp_list.get(i));
    }
    size_t return_ndx = 7;
    timestamp_list.min(&return_ndx);
    CHECK_EQUAL(return_ndx, 0);
    timestamp_list.max(&return_ndx);
    CHECK_EQUAL(return_ndx, 1);

    t->remove_object(ObjKey(7));
    CHECK_NOT(timestamp_list.is_attached());
}

TEST_TYPES(Table_ListOfPrimitivesSort, Prop<int64_t>, Prop<float>, Prop<double>, Prop<Decimal128>, Prop<ObjectId>,
           Prop<Timestamp>, Prop<String>, Prop<BinaryData>, Nullable<int64_t>, Nullable<float>, Nullable<double>,
           Nullable<Decimal128>, Nullable<ObjectId>, Nullable<Timestamp>, Nullable<String>, Nullable<BinaryData>)
{
    using type = typename TEST_TYPE::type;
    using underlying_type = typename TEST_TYPE::underlying_type;

    TestValueGenerator gen;
    Group g;
    TableRef t = g.add_table("table");
    ColKey col = t->add_column_list(TEST_TYPE::data_type, "values", TEST_TYPE::is_nullable);

    auto obj = t->create_object();
    auto list = obj.get_list<type>(col);

    std::vector<type> values = gen.values_from_int<type>({9, 4, 2, 7, 4, 1, 8, 11, 3, 4, 5, 22});
    std::vector<size_t> indices;
    type default_or_null = TEST_TYPE::default_value();
    values.push_back(default_or_null);
    obj.set_list_values(col, values);

    CHECK(list.has_changed());
    CHECK_NOT(list.has_changed());

    auto cmp = [&]() {
        CHECK_EQUAL(values.size(), indices.size());
        for (size_t i = 0; i < values.size(); i++) {
            CHECK_EQUAL(values[i], list.get(indices[i]));
        }
    };
    std::sort(values.begin(), values.end(), ::less());
    list.sort(indices);
    cmp();
    std::sort(values.begin(), values.end(), ::greater());
    list.sort(indices, false);
    cmp();
    CHECK_NOT(list.has_changed());

    underlying_type new_value = gen.convert_for_test<underlying_type>(6);
    values.push_back(new_value);
    list.add(type(new_value));
    CHECK(list.has_changed());
    std::sort(values.begin(), values.end(), ::less());
    list.sort(indices);
    cmp();

    values.resize(7);
    obj.set_list_values(col, values);
    std::sort(values.begin(), values.end(), ::greater());
    list.sort(indices, false);
    cmp();
}

TEST_TYPES(Table_ListOfPrimitivesDistinct, Prop<int64_t>, Prop<float>, Prop<double>, Prop<Decimal128>, Prop<ObjectId>,
           Prop<Timestamp>, Prop<String>, Prop<BinaryData>, Nullable<int64_t>, Nullable<float>, Nullable<double>,
           Nullable<Decimal128>, Nullable<ObjectId>, Nullable<Timestamp>, Nullable<String>, Nullable<BinaryData>)
{
    using type = typename TEST_TYPE::type;
    TestValueGenerator gen;
    Group g;
    TableRef t = g.add_table("table");
    ColKey col = t->add_column_list(TEST_TYPE::data_type, "values", TEST_TYPE::is_nullable);

    auto obj = t->create_object();
    auto list = obj.get_list<type>(col);

    std::vector<type> values = gen.values_from_int<type>({9, 4, 2, 7, 4, 9, 8, 11, 2, 4, 5});
    std::vector<type> distinct_values = gen.values_from_int<type>({9, 4, 2, 7, 8, 11, 5});
    type default_or_null = TEST_TYPE::default_value();
    values.push_back(default_or_null);
    distinct_values.push_back(default_or_null);
    std::vector<size_t> indices;
    obj.set_list_values(col, values);

    auto cmp = [&]() {
        CHECK_EQUAL(distinct_values.size(), indices.size());
        for (size_t i = 0; i < distinct_values.size(); i++) {
            CHECK_EQUAL(distinct_values[i], list.get(indices[i]));
        }
    };

    list.distinct(indices);
    cmp();
    list.distinct(indices, true);
    std::sort(distinct_values.begin(), distinct_values.end(), std::less<type>());
    cmp();
    list.distinct(indices, false);
    std::sort(distinct_values.begin(), distinct_values.end(), std::greater<type>());
    cmp();
}

TEST(Table_object_merge_nodes)
{
    // This test works best for REALM_MAX_BPNODE_SIZE == 8.
    // To be used mostly as a help when debugging new implementation

    int nb_rows = REALM_MAX_BPNODE_SIZE * 8;
    Table table;
    std::vector<int64_t> key_set;
    auto c0 = table.add_column(type_Int, "int1");
    auto c1 = table.add_column(type_Int, "int2", true);

    for (int i = 0; i < nb_rows; i++) {
        table.create_object(ObjKey(i)).set_all(i << 1, i << 2);
        key_set.push_back(i);
    }

    for (int i = 0; i < nb_rows; i++) {
        auto key_index = test_util::random_int<int64_t>(0, key_set.size() - 1);
        auto it = key_set.begin() + int(key_index);

        // table.dump_objects();
        // std::cout << "Key to remove: " << std::hex << *it << std::dec << std::endl;

        table.remove_object(ObjKey(*it));
        key_set.erase(it);
        for (unsigned j = 0; j < key_set.size(); j += 23) {
            int64_t key_val = key_set[j];
            Obj o = table.get_object(ObjKey(key_val));
            CHECK_EQUAL(key_val << 1, o.get<int64_t>(c0));
            CHECK_EQUAL(key_val << 2, o.get<util::Optional<int64_t>>(c1));
        }
    }
}

TEST(Table_object_forward_iterator)
{
    int nb_rows = 1024;
    Table table;
    auto c0 = table.add_column(type_Int, "int1");
    auto c1 = table.add_column(type_Int, "int2", true);

    for (int i = 0; i < nb_rows; i++) {
        table.create_object(ObjKey(i));
    }

    size_t tree_size = 0;
    auto f = [&tree_size](const Cluster* cluster) {
        tree_size += cluster->node_size();
        return false;
    };
    table.traverse_clusters(f);
    CHECK_EQUAL(tree_size, size_t(nb_rows));

    for (Obj o : table) {
        int64_t key_value = o.get_key().value;
        o.set_all(key_value << 1, key_value << 2);
    }

    // table.dump_objects();

    size_t ndx = 0;
    for (Obj o : table) {
        int64_t key_value = o.get_key().value;
        // std::cout << "Key value: " << std::hex << key_value << std::dec << std::endl;
        CHECK_EQUAL(key_value << 1, o.get<int64_t>(c0));
        CHECK_EQUAL(key_value << 2, o.get<util::Optional<int64_t>>(c1));

        Obj x = table.get_object(ndx);
        CHECK_EQUAL(o.get_key(), x.get_key());
        CHECK_EQUAL(o.get<int64_t>(c0), x.get<int64_t>(c0));
        ndx++;
    }

    auto it = table.begin();
    while (it != table.end()) {
        int64_t val = it->get_key().value;
        // Delete every 7th object
        if ((val % 7) == 0) {
            table.remove_object(it);
        }
        ++it;
    }
    CHECK_EQUAL(table.size(), nb_rows * 6 / 7);

    auto it1 = table.begin();
    ObjKey key = it1->get_key();
    ++it1;
    int64_t val = it1->get<int64_t>(c0);
    table.remove_object(key);
    CHECK_EQUAL(val, it1->get<int64_t>(c0));

    val = (it1 + 2)->get<int64_t>(c0);
    table.remove_object(it1);
    CHECK_THROW_ANY(it1->get<int64_t>(c0));
    // Still invalid
    CHECK_THROW_ANY(it1->get<int64_t>(c0));
    it1 += 0;
    // Still invalid
    CHECK_THROW_ANY(it1->get<int64_t>(c0));
    it1 += 2;
    CHECK_EQUAL(val, it1->get<int64_t>(c0));
}

TEST(Table_object_by_index)
{
    Table table;

    ObjKeys keys({17, 4, 345, 65, 1, 46, 93, 43, 76, 123, 33, 42, 99, 53, 52, 256, 2}); // 17 elements
    std::map<ObjKey, size_t> positions;
    table.create_objects(keys);
    size_t sz = table.size();
    CHECK_EQUAL(sz, keys.size());
    for (size_t i = 0; i < sz; i++) {
        Obj o = table.get_object(i);
        auto it = std::find(keys.begin(), keys.end(), o.get_key());
        CHECK(it != keys.end());
        positions.emplace(o.get_key(), i);
    }
    for (auto k : keys) {
        size_t ndx = table.get_object_ndx(k);
        CHECK_EQUAL(ndx, positions[k]);
    }
}

// String query benchmark
TEST(Table_QuickSort2)
{
    Table ttt;
    auto strings = ttt.add_column(type_String, "2");

    for (size_t t = 0; t < 1000; t++) {
        Obj o = ttt.create_object();
        std::string s = util::to_string(t % 100);
        o.set<StringData>(strings, s);
    }

    Query q = ttt.where().equal(strings, "10");

    auto t1 = steady_clock::now();

    CALLGRIND_START_INSTRUMENTATION;

    size_t nb_reps = 1000;
    for (size_t t = 0; t < nb_reps; t++) {
        TableView tv = q.find_all();
        CHECK_EQUAL(tv.size(), 10);
    }

    CALLGRIND_STOP_INSTRUMENTATION;

    auto t2 = steady_clock::now();

    std::cout << nb_reps << " repetitions of find_all" << std::endl;
    std::cout << "    time: " << duration_cast<nanoseconds>(t2 - t1).count() / nb_reps << " ns/rep" << std::endl;
}

TEST(Table_object_sequential)
{
#ifdef PERFORMACE_TESTING
    int nb_rows = 10'000'000;
    int num_runs = 1;
#else
    int nb_rows = 100'000;
    int num_runs = 1;
#endif
    SHARED_GROUP_TEST_PATH(path);
    std::unique_ptr<Replication> hist(make_in_realm_history(path));
    DBRef sg = DB::create(*hist, DBOptions(crypt_key()));
    ColKey c0;
    ColKey c1;

    CALLGRIND_START_INSTRUMENTATION;

    std::cout << nb_rows << " rows - sequential" << std::endl;

    {
        WriteTransaction wt(sg);
        auto table = wt.add_table("test");

        c0 = table->add_column(type_Int, "int1");
        c1 = table->add_column(type_Int, "int2", true);


        auto t1 = steady_clock::now();

        for (int i = 0; i < nb_rows; i++) {
            table->create_object(ObjKey(i)).set_all(i << 1, i << 2);
        }

        auto t2 = steady_clock::now();
        std::cout << "   insertion time: " << duration_cast<nanoseconds>(t2 - t1).count() / nb_rows << " ns/key"
                  << std::endl;

        CHECK_EQUAL(table->size(), nb_rows);
        wt.commit();
    }
    {
        auto t1 = steady_clock::now();
        sg->compact();
        auto t2 = steady_clock::now();
        std::cout << "  compaction time: " << duration_cast<milliseconds>(t2 - t1).count() << " ms" << std::endl;
    }
    {
        ReadTransaction rt(sg);
        auto table = rt.get_table("test");

        auto t1 = steady_clock::now();

        for (int j = 0; j < num_runs; ++j) {
            for (int i = 0; i < nb_rows; i++) {
                ConstObj o = table->get_object(ObjKey(i));
            }
        }

        auto t2 = steady_clock::now();

        std::cout << "   lookup obj    : " << duration_cast<nanoseconds>(t2 - t1).count() / nb_rows / num_runs
                  << " ns/key" << std::endl;
    }

    {
        ReadTransaction rt(sg);
        auto table = rt.get_table("test");

        auto t1 = steady_clock::now();

        for (int j = 0; j < num_runs; ++j) {
            for (int i = 0; i < nb_rows; i++) {
                ConstObj o = table->get_object(ObjKey(i));
                CHECK_EQUAL(i << 1, o.get<int64_t>(c0));
            }
        }

        auto t2 = steady_clock::now();

        std::cout << "   lookup field  : " << duration_cast<nanoseconds>(t2 - t1).count() / nb_rows / num_runs
                  << " ns/key" << std::endl;
    }

    {
        ReadTransaction rt(sg);
        auto table = rt.get_table("test");

        auto t1 = steady_clock::now();

        for (int j = 0; j < num_runs; ++j) {
            for (int i = 0; i < nb_rows; i++) {
                ConstObj o = table->get_object(ObjKey(i));
                CHECK_EQUAL(i << 1, o.get<int64_t>(c0));
                CHECK_EQUAL(i << 1, o.get<int64_t>(c0));
            }
        }

        auto t2 = steady_clock::now();

        std::cout << "   lookup same   : " << duration_cast<nanoseconds>(t2 - t1).count() / nb_rows / num_runs
                  << " ns/key" << std::endl;
    }

    {
        WriteTransaction wt(sg);
        auto table = wt.get_table("test");

        auto t1 = steady_clock::now();

        for (int i = 0; i < nb_rows; i++) {
            Obj o = table->get_object(ObjKey(i));
            o.set(c0, i << 2).set(c1, i << 1);
        }

        auto t2 = steady_clock::now();

        std::cout << "   update time   : " << duration_cast<nanoseconds>(t2 - t1).count() / nb_rows << " ns/key"
                  << std::endl;
        wt.commit();
    }

    {
        WriteTransaction wt(sg);
        auto table = wt.get_table("test");

        auto t1 = steady_clock::now();

        for (int i = 0; i < nb_rows; i++) {
            table->remove_object(ObjKey(i));
#ifdef REALM_DEBUG
            CHECK_EQUAL(table->size(), nb_rows - i - 1);

            for (int j = i + 1; j < nb_rows; j += nb_rows / 100) {
                Obj o = table->get_object(ObjKey(j));
                CHECK_EQUAL(j << 2, o.get<int64_t>(c0));
                CHECK_EQUAL(j << 1, o.get<util::Optional<int64_t>>(c1));
            }

#endif
        }
        auto t2 = steady_clock::now();
        std::cout << "   erase time    : " << duration_cast<nanoseconds>(t2 - t1).count() / nb_rows << " ns/key"
                  << std::endl;

        wt.commit();
    }

    CALLGRIND_STOP_INSTRUMENTATION;
}

TEST(Table_object_seq_rnd)
{
#ifdef PERFORMACE_TESTING
    size_t rows = 1'000'000;
    int runs = 100;     // runs for building scenario
#else
    size_t rows = 100'000;
    int runs = 100;
#endif
    int64_t next_key = 0;
    std::vector<int64_t> key_values;
    std::set<int64_t> key_set;
    SHARED_GROUP_TEST_PATH(path);
    std::unique_ptr<Replication> hist(make_in_realm_history(path));
    DBRef sg = DB::create(*hist, DBOptions(crypt_key()));
    ColKey c0;
    {
        std::cout << "Establishing scenario seq ins/rnd erase " << std::endl;
        WriteTransaction wt(sg);
        auto table = wt.add_table("test");
        c0 = table->add_column(type_Int, "int1");

        for (int run = 0; run < runs; ++run) {
            if (key_values.size() < rows) { // expanding by 2%!
                for (size_t n = 0; n < rows / 50; ++n) {
                    auto key_val = next_key++;
                    key_values.push_back(key_val);
                    key_set.insert(key_val);
                    table->create_object(ObjKey(key_val)).set_all(key_val << 1);
                }
            }
            // do 1% random deletions
            for (size_t n = 0; n < rows / 100; ++n) {
                auto index = test_util::random_int<size_t>(0, key_values.size() - 1);
                auto key_val = key_values[index];
                if (index < key_values.size() - 1)
                    key_values[index] = key_values.back();
                key_values.pop_back();
                table->remove_object(ObjKey(key_val));
            }
        }
        wt.commit();
    }
    // scenario established!
    int nb_rows = int(key_values.size());
#ifdef PERFORMACE_TESTING
    int num_runs = 10; // runs for timing access
#else
    int num_runs = 1; // runs for timing access
#endif
    {
        auto t1 = steady_clock::now();
        sg->compact();
        auto t2 = steady_clock::now();
        std::cout << "  compaction time: " << duration_cast<milliseconds>(t2 - t1).count() << " ms" << std::endl;
    }
    std::cout << "Scenario has " << nb_rows << " rows. Timing...." << std::endl;
    {
        ReadTransaction rt(sg);
        auto table = rt.get_table("test");

        auto t1 = steady_clock::now();

        for (int j = 0; j < num_runs; ++j) {
            for (int i = 0; i < nb_rows; i++) {
                ConstObj o = table->get_object(ObjKey(key_values[i]));
            }
        }

        auto t2 = steady_clock::now();

        std::cout << "   lookup obj    : " << duration_cast<nanoseconds>(t2 - t1).count() / nb_rows / num_runs
                  << " ns/key" << std::endl;
    }

    {
        ReadTransaction rt(sg);
        auto table = rt.get_table("test");

        auto t1 = steady_clock::now();

        for (int j = 0; j < num_runs; ++j) {
            for (int i = 0; i < nb_rows; i++) {
                ConstObj o = table->get_object(ObjKey(key_values[i]));
                CHECK_EQUAL(key_values[i] << 1, o.get<int64_t>(c0));
            }
        }

        auto t2 = steady_clock::now();

        std::cout << "   lookup field  : " << duration_cast<nanoseconds>(t2 - t1).count() / nb_rows / num_runs
                  << " ns/key" << std::endl;
    }

    {
        ReadTransaction rt(sg);
        auto table = rt.get_table("test");

        auto t1 = steady_clock::now();

        for (int j = 0; j < num_runs; ++j) {
            for (int i = 0; i < nb_rows; i++) {
                ConstObj o = table->get_object(ObjKey(key_values[i]));
                CHECK_EQUAL(key_values[i] << 1, o.get<int64_t>(c0));
                CHECK_EQUAL(key_values[i] << 1, o.get<int64_t>(c0));
            }
        }

        auto t2 = steady_clock::now();

        std::cout << "   lookup same   : " << duration_cast<nanoseconds>(t2 - t1).count() / nb_rows / num_runs
                  << " ns/key" << std::endl;
    }
}


TEST(Table_object_random)
{
#ifdef PERFORMACE_TESTING
    int nb_rows = 1'000'000;
    int num_runs = 10;
#else
    int nb_rows = 100'000;
    int num_runs = 1;
#endif
    SHARED_GROUP_TEST_PATH(path);
    std::unique_ptr<Replication> hist(make_in_realm_history(path));
    DBRef sg = DB::create(*hist, DBOptions(crypt_key()));
    ColKey c0;
    ColKey c1;
    std::vector<int64_t> key_values;

    {
        std::set<int64_t> key_set;
        for (int i = 0; i < nb_rows; i++) {
            bool ok = false;
            while (!ok) {
                auto key_val = test_util::random_int<int64_t>(0, nb_rows * 10);
                if (key_set.count(key_val) == 0) {
                    key_values.push_back(key_val);
                    key_set.insert(key_val);
                    ok = true;
                }
            }
        }
    }

    CALLGRIND_START_INSTRUMENTATION;

    std::cout << nb_rows << " rows - random" << std::endl;

    {
        WriteTransaction wt(sg);
        auto table = wt.add_table("test");

        c0 = table->add_column(type_Int, "int1");
        c1 = table->add_column(type_Int, "int2", true);


        auto t1 = steady_clock::now();

        for (int i = 0; i < nb_rows; i++) {
            table->create_object(ObjKey(key_values[i])).set_all(i << 1, i << 2);
        }


        auto t2 = steady_clock::now();
        std::cout << "   insertion time: " << duration_cast<nanoseconds>(t2 - t1).count() / nb_rows << " ns/key"
                  << std::endl;

        CHECK_EQUAL(table->size(), nb_rows);
        wt.commit();
    }
    {
        auto t1 = steady_clock::now();
        sg->compact();
        auto t2 = steady_clock::now();
        std::cout << "  compaction time: " << duration_cast<milliseconds>(t2 - t1).count() << " ms" << std::endl;
    }

    {
        ReadTransaction rt(sg);
        auto table = rt.get_table("test");

        auto t1 = steady_clock::now();

        for (int j = 0; j < num_runs; ++j) {
            for (int i = 0; i < nb_rows; i++) {
                ConstObj o = table->get_object(ObjKey(key_values[i]));
            }
        }

        auto t2 = steady_clock::now();

        std::cout << "   lookup obj    : " << duration_cast<nanoseconds>(t2 - t1).count() / nb_rows / num_runs
                  << " ns/key" << std::endl;
    }

    {
        ReadTransaction rt(sg);
        auto table = rt.get_table("test");

        auto t1 = steady_clock::now();

        for (int j = 0; j < num_runs; ++j) {
            for (int i = 0; i < nb_rows; i++) {
                ConstObj o = table->get_object(ObjKey(key_values[i]));
                CHECK_EQUAL(i << 1, o.get<int64_t>(c0));
            }
        }

        auto t2 = steady_clock::now();

        std::cout << "   lookup field  : " << duration_cast<nanoseconds>(t2 - t1).count() / nb_rows / num_runs
                  << " ns/key" << std::endl;
    }

    {
        ReadTransaction rt(sg);
        auto table = rt.get_table("test");

        auto t1 = steady_clock::now();

        for (int j = 0; j < num_runs; ++j) {
            for (int i = 0; i < nb_rows; i++) {
                ConstObj o = table->get_object(ObjKey(key_values[i]));
                CHECK_EQUAL(i << 1, o.get<int64_t>(c0));
                CHECK_EQUAL(i << 1, o.get<int64_t>(c0));
            }
        }

        auto t2 = steady_clock::now();

        std::cout << "   lookup same   : " << duration_cast<nanoseconds>(t2 - t1).count() / nb_rows / num_runs
                  << " ns/key" << std::endl;
    }

    {
        WriteTransaction wt(sg);
        auto table = wt.get_table("test");

        auto t1 = steady_clock::now();

        for (int i = 0; i < nb_rows; i++) {
            Obj o = table->get_object(ObjKey(key_values[i]));
            o.set(c0, i << 2).set(c1, i << 1);
        }

        auto t2 = steady_clock::now();

        std::cout << "   update time   : " << duration_cast<nanoseconds>(t2 - t1).count() / nb_rows << " ns/key"
                  << std::endl;
        wt.commit();
    }

    {
        WriteTransaction wt(sg);
        auto table = wt.get_table("test");

        auto t1 = steady_clock::now();

        for (int i = 0; i < nb_rows; i++) {
            table->remove_object(ObjKey(key_values[i]));
#ifdef REALM_DEBUG
            CHECK_EQUAL(table->size(), nb_rows - i - 1);
            for (int j = i + 1; j < nb_rows; j += nb_rows / 100) {
                Obj o = table->get_object(ObjKey(key_values[j]));
                CHECK_EQUAL(j << 2, o.get<int64_t>(c0));
                CHECK_EQUAL(j << 1, o.get<util::Optional<int64_t>>(c1));
            }
#endif
        }
        auto t2 = steady_clock::now();
        std::cout << "   erase time    : " << duration_cast<nanoseconds>(t2 - t1).count() / nb_rows << " ns/key"
                  << std::endl;

        wt.commit();
    }

    CALLGRIND_STOP_INSTRUMENTATION;
}

TEST(Table_CollisionMapping)
{

#if REALM_EXERCISE_OBJECT_ID_COLLISION
    bool expect_collisions = true;
#else
    bool expect_collisions = false;
#endif

    // This number corresponds to the mask used to calculate "optimistic"
    // object IDs. See `ObjectIDProvider::get_optimistic_local_id_hashed`.
    const size_t num_objects_with_guaranteed_collision = 0xff;

    SHARED_GROUP_TEST_PATH(path);

    {
        DBRef sg = DB::create(path);
        {
            auto wt = sg->start_write();
            TableRef t0 = wt->add_table_with_primary_key("class_t0", type_String, "pk");

            char buffer[12];
            for (size_t i = 0; i < num_objects_with_guaranteed_collision; ++i) {
                const char* in = reinterpret_cast<char*>(&i);
                size_t len = base64_encode(in, sizeof(i), buffer, sizeof(buffer));

                t0->create_object_with_primary_key(StringData{buffer, len});
            }
            wt->commit();
        }

        {
            ReadTransaction rt{sg};
            ConstTableRef t0 = rt.get_table("class_t0");
            // Check that at least one object exists where the 63rd bit is set.
            size_t num_object_keys_with_63rd_bit_set = 0;
            uint64_t bit63 = 0x4000000000000000;
            for (Obj obj : *t0) {
                if (obj.get_key().value & bit63)
                    ++num_object_keys_with_63rd_bit_set;
            }
            CHECK(!expect_collisions || num_object_keys_with_63rd_bit_set > 0);
        }
    }

    // Check that locally allocated IDs are properly persisted
    {
        DBRef sg_2 = DB::create(path);
        {
            WriteTransaction wt{sg_2};
            TableRef t0 = wt.get_table("class_t0");

            // Make objects with primary keys that do not already exist but are guaranteed
            // to cause further collisions.
            char buffer[12];
            for (size_t i = 0; i < num_objects_with_guaranteed_collision; ++i) {
                size_t foo = num_objects_with_guaranteed_collision + i;
                const char* in = reinterpret_cast<char*>(&foo);
                size_t len = base64_encode(in, sizeof(foo), buffer, sizeof(buffer));

                t0->create_object_with_primary_key(StringData{buffer, len});
            }
            wt.commit();
        }
        {
            WriteTransaction wt{sg_2};
            TableRef t0 = wt.get_table("class_t0");

            // Find an object with collision key
            std::string pk;
            ObjKey key;
            uint64_t bit63 = 0x4000000000000000;
            for (Obj obj : *t0) {
                if (obj.get_key().value & bit63) {
                    key = obj.get_key();
                    pk = obj.get<String>("pk");
                    obj.remove();
                    break;
                }
            }

            if (key) {
                // Insert object again - should get a different key
                auto obj = t0->create_object_with_primary_key(pk);
                CHECK_NOT_EQUAL(obj.get_key(), key);
            }

            wt.commit();
        }
    }
}

TEST(Table_CreateObjectWithPrimaryKeyDidCreate)
{
    SHARED_GROUP_TEST_PATH(path);
    DBRef sg = DB::create(path);

    auto wt = sg->start_write();
    TableRef string_table = wt->add_table_with_primary_key("string pk", type_String, "pk", true);

    bool did_create = false;
    string_table->create_object_with_primary_key(StringData("1"), &did_create);
    CHECK(did_create);
    string_table->create_object_with_primary_key(StringData("1"), &did_create);
    CHECK_NOT(did_create);
    string_table->create_object_with_primary_key(StringData("2"), &did_create);
    CHECK(did_create);
    string_table->create_object_with_primary_key(StringData(), &did_create);
    CHECK(did_create);
    string_table->create_object_with_primary_key(StringData(), &did_create);
    CHECK_NOT(did_create);

    TableRef int_table = wt->add_table_with_primary_key("int pk", type_Int, "pk", true);

    did_create = false;
    int_table->create_object_with_primary_key(1, &did_create);
    CHECK(did_create);
    int_table->create_object_with_primary_key(1, &did_create);
    CHECK_NOT(did_create);
    int_table->create_object_with_primary_key(2, &did_create);
    CHECK(did_create);
    int_table->create_object_with_primary_key(util::Optional<int64_t>(), &did_create);
    CHECK(did_create);
    int_table->create_object_with_primary_key(util::Optional<int64_t>(), &did_create);
    CHECK_NOT(did_create);
}

TEST(Table_PrimaryKeyIndexBug)
{
    Group g;
    TableRef table = g.add_table("table");
    TableRef origin = g.add_table("origin");
    auto col_id = table->add_column(type_String, "id");
    auto col_link = origin->add_column_link(type_Link, "link", *table);
    table->add_search_index(col_id);
    // Create an object where bit 62 is set in the ObkKey
    auto obj = table->create_object(ObjKey(0x40083f0f9b0fb598)).set(col_id, "hallo");
    origin->create_object().set(col_link, obj.get_key());

    auto q = origin->link(col_link).column<String>(col_id) == "hallo";
    auto cnt = q.count();
    CHECK_EQUAL(cnt, 1);
}

TEST(Table_PrimaryKeyString)
{
#ifdef REALM_DEBUG
    int nb_rows = 1000;
#else
    int nb_rows = 100000;
#endif
    SHARED_GROUP_TEST_PATH(path);

    DBRef sg = DB::create(path);
    auto wt = sg->start_write();
    TableRef t0 = wt->add_table_with_primary_key("class_t0", type_String, "pk");
    auto pk_col = t0->get_primary_key_column();

    auto t1 = steady_clock::now();
    CALLGRIND_START_INSTRUMENTATION;

    for (int i = 0; i < nb_rows; ++i) {
        std::string pk = "KEY_" + util::to_string(i);
        t0->create_object_with_primary_key(pk);
    }

    auto t2 = steady_clock::now();

    for (int i = 0; i < nb_rows; ++i) {
        std::string pk = "KEY_" + util::to_string(i);
        ObjKey k = t0->find_first(pk_col, StringData(pk));
#ifdef REALM_DEBUG
        CHECK(t0->is_valid(k));
#else
        CHECK(k);
#endif
    }

    CALLGRIND_STOP_INSTRUMENTATION;
    auto t3 = steady_clock::now();
    std::cout << "   insertion time: " << duration_cast<nanoseconds>(t2 - t1).count() / nb_rows << " ns/key"
              << std::endl;
    std::cout << "   lookup time: " << duration_cast<nanoseconds>(t3 - t2).count() / nb_rows << " ns/key"
              << std::endl;
    wt->commit();
}

TEST(Table_3)
{
    Table table;

    auto col_int0 = table.add_column(type_Int, "first");
    auto col_int1 = table.add_column(type_Int, "second");
    auto col_bool2 = table.add_column(type_Bool, "third");
    auto col_int3 = table.add_column(type_Int, "fourth");

    for (int64_t i = 0; i < 100; ++i) {
        table.create_object(ObjKey(i)).set_all(i, 10, true, int(Wed));
    }

    // Test column searching
    CHECK_EQUAL(ObjKey(0), table.find_first_int(col_int0, 0));
    CHECK_EQUAL(ObjKey(50), table.find_first_int(col_int0, 50));
    CHECK_EQUAL(null_key, table.find_first_int(col_int0, 500));
    CHECK_EQUAL(ObjKey(0), table.find_first_int(col_int1, 10));
    CHECK_EQUAL(null_key, table.find_first_int(col_int1, 100));
    CHECK_EQUAL(ObjKey(0), table.find_first_bool(col_bool2, true));
    CHECK_EQUAL(null_key, table.find_first_bool(col_bool2, false));
    CHECK_EQUAL(ObjKey(0), table.find_first_int(col_int3, Wed));
    CHECK_EQUAL(null_key, table.find_first_int(col_int3, Mon));

#ifdef REALM_DEBUG
    table.verify();
#endif
}


TEST(Table_4)
{
    Table table;
    auto c0 = table.add_column(type_String, "strings");
    const char* hello_hello = "HelloHelloHelloHelloHelloHelloHelloHelloHelloHelloHelloHelloHelloHelloHello";

    table.create_object(ObjKey(5)).set(c0, "Hello");
    table.create_object(ObjKey(7)).set(c0, hello_hello);

    CHECK_EQUAL(hello_hello, table.get_object(ObjKey(7)).get<String>(c0));

    // Test string column searching
    CHECK_EQUAL(ObjKey(7), table.find_first_string(c0, hello_hello));
    CHECK_EQUAL(null_key, table.find_first_string(c0, "Foo"));

#ifdef REALM_DEBUG
    table.verify();
#endif
}

// Very basic sanity check of search index when you add, remove and set objects
TEST(Table_SearchIndexFindFirst)
{
    Table table;

    auto c1 = table.add_column(type_Int, "a");
    auto c2 = table.add_column(type_Int, "b", true);
    auto c3 = table.add_column(type_String, "c");
    auto c4 = table.add_column(type_String, "d", true);
    auto c5 = table.add_column(type_Bool, "e");
    auto c6 = table.add_column(type_Bool, "f", true);
    auto c7 = table.add_column(type_Timestamp, "g");
    auto c8 = table.add_column(type_Timestamp, "h", true);

    Obj o0 = table.create_object();
    Obj o1 = table.create_object();
    Obj o2 = table.create_object();
    Obj o3 = table.create_object();

    o0.set_all(100, 100, "100", "100", false, false, Timestamp(100, 100), Timestamp(100, 100));
    o1.set_all(200, 200, "200", "200", true, true, Timestamp(200, 200), Timestamp(200, 200));
    o2.set_all(200, 200, "200", "200", true, true, Timestamp(200, 200), Timestamp(200, 200));
    CHECK(o3.is_null(c2));
    CHECK(o3.is_null(c4));
    CHECK(o3.is_null(c6));
    CHECK(o3.is_null(c8));

    table.add_search_index(c1);
    table.add_search_index(c2);
    table.add_search_index(c3);
    table.add_search_index(c4);
    table.add_search_index(c5);
    table.add_search_index(c6);
    table.add_search_index(c7);
    table.add_search_index(c8);

    // Non-nullable integers
    CHECK_EQUAL(table.find_first_int(c1, 100), o0.get_key());
    CHECK_EQUAL(table.find_first_int(c1, 200), o1.get_key());
    // Uninitialized non-nullable integers equal 0
    CHECK_EQUAL(table.find_first_int(c1, 0), o3.get_key());

    // Nullable integers
    CHECK_EQUAL(table.find_first_int(c2, 100), o0.get_key());
    CHECK_EQUAL(table.find_first_int(c2, 200), o1.get_key());
    // FIXME: Waiting for fix outside scope of search index PR
    // CHECK_EQUAL(table.find_first_null(1), o3.get_key());

    // Non-nullable strings
    CHECK_EQUAL(table.find_first_string(c3, "100"), o0.get_key());
    CHECK_EQUAL(table.find_first_string(c3, "200"), o1.get_key());
    // Uninitialized non-nullable strings equal ""
    CHECK_EQUAL(table.find_first_string(c3, ""), o3.get_key());

    // Nullable strings
    CHECK_EQUAL(table.find_first_string(c4, "100"), o0.get_key());
    CHECK_EQUAL(table.find_first_string(c4, "200"), o1.get_key());
    // FIXME: Waiting for fix outside scope of search index PR
    // CHECK_EQUAL(table.find_first_null(3), o3.get_key());

    // Non-nullable bools
    CHECK_EQUAL(table.find_first_bool(c5, false), o0.get_key());
    CHECK_EQUAL(table.find_first_bool(c5, true), o1.get_key());

    // Nullable bools
    CHECK_EQUAL(table.find_first_bool(c6, false), o0.get_key());
    CHECK_EQUAL(table.find_first_bool(c6, true), o1.get_key());
    // FIXME: Waiting for fix outside scope of search index PR
    // CHECK_EQUAL(table.find_first_null(5), o3.get_key());

    // Non-nullable Timestamp
    CHECK_EQUAL(table.find_first_timestamp(c7, Timestamp(100, 100)), o0.get_key());
    CHECK_EQUAL(table.find_first_timestamp(c7, Timestamp(200, 200)), o1.get_key());

    // Nullable Timestamp
    CHECK_EQUAL(table.find_first_timestamp(c8, Timestamp(100, 100)), o0.get_key());
    CHECK_EQUAL(table.find_first_timestamp(c8, Timestamp(200, 200)), o1.get_key());
    // FIXME: Waiting for fix outside scope of search index PR
    // CHECK_EQUAL(table.find_first_null(7), o3.get_key());

    // Remove object and see if things still work
    // *******************************************************************************
    table.remove_object(o0.get_key());

    // Integers
    CHECK_EQUAL(table.find_first_int(c1, 100), null_key);
    CHECK_EQUAL(table.find_first_int(c1, 200), o1.get_key());
    // Uninitialized non-nullable integers equal 0
    CHECK_EQUAL(table.find_first_int(c1, 0), o3.get_key());

    CHECK_EQUAL(table.find_first_int(c2, 200), o1.get_key());
    // FIXME: Waiting for fix outside scope of search index PR
    // CHECK_EQUAL(table.find_first_null(1), o3.get_key());

    // Non-nullable strings
    CHECK_EQUAL(table.find_first_string(c3, "100"), null_key);
    CHECK_EQUAL(table.find_first_string(c3, "200"), o1.get_key());
    // Uninitialized non-nullable strings equal ""
    CHECK_EQUAL(table.find_first_string(c3, ""), o3.get_key());

    // Nullable strings
    CHECK_EQUAL(table.find_first_string(c4, "100"), null_key);
    CHECK_EQUAL(table.find_first_string(c4, "200"), o1.get_key());
    // FIXME: Waiting for fix outside scope of search index PR
    // CHECK_EQUAL(table.find_first_null(3), o3.get_key());

    // Non-nullable bools
    // default value for non-nullable bool is false, so o3 is a match
    CHECK_EQUAL(table.find_first_bool(c5, false), o3.get_key());
    CHECK_EQUAL(table.find_first_bool(c5, true), o1.get_key());

    // Nullable bools
    CHECK_EQUAL(table.find_first_bool(c6, false), null_key);
    CHECK_EQUAL(table.find_first_bool(c6, true), o1.get_key());

    // Call "set" and see if things still work
    // *******************************************************************************
    o1.set_all(500, 500, "500", "500");
    o2.set_all(600, 600, "600", "600");

    CHECK_EQUAL(table.find_first_int(c1, 500), o1.get_key());
    CHECK_EQUAL(table.find_first_int(c1, 600), o2.get_key());
    // Uninitialized non-nullable integers equal 0
    CHECK_EQUAL(table.find_first_int(c1, 0), o3.get_key());
    CHECK_EQUAL(table.find_first_int(c2, 500), o1.get_key());
    // FIXME: Waiting for fix outside scope of search index PR
    // CHECK_EQUAL(table.find_first_null(1), o3.get_key());

    // Non-nullable strings
    CHECK_EQUAL(table.find_first_string(c3, "500"), o1.get_key());
    CHECK_EQUAL(table.find_first_string(c3, "600"), o2.get_key());
    // Uninitialized non-nullable strings equal ""
    CHECK_EQUAL(table.find_first_string(c3, ""), o3.get_key());

    // Nullable strings
    CHECK_EQUAL(table.find_first_string(c4, "500"), o1.get_key());
    CHECK_EQUAL(table.find_first_string(c4, "600"), o2.get_key());
    // FIXME: Waiting for fix outside scope of search index PR
    // CHECK_EQUAL(table.find_first_null(3), o3.get_key());

    // Remove four of the indexes through remove_search_index() call. Let other four remain to see
    // if they leak memory when Table goes out of scope (needs leak detector)
    table.remove_search_index(c1);
    table.remove_search_index(c2);
    table.remove_search_index(c3);
    table.remove_search_index(c4);
}

TEST(Table_SearchIndexFindAll)
{
    Table table;
    auto col_int = table.add_column(type_Int, "integers");
    auto col_str = table.add_column(type_String, "strings");
    // Add index before creating objects
    table.add_search_index(col_int);
    table.add_search_index(col_str);

    ObjKeys keys;
    table.create_objects(100, keys);
    for (auto o : table) {
        int64_t key_value = o.get_key().value;
        o.set(col_int, key_value);
        // When node size is 4 the objects with "Hello" will be in 2 clusters
        if (key_value > 21 && key_value < 28) {
            o.set(col_str, "Hello");
        }
    }

    auto tv = table.find_all_string(col_str, "Hello");
    CHECK_EQUAL(tv.size(), 6);
}

TEST(Table_QueryNullOnNonNullSearchIndex)
{
    Group g;
    TableRef t = g.add_table("table");
    ColKey col0 = t->add_column(type_Int, "value", false);
    ColKey col_link = t->add_column_link(type_Link, "link", *t);
    t->add_search_index(col0);

    std::vector<Int> values = {0, 9, 4, 2, 7};

    for (Int v : values) {
        auto obj = t->create_object();
        obj.set(col0, v);
        obj.set(col_link, obj.get_key());
    }

    for (Int v : values) {
        Query q0 = t->column<Int>(col0) == v;
        CHECK_EQUAL(q0.count(), 1);
        Query q1 = t->link(col_link).column<Int>(col0) == v;
        CHECK_EQUAL(q1.count(), 1);
        Query q2 = t->link(col_link).link(col_link).column<Int>(col0) == v;
        CHECK_EQUAL(q2.count(), 1);
        Query q3 = t->where().equal(col0, v);
        CHECK_EQUAL(q3.count(), 1);
    }

    {
        Query q0 = t->column<Int>(col0) == realm::null();
        CHECK_EQUAL(q0.count(), 0);
        Query q1 = t->link(col_link).column<Int>(col0) == realm::null();
        CHECK_EQUAL(q1.count(), 0);
        Query q2 = t->link(col_link).link(col_link).column<Int>(col0) == realm::null();
        CHECK_EQUAL(q2.count(), 0);
    }
}

TEST_TYPES(Table_QuerySearchEqualsNull, Prop<Int>, Prop<double>, Prop<float>, Prop<ObjectId>, Prop<Timestamp>,
           Prop<StringData>, Prop<BinaryData>, Prop<Decimal128>, Nullable<Int>, Nullable<double>, Nullable<float>,
           Nullable<ObjectId>, Nullable<Timestamp>, Nullable<StringData>, Nullable<BinaryData>, Nullable<Decimal128>,
           Indexed<Int>, Indexed<ObjectId>, Indexed<Timestamp>, Indexed<StringData>, NullableIndexed<Int>,
           NullableIndexed<ObjectId>, NullableIndexed<Timestamp>, NullableIndexed<StringData>)
{
    using type = typename TEST_TYPE::type;
    using underlying_type = typename TEST_TYPE::underlying_type;
    TestValueGenerator gen;
    Group g;
    TableRef t = g.add_table("table");
    ColKey col0 = t->add_column(TEST_TYPE::data_type, "value", TEST_TYPE::is_nullable);
    ColKey col1 = t->add_column_list(TEST_TYPE::data_type, "values", TEST_TYPE::is_nullable);
    ColKey col_link = t->add_column_link(type_Link, "link", *t);

    if constexpr (TEST_TYPE::is_indexed) {
        t->add_search_index(col0);
    }

    std::vector<underlying_type> values = gen.values_from_int<underlying_type>({9, 4, 2, 7});
    underlying_type default_non_null_value = TEST_TYPE::default_non_nullable_value();
    values.push_back(default_non_null_value);
    std::vector<size_t> indices;

    for (underlying_type v : values) {
        auto obj = t->create_object();
        obj.set(col0, v);
        obj.set(col_link, obj.get_key());
    }

    constexpr size_t num_defaults_added = 3;
    for (size_t i = 0; i < num_defaults_added; ++i) {
        auto obj = t->create_object();
        obj.set(col_link, obj.get_key());
    }
    auto list = t->begin()->get_list<type>(col1);
    for (underlying_type v : values) {
        list.add(v);
    }

    constexpr size_t num_nulls = TEST_TYPE::is_nullable ? num_defaults_added : 0;
    constexpr size_t num_default_non_nullables = TEST_TYPE::is_nullable ? 1 : num_defaults_added + 1;

    for (underlying_type v : values) {
        const size_t num_expected = (v == default_non_null_value ? num_default_non_nullables : 1);
        Query q0 = t->column<underlying_type>(col0) == v;
        CHECK_EQUAL(q0.count(), num_expected);
        Query q1 = t->link(col_link).column<underlying_type>(col0) == v;
        CHECK_EQUAL(q1.count(), num_expected);
        Query q2 = t->link(col_link).link(col_link).column<underlying_type>(col0) == v;
        CHECK_EQUAL(q2.count(), num_expected);
        Query q3 = t->where().equal(col0, v);
        CHECK_EQUAL(q3.count(), num_expected);
        Query q4 = t->column<Lst<underlying_type>>(col1) == v;
        CHECK_EQUAL(q4.count(), 1);
    }

    {
        Query q0 = t->column<underlying_type>(col0) == realm::null();
        CHECK_EQUAL(q0.count(), num_nulls);
        Query q1 = t->link(col_link).column<underlying_type>(col0) == realm::null();
        CHECK_EQUAL(q1.count(), num_nulls);
        Query q2 = t->link(col_link).link(col_link).column<underlying_type>(col0) == realm::null();
        CHECK_EQUAL(q2.count(), num_nulls);
        Query q3 = t->column<underlying_type>(col0) == default_non_null_value;
        CHECK_EQUAL(q3.count(), num_default_non_nullables);
        Query q4 = t->link(col_link).column<underlying_type>(col0) == default_non_null_value;
        CHECK_EQUAL(q4.count(), num_default_non_nullables);
        Query q5 = t->link(col_link).link(col_link).column<underlying_type>(col0) == default_non_null_value;
        CHECK_EQUAL(q5.count(), num_default_non_nullables);
    }
}

namespace {

template <class T, bool nullable>
struct Tester {
    using T2 = typename util::RemoveOptional<T>::type;

    static ColKey col;

    static std::vector<ObjKey> find_all_reference(TableRef table, T v)
    {
        std::vector<ObjKey> res;
        Table::Iterator it = table->begin();
        while (it != table->end()) {
            if (!it->is_null(col)) {
                T v2 = it->get<T>(col);
                if (v == v2) {
                    res.push_back(it->get_key());
                }
            }
            ++it;
        };
        // res is returned with nrvo optimization
        return res;
    }

    static void validate(TableRef table)
    {
        Table::Iterator it = table->begin();

        if (it != table->end()) {
            auto v = it->get<T>(col);

            if (!it->is_null(col)) {
                std::vector<ObjKey> res;
                table->get_search_index(col)->find_all(res, v, false);
                std::vector<ObjKey> ref = find_all_reference(table, v);

                size_t a = ref.size();
                size_t b = res.size();

                REALM_ASSERT(a == b);
            }
        }
    }

    static void run(DBRef db, realm::DataType type)
    {
        auto trans = db->start_write();
        auto table = trans->add_table("my_table");
        col = table->add_column(type, "name", nullable);
        table->add_search_index(col);
        const size_t iters = 1000;

        bool add_trend = true;

        for (size_t iter = 0; iter < iters; iter++) {

            if (iter == iters / 2) {
                add_trend = false;
            }

            // Add object (with 60% probability, so we grow the object count over time)
            if (fastrand(100) < (add_trend ? 80 : 20)) {
                Obj o = table->create_object();
                bool set_to_null = fastrand(100) < 20;

                if (!set_to_null) {
                    auto t = create();
                    o.set<T2>(col, t);
                }
            }

            // Remove random object
            if (fastrand(100) < 50 && table->size() > 0) {
                Table::Iterator it = table->begin();
                auto r = fastrand(table->size() - 1);
                // FIXME: Is there a faster way to pick a random object?
                for (unsigned t = 0; t < r; t++) {
                    ++it;
                }
                Obj o = *it;
                table->remove_object(o.get_key());
            }

            // Edit random object
            if (table->size() > 0) {
                Table::Iterator it = table->begin();
                auto r = fastrand(table->size() - 1);
                // FIXME: Is there a faster way to pick a random object?
                for (unsigned t = 0; t < r; t++) {
                    ++it;
                }
                Obj o = *it;
                bool set_to_null = fastrand(100) < 20;
                if (set_to_null && table->is_nullable(col)) {
                    o.set_null(col);
                }
                else {
                    auto t = create();
                    o.set<T2>(col, t);
                }
            }

            if (iter % (iters / 1000) == 0) {
                validate(table);
            }
        }
        trans->rollback();
    }


    // Create random data element of any type supported by the search index
    template <typename Type = T2>
    typename std::enable_if<std::is_same<Type, StringData>::value, std::string>::type static create()
    {
        std::string s = realm::util::to_string(fastrand(5));
        return s;
    }
    template <typename Type = T2>
    typename std::enable_if<std::is_same<Type, Timestamp>::value, T2>::type static create()
    {
        return Timestamp(fastrand(3), int32_t(fastrand(3)));
    }
    template <typename Type = T2>
    typename std::enable_if<std::is_same<Type, int64_t>::value, T2>::type static create()
    {
        return fastrand(5);
    }

    template <typename Type = T2>
    typename std::enable_if<std::is_same<Type, bool>::value, T2>::type static create()
    {
        return fastrand(100) > 50;
    }
};

template <class T, bool nullable>
ColKey Tester<T, nullable>::col;
}

// The run() method will first add lots of objects, and then remove them. This will test
// both node splits and empty leaf destruction and get good search index code coverage
TEST(Table_search_index_fuzzer)
{
    // Syntax for Tester<T, nullable>:
    // T:         Type that must be used in calls too Obj::get<T>
    // nullable:  If the columns must be is nullable or not
    // Obj::set() will be automatically be called with set<RemoveOptional<T>>()

    SHARED_GROUP_TEST_PATH(path);
    std::unique_ptr<Replication> hist(make_in_realm_history(path));
    auto db = DB::create(*hist);
    Tester<bool, false>::run(db, type_Bool);
    Tester<Optional<bool>, true>::run(db, type_Bool);

    Tester<int64_t, false>::run(db, type_Int);
    Tester<Optional<int64_t>, true>::run(db, type_Int);

    // Self-contained null state
    Tester<Timestamp, false>::run(db, type_Timestamp);
    Tester<Timestamp, true>::run(db, type_Timestamp);

    // Self-contained null state
    Tester<StringData, true>::run(db, type_String);
    Tester<StringData, false>::run(db, type_String);
}

TEST(Table_StaleColumnKey)
{
    Table table;

    auto col = table.add_column(type_Int, "age");

    Obj obj = table.create_object();
    obj.set(col, 5);

    table.remove_column(col);
    // col is now obsolete
    table.add_column(type_Int, "score");
    CHECK_THROW_ANY(obj.get<Int>(col));
}

TEST(Table_KeysRow)
{
    Table table;
    auto col_int = table.add_column(type_Int, "int");
    auto col_string = table.add_column(type_String, "string", true);
    table.add_search_index(col_int);
    table.add_search_index(col_string);

    table.create_object(ObjKey(7), {{col_int, 123}, {col_string, "Hello, "}});
    table.create_object(ObjKey(9), {{col_int, 456}, {col_string, StringData()}});

    auto i = table.find_first_int(col_int, 123);
    CHECK_EQUAL(i, ObjKey(7));
    i = table.find_first_int(col_int, 456);
    CHECK_EQUAL(i, ObjKey(9));

    i = table.find_first_string(col_string, "Hello, ");
    CHECK_EQUAL(i, ObjKey(7));
    i = table.find_first_string(col_string, StringData());
    CHECK_EQUAL(i, ObjKey(9));
}

<<<<<<< HEAD
template <typename T>
T generate_value()
=======
TEST(Table_getLinkType)
{
    Group g;
    TableRef table = g.add_table("table");

    auto col_int = table->add_column(type_Int, "int");
    auto col_weak_link = table->add_column_link(type_Link, "weak_link", *table);
    auto col_strong_link = table->add_column_link(type_Link, "strong_link", *table, link_Strong);
    auto col_weak_linklist = table->add_column_link(type_LinkList, "weak_list", *table);
    auto col_strong_linklist = table->add_column_link(type_LinkList, "strong_list", *table, link_Strong);

    CHECK(link_Weak == table->get_link_type(col_weak_link));
    CHECK(link_Strong == table->get_link_type(col_strong_link));
    CHECK(link_Weak == table->get_link_type(col_weak_linklist));
    CHECK(link_Strong == table->get_link_type(col_strong_linklist));

    CHECK_THROW(table->get_link_type(col_int), LogicError);

    g.remove_table("table");
    CHECK_THROW(table->get_link_type(col_weak_link), InvalidTableRef);
}


template<typename T> T generate_value() { return test_util::random_int<T>(); }

template<> StringData generate_value()
>>>>>>> b4696508
{
    return test_util::random_int<T>();
}

template <>
std::string generate_value()
{
    std::string str;
    str.resize(31);
    std::generate<std::string::iterator, char (*)()>(str.begin(), str.end(), &test_util::random_int<char>);
    return str;
}

template<> bool generate_value() { return test_util::random_int<int>() & 0x1; }
template<> float generate_value() { return float(1.0 * test_util::random_int<int>() / (test_util::random_int<int>(1, 1000))); }
template<> double generate_value() { return 1.0 * test_util::random_int<int>() / (test_util::random_int<int>(1, 1000)); }
template<> Timestamp generate_value() { return Timestamp(test_util::random_int<int>(0, 1000000), test_util::random_int<int>(0, 1000000000)); }
template <>
Decimal128 generate_value()
{
    return Decimal128(test_util::random_int<int>(-100000, 100000));
}
template <>
ObjectId generate_value()
{
    return ObjectId::gen();
}

// helper object taking care of destroying memory underlying StringData and BinaryData
// just a passthrough for other types
template <typename T>
struct managed {
    T value;
};

template <typename T>
struct ManagedStorage {
    std::string storage;
    T value;

    ManagedStorage() {}
    ManagedStorage(null) {}
    ManagedStorage(std::string&& v)
        : storage(std::move(v))
        , value(storage)
    {
    }
    ManagedStorage(const ManagedStorage& other)
    {
        *this = other;
    }
    ManagedStorage(ManagedStorage&& other)
    {
        *this = std::move(other);
    }

    ManagedStorage(T v)
    {
        if (v) {
            if (v.size()) {
                storage.assign(v.data(), v.data() + v.size());
            }
            value = T(storage);
        }
    }
    ManagedStorage& operator=(const ManagedStorage& other)
    {
        storage = other.storage;
        value = other.value ? T(storage) : T();
        return *this;
    }
    ManagedStorage& operator=(ManagedStorage&& other)
    {
        storage = std::move(other.storage);
        value = other.value ? T(storage) : T();
        return *this;
    }
};

template <>
struct managed<StringData> : ManagedStorage<StringData> {
    using ManagedStorage::ManagedStorage;
};
template <>
struct managed<BinaryData> : ManagedStorage<BinaryData> {
    using ManagedStorage::ManagedStorage;
};


template <typename T>
void check_values(TestContext& test_context, Lst<T>& lst, std::vector<managed<T>>& reference)
{
    CHECK_EQUAL(lst.size(), reference.size());
    for (unsigned j = 0; j < reference.size(); ++j)
        CHECK_EQUAL(lst.get(j), reference[j].value);
}

template <typename T>
struct generator {
    static managed<T> get(bool optional)
    {
        if (optional && (test_util::random_int<int>() % 10) == 0) {
            return managed<T>{T()};
        }
        else {
            return managed<T>{generate_value<T>()};
        }
    }
};

template <>
struct generator<StringData> {
    static managed<StringData> get(bool optional)
    {
        if (optional && (test_util::random_int<int>() % 10) == 0) {
            return managed<StringData>(null());
        }
        else {
            return generate_value<std::string>();
        }
    }
};

template <>
struct generator<BinaryData> {
    static managed<BinaryData> get(bool optional)
    {
        if (optional && (test_util::random_int<int>() % 10) == 0) {
            return managed<BinaryData>(null());
        }
        else {
            return generate_value<std::string>();
        }
    }
};

template <>
struct generator<ObjectId> {
    static managed<ObjectId> get(bool)
    {
        return managed<ObjectId>{generate_value<ObjectId>()};
    }
};

template <typename T>
struct generator<Optional<T>> {
    static managed<Optional<T>> get(bool)
    {
        if ((test_util::random_int<int>() % 10) == 0)
            return managed<Optional<T>>{Optional<T>()};
        else
            return managed<Optional<T>>{generate_value<T>()};
    }
};

// specialize for Optional<StringData> and Optional<BinaryData> just to trigger errors if ever used
template <>
struct generator<Optional<StringData>> {
};
template <>
struct generator<Optional<BinaryData>> {
};

template <typename T>
void test_lists(TestContext& test_context, DBRef sg, const realm::DataType type_id, bool optional = false)
{
    auto t = sg->start_write();
    auto table = t->add_table("the_table");
    auto col = table->add_column_list(type_id, "the column", optional);
    Obj o = table->create_object();
    Lst<T> lst = o.get_list<T>(col);
    std::vector<managed<T>> reference;
    for (int j = 0; j < 1000; ++j) {
        managed<T> value = generator<T>::get(optional);
        lst.add(value.value);
        reference.push_back(value);
    }
    check_values(test_context, lst, reference);
    for (int j = 0; j < 100; ++j) {
        managed<T> value = generator<T>::get(optional);
        lst.insert(493, value.value);
        value = generator<T>::get(optional);
        lst.set(493, value.value);
        reference.insert(reference.begin() + 493, value);
    }
    check_values(test_context, lst, reference);
    for (int j = 0; j < 100; ++j) {
        lst.remove(142);
        reference.erase(reference.begin() + 142);
    }
    check_values(test_context, lst, reference);
    for (int disp = 0; disp < 4; ++disp) {
        for (int j = 250 + disp; j > 50; j -= 3) {
            lst.remove(j);
            reference.erase(reference.begin() + j);
        }
        check_values(test_context, lst, reference);
    }
    auto it = reference.begin();
    for (auto value : lst) {
        CHECK(value == it->value);
        ++it;
    }
    for (size_t j = lst.size(); j >= 100; --j) {
        lst.remove(j - 1);
        reference.pop_back();
    }
    check_values(test_context, lst, reference);
    while (size_t sz = lst.size()) {
        lst.remove(sz - 1);
        reference.pop_back();
    }
    CHECK_EQUAL(0, reference.size());
    t->rollback();
}

TEST(List_Ops)
{
    SHARED_GROUP_TEST_PATH(path);

    std::unique_ptr<Replication> hist(make_in_realm_history(path));
    DBRef sg = DB::create(*hist, DBOptions(crypt_key()));

    test_lists<int64_t>(test_context, sg, type_Int);
    test_lists<StringData>(test_context, sg, type_String);
    test_lists<BinaryData>(test_context, sg, type_Binary);
    test_lists<bool>(test_context, sg, type_Bool);
    test_lists<float>(test_context, sg, type_Float);
    test_lists<double>(test_context, sg, type_Double);
    test_lists<Timestamp>(test_context, sg, type_Timestamp);
    test_lists<Decimal128>(test_context, sg, type_Decimal);
    test_lists<ObjectId>(test_context, sg, type_ObjectId);

    test_lists<Optional<int64_t>>(test_context, sg, type_Int, true);
    test_lists<StringData>(test_context, sg, type_String, true); // always Optional?
    test_lists<BinaryData>(test_context, sg, type_Binary, true); // always Optional?
    test_lists<Optional<bool>>(test_context, sg, type_Bool, true);
    test_lists<Optional<float>>(test_context, sg, type_Float, true);
    test_lists<Optional<double>>(test_context, sg, type_Double, true);
    test_lists<Timestamp>(test_context, sg, type_Timestamp, true); // always Optional?
    test_lists<Decimal128>(test_context, sg, type_Decimal, true);
    test_lists<Optional<ObjectId>>(test_context, sg, type_ObjectId, true);
}

template <typename T, typename U = T>
void test_lists_numeric_agg(TestContext& test_context, DBRef sg, const realm::DataType type_id, U null_value = U{},
                            bool optional = false)
{
    auto t = sg->start_write();
    auto table = t->add_table("the_table");
    auto col = table->add_column_list(type_id, "the column", optional);
    Obj o = table->create_object();
    Lst<T> lst = o.get_list<T>(col);
    for (int j = -1000; j < 1000; ++j) {
        T value = T(j);
        lst.add(value);
    }
    if (optional) {
        // given that sum/avg do not count nulls and min/max ignore nulls,
        // adding any number of null values should not affect the results of any aggregates
        for (size_t i = 0; i < 1000; ++i) {
            lst.add(null_value);
        }
    }
    for (int j = -1000; j < 1000; ++j) {
        CHECK_EQUAL(lst.get(j + 1000), T(j));
    }
    {
        size_t ret_ndx = realm::npos;
        Mixed min = lst.min(&ret_ndx);
        CHECK(!min.is_null());
        CHECK_EQUAL(ret_ndx, 0);
        CHECK_EQUAL(min.get<ColumnMinMaxType<T>>(), ColumnMinMaxType<T>(-1000));
        Mixed max = lst.max(&ret_ndx);
        CHECK(!max.is_null());
        CHECK_EQUAL(ret_ndx, 1999);
        CHECK_EQUAL(max.get<ColumnMinMaxType<T>>(), ColumnMinMaxType<T>(999));
        size_t ret_count = 0;
        Mixed sum = lst.sum(&ret_count);
        CHECK(!sum.is_null());
        CHECK_EQUAL(ret_count, 2000);
        CHECK_EQUAL(sum.get<ColumnSumType<T>>(), ColumnSumType<T>(-1000));
        Mixed avg = lst.avg(&ret_count);
        CHECK(!avg.is_null());
        CHECK_EQUAL(ret_count, 2000);
        CHECK_EQUAL(avg.get<ColumnAverageType<T>>(), (ColumnAverageType<T>(-1000) / ColumnAverageType<T>(2000)));
    }

    lst.clear();
    CHECK_EQUAL(lst.size(), 0);
    {
        size_t ret_ndx = realm::npos;
        Mixed min = lst.min(&ret_ndx);
        CHECK_EQUAL(ret_ndx, realm::npos);
        ret_ndx = realm::npos;
        Mixed max = lst.max(&ret_ndx);
        CHECK_EQUAL(ret_ndx, realm::npos);
        size_t ret_count = realm::npos;
        Mixed sum = lst.sum(&ret_count);
        CHECK_EQUAL(ret_count, 0);
        ret_count = realm::npos;
        Mixed avg = lst.avg(&ret_count);
        CHECK_EQUAL(ret_count, 0);
    }

    lst.add(T(1));
    {
        size_t ret_ndx = realm::npos;
        Mixed min = lst.min(&ret_ndx);
        CHECK(!min.is_null());
        CHECK_EQUAL(ret_ndx, 0);
        CHECK_EQUAL(min.get<ColumnMinMaxType<T>>(), ColumnMinMaxType<T>(1));
        Mixed max = lst.max(&ret_ndx);
        CHECK(!max.is_null());
        CHECK_EQUAL(ret_ndx, 0);
        CHECK_EQUAL(max.get<ColumnMinMaxType<T>>(), ColumnMinMaxType<T>(1));
        size_t ret_count = 0;
        Mixed sum = lst.sum(&ret_count);
        CHECK(!sum.is_null());
        CHECK_EQUAL(ret_count, 1);
        CHECK_EQUAL(sum.get<ColumnSumType<T>>(), ColumnSumType<T>(1));
        Mixed avg = lst.avg(&ret_count);
        CHECK(!avg.is_null());
        CHECK_EQUAL(ret_count, 1);
        CHECK_EQUAL(avg.get<ColumnAverageType<T>>(), ColumnAverageType<T>(1));
    }

    t->rollback();
}

TEST(List_AggOps)
{
    SHARED_GROUP_TEST_PATH(path);

    std::unique_ptr<Replication> hist(make_in_realm_history(path));
    DBRef sg = DB::create(*hist, DBOptions(crypt_key()));

    test_lists_numeric_agg<int64_t>(test_context, sg, type_Int);
    test_lists_numeric_agg<float>(test_context, sg, type_Float);
    test_lists_numeric_agg<double>(test_context, sg, type_Double);
    test_lists_numeric_agg<Decimal128>(test_context, sg, type_Decimal);

    test_lists_numeric_agg<Optional<int64_t>>(test_context, sg, type_Int, Optional<int64_t>{}, true);
    test_lists_numeric_agg<float>(test_context, sg, type_Float, realm::null::get_null_float<float>(), true);
    test_lists_numeric_agg<double>(test_context, sg, type_Double, realm::null::get_null_float<double>(), true);
    test_lists_numeric_agg<Decimal128>(test_context, sg, type_Decimal, Decimal128(realm::null()), true);
}

TEST(List_DecimalMinMax)
{
    SHARED_GROUP_TEST_PATH(path);
    std::unique_ptr<Replication> hist(make_in_realm_history(path));
    DBRef sg = DB::create(*hist, DBOptions(crypt_key()));
    auto t = sg->start_write();
    auto table = t->add_table("the_table");
    auto col = table->add_column_list(type_Decimal, "the column");
    Obj o = table->create_object();
    Lst<Decimal128> lst = o.get_list<Decimal128>(col);
    std::string larger_than_max_int64_t = "123.45e99";
    lst.add(Decimal128(larger_than_max_int64_t));
    CHECK_EQUAL(lst.size(), 1);
    CHECK_EQUAL(lst.get(0), Decimal128(larger_than_max_int64_t));
    size_t min_ndx = realm::npos;
    Mixed min = lst.min(&min_ndx);
    CHECK_EQUAL(min_ndx, 0);
    CHECK_EQUAL(min.get<Decimal128>(), Decimal128(larger_than_max_int64_t));
    lst.clear();
    CHECK_EQUAL(lst.size(), 0);
    std::string smaller_than_min_int64_t = "-123.45e99";
    lst.add(Decimal128(smaller_than_min_int64_t));
    CHECK_EQUAL(lst.size(), 1);
    CHECK_EQUAL(lst.get(0), Decimal128(smaller_than_min_int64_t));
    size_t max_ndx = realm::npos;
    Mixed max = lst.max(&max_ndx);
    CHECK_EQUAL(max_ndx, 0);
    CHECK_EQUAL(max.get<Decimal128>(), Decimal128(smaller_than_min_int64_t));
}

template <typename T>
void check_table_values(TestContext& test_context, TableRef t, ColKey col, std::map<int, managed<T>>& reference)
{
    if (t->size() != reference.size()) {
        std::cout << "gah" << std::endl;
    }
    CHECK_EQUAL(t->size(), reference.size());
    for (auto it : reference) {
        T value = it.second.value;
        Obj o = t->get_object(ObjKey(it.first));
        CHECK_EQUAL(o.get<T>(col), value);
    }
}

template <typename T>
void test_tables(TestContext& test_context, DBRef sg, const realm::DataType type_id, bool optional = false)
{
    auto t = sg->start_write();
    auto table = t->add_table("the_table");
    auto col = table->add_column(type_id, "the column", optional);
    std::map<int, managed<T>> reference;

    // insert elements 0 - 999
    for (int j = 0; j < 1000; ++j) {
        managed<T> value = generator<T>::get(optional);
        Obj o = table->create_object(ObjKey(j)).set_all(value.value);
        reference[j] = std::move(value);
    }
    // insert elements 10000 - 10999
    for (int j = 10000; j < 11000; ++j) {
        managed<T> value = generator<T>::get(optional);
        Obj o = table->create_object(ObjKey(j)).set_all(value.value);
        reference[j] = std::move(value);
    }
    // insert in between previous groups
    for (int j = 4000; j < 7000; ++j) {
        managed<T> value = generator<T>::get(optional);
        Obj o = table->create_object(ObjKey(j)).set_all(value.value);
        reference[j] = std::move(value);
    }
    check_table_values(test_context, table, col, reference);

    // modify values
    for (int j = 0; j < 11000; j += 100) {
        auto it = reference.find(j);
        if (it == reference.end()) // skip over holes in the key range
            continue;
        managed<T> value = generator<T>::get(optional);
        Obj o = table->get_object(ObjKey(j));
        o.set<T>(col, value.value);
        it->second = value;
    }
    check_table_values(test_context, table, col, reference);

    // remove chunk in the middle
    for (int j = 1000; j < 10000; ++j) {
        auto it = reference.find(j);
        if (it == reference.end()) // skip over holes in the key range
            continue;
        table->remove_object(ObjKey(j));
        reference.erase(it);
    }
    check_table_values(test_context, table, col, reference);
    t->rollback();
}

TEST(Table_Ops)
{
    SHARED_GROUP_TEST_PATH(path);

    std::unique_ptr<Replication> hist(make_in_realm_history(path));
    DBRef sg = DB::create(*hist, DBOptions(crypt_key()));

    test_tables<int64_t>(test_context, sg, type_Int);
    test_tables<StringData>(test_context, sg, type_String);
    test_tables<BinaryData>(test_context, sg, type_Binary);
    test_tables<bool>(test_context, sg, type_Bool);
    test_tables<float>(test_context, sg, type_Float);
    test_tables<double>(test_context, sg, type_Double);
    test_tables<Timestamp>(test_context, sg, type_Timestamp);
    test_tables<Decimal128>(test_context, sg, type_Decimal);
    test_tables<ObjectId>(test_context, sg, type_ObjectId);

    test_tables<Optional<int64_t>>(test_context, sg, type_Int, true);
    test_tables<StringData>(test_context, sg, type_String, true); // always Optional?
    test_tables<BinaryData>(test_context, sg, type_Binary, true); // always Optional?
    test_tables<Optional<bool>>(test_context, sg, type_Bool, true);
    test_tables<Optional<float>>(test_context, sg, type_Float, true);
    test_tables<Optional<double>>(test_context, sg, type_Double, true);
    test_tables<Timestamp>(test_context, sg, type_Timestamp, true); // always Optional?
    test_tables<Decimal128>(test_context, sg, type_Decimal, true);
    test_tables<Optional<ObjectId>>(test_context, sg, type_ObjectId, true);
}

template <typename TFrom, typename TTo>
void test_dynamic_conversion(TestContext& test_context, DBRef sg, realm::DataType type_id, bool from_nullable,
                             bool to_nullable)
{
    // Create values of type TFrom and ask for dynamic conversion to TTo
    auto t = sg->start_write();
    auto table = t->add_table("the_table");
    auto col_from = table->add_column(type_id, "the column", from_nullable);
    if (type_id == type_String) {
        table->add_search_index(col_from);
    }
    std::map<int, managed<TTo>> reference;
    value_copier<TFrom, TTo> copier(false);
    for (int j = 0; j < 10; ++j) {
        managed<TFrom> value = generator<TFrom>::get(from_nullable);
        Obj o =
            table->create_object(ObjKey(j)).set_all(value.value); // <-- so set_all works even if it doesn't set all?
        TTo conv_value = copier(
            value.value, to_nullable); // one may argue that using the same converter for ref and dut is.. mmmh...
        reference[j] = managed<TTo>{conv_value};
    }
    auto col_to = table->set_nullability(col_from, to_nullable, false);
    if (type_id == type_String) {
        CHECK(table->has_search_index(col_to));
    }
    check_table_values(test_context, table, col_to, reference);
    t->rollback();
}

template <typename TFrom, typename TTo>
void test_dynamic_conversion_list(TestContext& test_context, DBRef sg, realm::DataType type_id, bool from_nullable,
                                  bool to_nullable)
{
    // Create values of type TFrom and ask for dynamic conversion to TTo
    auto t = sg->start_write();
    auto table = t->add_table("the_table");
    auto col_from = table->add_column_list(type_id, "the column", from_nullable);
    Obj o = table->create_object();
    table->create_object(); // This object will have an empty list
    Lst<TFrom> from_lst = o.get_list<TFrom>(col_from);
    std::vector<managed<TTo>> reference;
    value_copier<TFrom, TTo> copier(false);
    for (int j = 0; j < 1000; ++j) {
        managed<TFrom> value = generator<TFrom>::get(from_nullable);
        from_lst.add(value.value);
        TTo conv_value = copier(value.value, to_nullable);
        reference.push_back(managed<TTo>{conv_value});
    }
    auto col_to = table->set_nullability(col_from, to_nullable, false);
    Lst<TTo> to_lst = o.get_list<TTo>(col_to);
    check_values(test_context, to_lst, reference);
    t->rollback();
}

template <typename T>
void test_dynamic_conversion_combi(TestContext& test_context, DBRef sg, realm::DataType type_id)
{
    test_dynamic_conversion<T, Optional<T>>(test_context, sg, type_id, false, true);
    test_dynamic_conversion<Optional<T>, T>(test_context, sg, type_id, true, false);
    test_dynamic_conversion<T, T>(test_context, sg, type_id, false, false);
    test_dynamic_conversion<Optional<T>, Optional<T>>(test_context, sg, type_id, true, true);
}

template <typename T>
void test_dynamic_conversion_combi_sametype(TestContext& test_context, DBRef sg, realm::DataType type_id)
{
    test_dynamic_conversion<T, T>(test_context, sg, type_id, false, true);
    test_dynamic_conversion<T, T>(test_context, sg, type_id, true, false);
    test_dynamic_conversion<T, T>(test_context, sg, type_id, false, false);
    test_dynamic_conversion<T, T>(test_context, sg, type_id, true, true);
}

template <typename T>
void test_dynamic_conversion_list_combi(TestContext& test_context, DBRef sg, realm::DataType type_id)
{
    test_dynamic_conversion_list<T, Optional<T>>(test_context, sg, type_id, false, true);
    test_dynamic_conversion_list<Optional<T>, T>(test_context, sg, type_id, true, false);
    test_dynamic_conversion_list<T, T>(test_context, sg, type_id, false, false);
    test_dynamic_conversion_list<Optional<T>, Optional<T>>(test_context, sg, type_id, true, true);
}

template <typename T>
void test_dynamic_conversion_list_combi_sametype(TestContext& test_context, DBRef sg, realm::DataType type_id)
{
    test_dynamic_conversion_list<T, T>(test_context, sg, type_id, false, true);
    test_dynamic_conversion_list<T, T>(test_context, sg, type_id, true, false);
    test_dynamic_conversion_list<T, T>(test_context, sg, type_id, false, false);
    test_dynamic_conversion_list<T, T>(test_context, sg, type_id, true, true);
}

TEST(Table_Column_DynamicConversions)
{
    SHARED_GROUP_TEST_PATH(path);

    std::unique_ptr<Replication> hist(make_in_realm_history(path));
    DBRef sg = DB::create(*hist, DBOptions(crypt_key()));

    test_dynamic_conversion_combi<int64_t>(test_context, sg, type_Int);
    test_dynamic_conversion_combi<float>(test_context, sg, type_Float);
    test_dynamic_conversion_combi<double>(test_context, sg, type_Double);
    test_dynamic_conversion_combi<bool>(test_context, sg, type_Bool);
    test_dynamic_conversion_combi<ObjectId>(test_context, sg, type_ObjectId);

    test_dynamic_conversion_combi_sametype<StringData>(test_context, sg, type_String);
    test_dynamic_conversion_combi_sametype<BinaryData>(test_context, sg, type_Binary);
    test_dynamic_conversion_combi_sametype<Timestamp>(test_context, sg, type_Timestamp);
    test_dynamic_conversion_combi_sametype<Decimal128>(test_context, sg, type_Decimal);
    // lists...:
    test_dynamic_conversion_list_combi<int64_t>(test_context, sg, type_Int);
    test_dynamic_conversion_list_combi<float>(test_context, sg, type_Float);
    test_dynamic_conversion_list_combi<double>(test_context, sg, type_Double);
    test_dynamic_conversion_list_combi<bool>(test_context, sg, type_Bool);
    test_dynamic_conversion_list_combi<ObjectId>(test_context, sg, type_ObjectId);

    test_dynamic_conversion_list_combi_sametype<StringData>(test_context, sg, type_String);
    test_dynamic_conversion_list_combi_sametype<BinaryData>(test_context, sg, type_Binary);
    test_dynamic_conversion_list_combi_sametype<Timestamp>(test_context, sg, type_Timestamp);
    test_dynamic_conversion_list_combi_sametype<Decimal128>(test_context, sg, type_Decimal);
}

/*
TEST(Table_Column_Conversions)
{
    SHARED_GROUP_TEST_PATH(path);

    std::unique_ptr<Replication> hist(make_in_realm_history(path));
    DBRef sg = DB::create(*hist, DBOptions(crypt_key()));

    test_column_conversion<int64_t, Optional<int64_t>>(test_context, sg, type_Int);
    test_column_conversion<float, Optional<float>>(test_context, sg, type_Float);
    test_column_conversion<double, Optional<double>>(test_context, sg, type_Double);
    test_column_conversion<bool, Optional<bool>>(test_context, sg, type_Bool);
    test_column_conversion<StringData, StringData>(test_context, sg, type_String);
    test_column_conversion<BinaryData, BinaryData>(test_context, sg, type_Binary);
    test_column_conversion<Timestamp, Timestamp>(test_context, sg, type_Timestamp);

    test_column_conversion_optional<int64_t>(test_context, sg, type_Int);
    test_column_conversion_optional<float>(test_context, sg, type_Float);
    test_column_conversion_optional<double>(test_context, sg, type_Double);
    test_column_conversion_optional<bool>(test_context, sg, type_Bool);

    test_column_conversion_sametype<StringData>(test_context, sg, type_String);
    test_column_conversion_sametype<BinaryData>(test_context, sg, type_Binary);
    test_column_conversion_sametype<Timestamp>(test_context, sg, type_Timestamp);

}
*/
TEST(Table_MultipleObjs) {
    SHARED_GROUP_TEST_PATH(path);

    std::unique_ptr<Replication> hist(make_in_realm_history(path));
    DBRef sg = DB::create(*hist, DBOptions(crypt_key()));

    auto tr = sg->start_write();
    auto table = tr->add_table("my_table");
    auto col = table->add_column_link(type_LinkList, "the links", *table);
    auto col_int = table->add_column_list(type_String, "the integers");
    auto obj_key = table->create_object().get_key();
    tr->commit();
    tr = sg->start_write();
    table = tr->get_table("my_table");
    auto obj = table->get_object(obj_key);
    auto list_1 = obj.get_linklist(col);
    auto list_2 = obj.get_linklist(col);

    auto list_3 = obj.get_list<StringData>(col_int);
    auto list_4 = obj.get_list<StringData>(col_int);
    std::string s = "42";
    StringData ss(s.data(), s.size());
    list_3.add(ss);
    CHECK_EQUAL(list_4.get(0), ss);

    list_1.add(obj_key);
    CHECK_EQUAL(list_1.get(0), obj_key);
    CHECK_EQUAL(list_2.get(0), obj_key);
}

TEST(Table_IteratorRandomAccess)
{
    Table t;

    ObjKeys keys;
    t.create_objects(1000, keys);

    auto key = keys.begin();
    auto iter = t.begin();
    auto end = t.end();
    for (size_t pos = 0; (pos + 3) < 1000; pos += 3) {
        CHECK_EQUAL(iter->get_key(), *key);
        iter += 3;
        key += 3;
    }

    // random access
    for (int j = 0; j < 5; j++) {
        std::vector<size_t> random_idx(keys.size());
        std::iota(random_idx.begin(), random_idx.end(), 0);
        // unsigned seed = std::chrono::system_clock::now().time_since_epoch().count();
        // std::cout << "Seed " << seed << std::endl;
        std::shuffle(random_idx.begin(), random_idx.end(), std::mt19937(unit_test_random_seed));
        iter = t.begin();
        int i = 0;
        for (auto index : random_idx) {
            if (index < keys.size()) {
                auto k = keys[index];
                if (i == 4) {
                    t.remove_object(k);
                    keys.erase(keys.begin() + index);
                    if (index == 0)
                        iter = t.begin();
                    i = 0;
                }
                else {
                    CHECK_EQUAL(k, iter[index].get_key());
                }
                i++;
            }
        }
    }

    auto iter200 = iter + 200;
    CHECK_EQUAL(keys[200], iter200->get_key());
    ++iter; // Now points to element 1
    CHECK_EQUAL(keys[201], iter[200].get_key());
    CHECK_EQUAL(keys[201], iter200[1].get_key());
    CHECK_EQUAL(keys[1], iter->get_key());
}

TEST(Table_EmbeddedObjects)
{
    SHARED_GROUP_TEST_PATH(path);

    std::unique_ptr<Replication> hist(make_in_realm_history(path));
    DBRef sg = DB::create(*hist, DBOptions(crypt_key()));

    auto tr = sg->start_write();
    auto table = tr->add_embedded_table("mytable");
    tr->commit_and_continue_as_read();
    tr->promote_to_write();
    CHECK(table->is_embedded());
    CHECK_THROW(table->create_object(), LogicError);
    tr->rollback();

    tr = sg->start_read();
    table = tr->get_table("mytable");
    CHECK(table->is_embedded());
}

TEST(Table_EmbeddedObjectCreateAndDestroy)
{
    SHARED_GROUP_TEST_PATH(path);

    std::unique_ptr<Replication> hist(make_in_realm_history(path));
    DBRef sg = DB::create(*hist, DBOptions(crypt_key()));

    {
        auto tr = sg->start_write();
        auto table = tr->add_embedded_table("myEmbeddedStuff");
        auto col_recurse = table->add_column_link(type_Link, "theRecursiveBit", *table);
        CHECK_THROW(table->create_object(), LogicError);
        auto parent = tr->add_table("myParentStuff");
        auto ck = parent->add_column_link(type_Link, "theGreatColumn", *table);
        Obj o = parent->create_object();
        Obj o2 = o.create_and_set_linked_object(ck);
        o2.create_and_set_linked_object(col_recurse);
        CHECK(table->size() == 2);
        tr->commit();
    }
    {
        auto tr = sg->start_write();
        auto table = tr->get_table("myEmbeddedStuff");
        auto parent = tr->get_table("myParentStuff");
        CHECK(table->size() == 2);
        auto first = parent->begin();
        first->set("theGreatColumn", ObjKey());
        CHECK(table->size() == 0);
        // do not commit
    }
    {
        auto tr = sg->start_write();
        auto table = tr->get_table("myEmbeddedStuff");
        auto parent = tr->get_table("myParentStuff");
        CHECK(table->size() == 2);
        auto first = parent->begin();
        first->remove();
        CHECK(table->size() == 0);
        // do not commit
    }
    {
        // Sync operations
        auto tr = sg->start_write();
        auto table = tr->get_table("myEmbeddedStuff");
        auto parent = tr->get_table("myParentStuff");
        CHECK(table->size() == 2);
        auto first = parent->begin();
        first->invalidate();
        CHECK(table->size() == 0);
        // do not commit
    }
}

TEST(Table_EmbeddedObjectCreateAndDestroyList)
{
    SHARED_GROUP_TEST_PATH(path);

    std::unique_ptr<Replication> hist(make_in_realm_history(path));
    DBRef sg = DB::create(*hist, DBOptions(crypt_key()));

    auto tr = sg->start_write();
    auto table = tr->add_embedded_table("myEmbeddedStuff");
    auto col_recurse = table->add_column_link(type_LinkList, "theRecursiveBit", *table);
    CHECK_THROW(table->create_object(), LogicError);
    auto parent = tr->add_table("myParentStuff");
    auto ck = parent->add_column_link(type_LinkList, "theGreatColumn", *table);
    Obj o = parent->create_object();
    auto parent_ll = o.get_linklist(ck);
    Obj o2 = parent_ll.create_and_insert_linked_object(0);
    Obj o3 = parent_ll.create_and_insert_linked_object(1);
    Obj o4 = parent_ll.create_and_insert_linked_object(0);
    auto o2_ll = o2.get_linklist(col_recurse);
    auto o3_ll = o3.get_linklist(col_recurse);
    o2_ll.create_and_insert_linked_object(0);
    o2_ll.create_and_insert_linked_object(0);
    o3_ll.create_and_insert_linked_object(0);
    CHECK(table->size() == 6);
    parent_ll.create_and_set_linked_object(1); // implicitly remove entry for 02
    CHECK(!o2.is_valid());
    CHECK(table->size() == 4);
    parent_ll.clear();
    CHECK(table->size() == 0);
    parent_ll.create_and_insert_linked_object(0);
    parent_ll.create_and_insert_linked_object(1);
    CHECK(table->size() == 2);
    o.remove();
    CHECK(table->size() == 0);
    tr->commit();
}

TEST(Table_EmbeddedObjectNotifications)
{
    SHARED_GROUP_TEST_PATH(path);

    std::unique_ptr<Replication> hist(make_in_realm_history(path));
    DBRef sg = DB::create(*hist, DBOptions(crypt_key()));

    auto tr = sg->start_write();
    auto table = tr->add_embedded_table("myEmbeddedStuff");
    auto col_recurse = table->add_column_link(type_LinkList, "theRecursiveBit", *table);
    CHECK_THROW(table->create_object(), LogicError);
    auto parent = tr->add_table("myParentStuff");
    auto ck = parent->add_column_link(type_LinkList, "theGreatColumn", *table);
    Obj o = parent->create_object();
    auto parent_ll = o.get_linklist(ck);
    Obj o2 = parent_ll.create_and_insert_linked_object(0);
    Obj o3 = parent_ll.create_and_insert_linked_object(1);
    Obj o4 = parent_ll.create_and_insert_linked_object(0);
    auto o2_ll = o2.get_linklist(col_recurse);
    auto o3_ll = o3.get_linklist(col_recurse);
    o2_ll.create_and_insert_linked_object(0);
    o2_ll.create_and_insert_linked_object(0);
    o3_ll.create_and_insert_linked_object(0);
    CHECK(table->size() == 6);
    Obj o5 = parent_ll.create_and_set_linked_object(1); // implicitly remove entry for 02
    CHECK(!o2.is_valid());
    CHECK(table->size() == 4);
    // now the notifications...
    int calls = 0;
    tr->set_cascade_notification_handler([&](const Group::CascadeNotification& notification) {
        CHECK_EQUAL(0, notification.links.size());
        if (calls == 0) {
            CHECK_EQUAL(1, notification.rows.size());
            CHECK_EQUAL(parent->get_key(), notification.rows[0].table_key);
            CHECK_EQUAL(o.get_key(), notification.rows[0].key);
        }
        else if (calls == 1) {
            CHECK_EQUAL(3, notification.rows.size());
            for (auto& row : notification.rows)
                CHECK_EQUAL(table->get_key(), row.table_key);
            CHECK_EQUAL(o4.get_key(), notification.rows[0].key);
            CHECK_EQUAL(o5.get_key(), notification.rows[1].key);
            CHECK_EQUAL(o3.get_key(), notification.rows[2].key);
        }
        else if (calls == 2) {
            CHECK_EQUAL(1, notification.rows.size()); // from o3
            for (auto& row : notification.rows)
                CHECK_EQUAL(table->get_key(), row.table_key);
            // don't bother checking the keys...
        }
        ++calls;
    });

    o.remove();
    CHECK(calls == 3);
    tr->commit();
}
TEST(Table_EmbeddedObjectTableClearNotifications)
{
    SHARED_GROUP_TEST_PATH(path);

    std::unique_ptr<Replication> hist(make_in_realm_history(path));
    DBRef sg = DB::create(*hist, DBOptions(crypt_key()));

    auto tr = sg->start_write();
    auto table = tr->add_embedded_table("myEmbeddedStuff");
    auto col_recurse = table->add_column_link(type_LinkList, "theRecursiveBit", *table);
    CHECK_THROW(table->create_object(), LogicError);
    auto parent = tr->add_table("myParentStuff");
    auto ck = parent->add_column_link(type_LinkList, "theGreatColumn", *table);
    Obj o = parent->create_object();
    auto parent_ll = o.get_linklist(ck);
    Obj o2 = parent_ll.create_and_insert_linked_object(0);
    Obj o3 = parent_ll.create_and_insert_linked_object(1);
    Obj o4 = parent_ll.create_and_insert_linked_object(0);
    auto o2_ll = o2.get_linklist(col_recurse);
    auto o3_ll = o3.get_linklist(col_recurse);
    o2_ll.create_and_insert_linked_object(0);
    o2_ll.create_and_insert_linked_object(0);
    o3_ll.create_and_insert_linked_object(0);
    CHECK(table->size() == 6);
    Obj o5 = parent_ll.create_and_set_linked_object(1); // implicitly remove entry for 02
    CHECK(!o2.is_valid());
    CHECK(table->size() == 4);
    // now the notifications...
    int calls = 0;
    tr->set_cascade_notification_handler([&](const Group::CascadeNotification& notification) {
        if (calls == 0) {
            CHECK_EQUAL(3, notification.rows.size());
            for (auto& row : notification.rows)
                CHECK_EQUAL(table->get_key(), row.table_key);
            CHECK_EQUAL(o4.get_key(), notification.rows[0].key);
            CHECK_EQUAL(o5.get_key(), notification.rows[1].key);
            CHECK_EQUAL(o3.get_key(), notification.rows[2].key);
        }
        else if (calls == 1) {
            CHECK_EQUAL(1, notification.rows.size()); // from o3
            for (auto& row : notification.rows)
                CHECK_EQUAL(table->get_key(), row.table_key);
            // don't bother checking the keys...
        }
        ++calls;
    });

    parent->clear();
    CHECK(calls == 2);
    CHECK_EQUAL(parent->size(), 0);
    tr->commit();
}

TEST(Table_EmbeddedObjectPath)
{
    auto collect_path = [](const ConstObj& o) { return o.get_fat_path(); };

    SHARED_GROUP_TEST_PATH(path);

    std::unique_ptr<Replication> hist(make_in_realm_history(path));
    DBRef sg = DB::create(*hist, DBOptions(crypt_key()));

    auto tr = sg->start_write();
    auto table = tr->add_embedded_table("myEmbeddedStuff");
    auto col_recurse = table->add_column_link(type_LinkList, "theRecursiveBit", *table);
    CHECK_THROW(table->create_object(), LogicError);
    auto parent = tr->add_table("myParentStuff");
    auto ck = parent->add_column_link(type_LinkList, "theGreatColumn", *table);
    Obj o = parent->create_object();
    auto gch = collect_path(o);
    CHECK(gch.size() == 0);
    auto parent_ll = o.get_linklist(ck);
    Obj o2 = parent_ll.create_and_insert_linked_object(0);
    auto gbh = collect_path(o2);
    CHECK(gbh.size() == 1);
    CHECK(gbh[0].obj.get_key() == o.get_key());
    CHECK(gbh[0].col_key == ck);
    CHECK(gbh[0].index == 0);
    Obj o3 = parent_ll.create_and_insert_linked_object(1);
    Obj o4 = parent_ll.create_and_insert_linked_object(0);
    auto gah = collect_path(o4);
    CHECK(gah.size() == 1);
    CHECK(gah[0].obj.get_key() == o.get_key());
    CHECK(gah[0].col_key == ck);
    CHECK(gah[0].index == 0);
    auto gzh = collect_path(o3);
    CHECK(gzh.size() == 1);
    CHECK(gzh[0].obj.get_key() == o.get_key());
    CHECK(gzh[0].col_key == ck);
    CHECK(gzh[0].index == 2);
    auto o2_ll = o2.get_linklist(col_recurse);
    auto o3_ll = o3.get_linklist(col_recurse);
    o2_ll.create_and_insert_linked_object(0);
    o2_ll.create_and_insert_linked_object(0);
    o3_ll.create_and_insert_linked_object(0);
    CHECK(table->size() == 6);
    auto gyh = collect_path(o3_ll.get_object(0));
    CHECK(gyh.size() == 2);
    CHECK(gyh[0].obj.get_key() == o.get_key());
    CHECK(gyh[0].col_key == ck);
    CHECK(gyh[0].index == 2);
    CHECK(gyh[1].obj.get_key() == o3.get_key());
    CHECK(gyh[1].col_key = col_recurse);
    CHECK(gyh[1].index == 0);
}


#endif // TEST_TABLE<|MERGE_RESOLUTION|>--- conflicted
+++ resolved
@@ -4596,37 +4596,8 @@
     CHECK_EQUAL(i, ObjKey(9));
 }
 
-<<<<<<< HEAD
 template <typename T>
 T generate_value()
-=======
-TEST(Table_getLinkType)
-{
-    Group g;
-    TableRef table = g.add_table("table");
-
-    auto col_int = table->add_column(type_Int, "int");
-    auto col_weak_link = table->add_column_link(type_Link, "weak_link", *table);
-    auto col_strong_link = table->add_column_link(type_Link, "strong_link", *table, link_Strong);
-    auto col_weak_linklist = table->add_column_link(type_LinkList, "weak_list", *table);
-    auto col_strong_linklist = table->add_column_link(type_LinkList, "strong_list", *table, link_Strong);
-
-    CHECK(link_Weak == table->get_link_type(col_weak_link));
-    CHECK(link_Strong == table->get_link_type(col_strong_link));
-    CHECK(link_Weak == table->get_link_type(col_weak_linklist));
-    CHECK(link_Strong == table->get_link_type(col_strong_linklist));
-
-    CHECK_THROW(table->get_link_type(col_int), LogicError);
-
-    g.remove_table("table");
-    CHECK_THROW(table->get_link_type(col_weak_link), InvalidTableRef);
-}
-
-
-template<typename T> T generate_value() { return test_util::random_int<T>(); }
-
-template<> StringData generate_value()
->>>>>>> b4696508
 {
     return test_util::random_int<T>();
 }
