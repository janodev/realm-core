/*************************************************************************
 *
 * Copyright 2020 Realm Inc.
 *
 * Licensed under the Apache License, Version 2.0 (the "License");
 * you may not use this file except in compliance with the License.
 * You may obtain a copy of the License at
 *
 * http://www.apache.org/licenses/LICENSE-2.0
 *
 * Unless required by applicable law or agreed to in writing, software
 * distributed under the License is distributed on an "AS IS" BASIS,
 * WITHOUT WARRANTIES OR CONDITIONS OF ANY KIND, either express or implied.
 * See the License for the specific language governing permissions and
 * limitations under the License.
 *
 **************************************************************************/

#include "testsettings.hpp"
#ifdef TEST_QUERY

#include <cstdlib> // itoa()
#include <initializer_list>
#include <limits>
#include <vector>

#include <realm.hpp>
#include <realm/column_integer.hpp>
#include <realm/array_bool.hpp>
#include <realm/history.hpp>
#include <realm/query_expression.hpp>
#include <realm/index_string.hpp>
#include <realm/query_expression.hpp>
#include "test.hpp"
#include "test_table_helper.hpp"
#include "test_types_helper.hpp"

using namespace realm;
using namespace realm::util;
using namespace realm::test_util;


// Test independence and thread-safety
// -----------------------------------
//
// All tests must be thread safe and independent of each other. This
// is required because it allows for both shuffling of the execution
// order and for parallelized testing.
//
// In particular, avoid using std::rand() since it is not guaranteed
// to be thread safe. Instead use the API offered in
// `test/util/random.hpp`.
//
// All files created in tests must use the TEST_PATH macro (or one of
// its friends) to obtain a suitable file system path. See
// `test/util/test_path.hpp`.
//
//
// Debugging and the ONLY() macro
// ------------------------------
//
// A simple way of disabling all tests except one called `Foo`, is to
// replace TEST(Foo) with ONLY(Foo) and then recompile and rerun the
// test suite. Note that you can also use filtering by setting the
// environment varible `UNITTEST_FILTER`. See `README.md` for more on
// this.
//
// Another way to debug a particular test, is to copy that test into
// `experiments/testcase.cpp` and then run `sh build.sh
// check-testcase` (or one of its friends) from the command line.


TEST(Query_BigString)
{
    Table ttt;
    auto col_int = ttt.add_column(type_Int, "1");
    auto col_str = ttt.add_column(type_String, "2");

    ttt.create_object().set_all(1, "a");
    ObjKey res1 = ttt.where().equal(col_str, "a").find();
    CHECK_EQUAL(ttt.get_object(res1).get<Int>(col_int), 1);

    const char* medium_string = "40 chars  40 chars  40 chars  40 chars  ";
    ttt.create_object().set_all(2, medium_string);
    ObjKey res2 = ttt.where().equal(col_str, medium_string).find();
    CHECK_EQUAL(ttt.get_object(res2).get<Int>(col_int), 2);

    const char* long_string = "70 chars  70 chars  70 chars  70 chars  70 chars  70 chars  70 chars  ";
    ttt.create_object().set_all(3, long_string);
    ObjKey res3 = ttt.where().equal(col_str, long_string).find();
    CHECK_EQUAL(ttt.get_object(res3).get<Int>(col_int), 3);
}


TEST(Query_Limit)
{
    Table ttt;
    auto col_id = ttt.add_column(type_Int, "id");
    auto col_int = ttt.add_column(type_Int, "1");
    ttt.add_column(type_String, "2");

    ttt.create_object().set_all(0, 1, "a");
    ttt.create_object().set_all(1, 2, "a"); //
    ttt.create_object().set_all(2, 3, "X");
    ttt.create_object().set_all(3, 1, "a");
    ttt.create_object().set_all(4, 2, "a"); //
    ttt.create_object().set_all(5, 3, "X");
    ttt.create_object().set_all(6, 1, "a");
    ttt.create_object().set_all(7, 2, "a"); //
    ttt.create_object().set_all(8, 3, "X");
    ttt.create_object().set_all(9, 1, "a");
    ttt.create_object().set_all(10, 2, "a"); //
    ttt.create_object().set_all(11, 3, "X");
    ttt.create_object().set_all(12, 1, "a");
    ttt.create_object().set_all(13, 2, "a"); //
    ttt.create_object().set_all(14, 3, "X");

    Query q1 = ttt.where().equal(col_int, 2);

    TableView tv1 = q1.find_all(0, size_t(-1), 2);
    CHECK_EQUAL(2, tv1.size());
    CHECK_EQUAL(1, tv1[0].get<Int>(col_id));
    CHECK_EQUAL(4, tv1[1].get<Int>(col_id));

    TableView tv2 = q1.find_all(5, size_t(-1), 2);
    CHECK_EQUAL(2, tv2.size());
    CHECK_EQUAL(7, tv2[0].get<Int>(col_id));
    CHECK_EQUAL(10, tv2[1].get<Int>(col_id));

    TableView tv3 = q1.find_all(11, size_t(-1), 2);
    CHECK_EQUAL(1, tv3.size());
    CHECK_EQUAL(13, tv3[0].get<Int>(col_id));


    Query q2 = ttt.where();
    TableView tv4 = q2.find_all(0, 5, 3);
    CHECK_EQUAL(3, tv4.size());

    Query q3 = ttt.where();
    TableView tv5 = q3.find_all(0, 3, 5);
    CHECK_EQUAL(3, tv5.size());
}


TEST(Query_FindAll1)
{
    Table ttt;
    auto col_id = ttt.add_column(type_Int, "id");
    auto col_int = ttt.add_column(type_Int, "1");
    auto col_str = ttt.add_column(type_String, "2");

    ttt.create_object().set_all(0, 1, "a");
    ttt.create_object().set_all(1, 2, "a");
    ttt.create_object().set_all(2, 3, "X");
    ttt.create_object().set_all(3, 4, "a");
    ttt.create_object().set_all(4, 5, "a");
    ttt.create_object().set_all(5, 6, "X");
    ttt.create_object().set_all(6, 7, "X");

    Query q1 = ttt.where().equal(col_str, "a").greater(col_int, 2).not_equal(col_int, 4);
    TableView tv1 = q1.find_all();
    CHECK_EQUAL(4, tv1[0].get<Int>(col_id));

    Query q2 = ttt.where().equal(col_str, "X").greater(col_int, 4);
    TableView tv2 = q2.find_all();
    CHECK_EQUAL(tv2.size(), 2);
    CHECK_EQUAL(5, tv2[0].get<Int>(col_id));
    CHECK_EQUAL(6, tv2[1].get<Int>(col_id));
}

TEST(Query_FindAll2)
{
    Table ttt;
    auto col_id = ttt.add_column(type_Int, "id");
    auto col_int = ttt.add_column(type_Int, "1");
    auto col_str = ttt.add_column(type_String, "2");

    ttt.create_object().set_all(0, 1, "a");
    ttt.create_object().set_all(1, 2, "a");
    ttt.create_object().set_all(2, 3, "X");
    ttt.create_object().set_all(3, 4, "a");
    ttt.create_object().set_all(4, 5, "a");
    ttt.create_object().set_all(5, 11, "X");
    ttt.create_object().set_all(6, 0, "X");

    Query q2 = ttt.where().not_equal(col_str, "a").less(col_int, 3);
    TableView tv2 = q2.find_all();
    CHECK_EQUAL(tv2.size(), 1);
    CHECK_EQUAL(6, tv2[0].get<Int>(col_id));
}

TEST(Query_FindAllBetween)
{
    Table ttt;
    auto col_id = ttt.add_column(type_Int, "id");
    auto col_int = ttt.add_column(type_Int, "1");
    ttt.add_column(type_String, "2");

    ttt.create_object().set_all(0, 1, "a");
    ttt.create_object().set_all(1, 2, "a");
    ttt.create_object().set_all(2, 3, "X");
    ttt.create_object().set_all(3, 4, "a");
    ttt.create_object().set_all(4, 5, "a");
    ttt.create_object().set_all(5, 11, "X");
    ttt.create_object().set_all(6, 3, "X");

    Query q2 = ttt.where().between(col_int, 3, 5);
    TableView tv2 = q2.find_all();
    CHECK_EQUAL(tv2.size(), 4);
    CHECK_EQUAL(2, tv2[0].get<Int>(col_id));
    CHECK_EQUAL(3, tv2[1].get<Int>(col_id));
    CHECK_EQUAL(4, tv2[2].get<Int>(col_id));
    CHECK_EQUAL(6, tv2[3].get<Int>(col_id));
}


TEST(Query_FindAllOr)
{
    Table ttt;
    auto col_id = ttt.add_column(type_Int, "id");
    auto col_int = ttt.add_column(type_Int, "1");
    auto col_str = ttt.add_column(type_String, "2");

    ttt.create_object().set_all(0, 1, "a");
    ttt.create_object().set_all(1, 2, "a");
    ttt.create_object().set_all(2, 3, "X");
    ttt.create_object().set_all(3, 4, "a");
    ttt.create_object().set_all(4, 5, "a");
    ttt.create_object().set_all(5, 6, "a");
    ttt.create_object().set_all(6, 7, "X");
    ttt.create_object().set_all(7, 8, "z");

    // first == 5 || second == X
    Query q1 = ttt.where().equal(col_int, 5).Or().equal(col_str, "X");
    TableView tv1 = q1.find_all();
    CHECK_EQUAL(3, tv1.size());
    CHECK_EQUAL(2, tv1[0].get<Int>(col_id));
    CHECK_EQUAL(4, tv1[1].get<Int>(col_id));
    CHECK_EQUAL(6, tv1[2].get<Int>(col_id));

    // second == X || second == b || second == z || first == -1
    Query q2 =
        ttt.where().equal(col_str, "X").Or().equal(col_str, "b").Or().equal(col_str, "z").Or().equal(col_int, -1);
    TableView tv2 = q2.find_all();
    CHECK_EQUAL(3, tv2.size());
    CHECK_EQUAL(2, tv2[0].get<Int>(col_id));
    CHECK_EQUAL(6, tv2[1].get<Int>(col_id));
    CHECK_EQUAL(7, tv2[2].get<Int>(col_id));
}


TEST(Query_FindAllParens1)
{
    Table ttt;
    auto col_id = ttt.add_column(type_Int, "id");
    auto col_int = ttt.add_column(type_Int, "1");
    auto col_str = ttt.add_column(type_String, "2");

    ttt.create_object().set_all(0, 1, "a");
    ttt.create_object().set_all(1, 2, "a");
    ttt.create_object().set_all(2, 3, "X");
    ttt.create_object().set_all(3, 3, "X");
    ttt.create_object().set_all(4, 4, "a");
    ttt.create_object().set_all(5, 5, "a");
    ttt.create_object().set_all(6, 11, "X");

    // first > 3 && (second == X)
    Query q1 = ttt.where().greater(col_int, 3).group().equal(col_str, "X").end_group();
    TableView tv1 = q1.find_all();
    CHECK_EQUAL(1, tv1.size());
    CHECK_EQUAL(6, tv1[0].get<Int>(col_id));
}


TEST(Query_FindAllOrParan)
{
    Table ttt;
    auto col_id = ttt.add_column(type_Int, "id");
    auto col_int = ttt.add_column(type_Int, "1");
    auto col_str = ttt.add_column(type_String, "2");

    ttt.create_object().set_all(0, 1, "a");
    ttt.create_object().set_all(1, 2, "a");
    ttt.create_object().set_all(2, 3, "X"); //
    ttt.create_object().set_all(3, 4, "a");
    ttt.create_object().set_all(4, 5, "a"); //
    ttt.create_object().set_all(5, 6, "a");
    ttt.create_object().set_all(6, 7, "X"); //
    ttt.create_object().set_all(7, 2, "X");

    // (first == 5 || second == X && first > 2)
    Query q1 = ttt.where().group().equal(col_int, 5).Or().equal(col_str, "X").greater(col_int, 2).end_group();
    TableView tv1 = q1.find_all();
    CHECK_EQUAL(3, tv1.size());
    CHECK_EQUAL(2, tv1[0].get<Int>(col_id));
    CHECK_EQUAL(4, tv1[1].get<Int>(col_id));
    CHECK_EQUAL(6, tv1[2].get<Int>(col_id));
}


TEST(Query_FindAllOrNested0)
{
    Table ttt;
    auto col_id = ttt.add_column(type_Int, "id");
    auto col_int = ttt.add_column(type_Int, "1");
    auto col_str = ttt.add_column(type_String, "2");

    ttt.create_object().set_all(0, 1, "a");
    ttt.create_object().set_all(1, 2, "a");
    ttt.create_object().set_all(2, 3, "X");
    ttt.create_object().set_all(3, 3, "X");
    ttt.create_object().set_all(4, 4, "a");
    ttt.create_object().set_all(5, 5, "a");
    ttt.create_object().set_all(6, 11, "X");
    ttt.create_object().set_all(7, 8, "Y");

    // first > 3 && (first == 5 || second == X)
    Query q1 = ttt.where().greater(col_int, 3).group().equal(col_int, 5).Or().equal(col_str, "X").end_group();
    TableView tv1 = q1.find_all();
    CHECK_EQUAL(2, tv1.size());
    CHECK_EQUAL(5, tv1[0].get<Int>(col_id));
    CHECK_EQUAL(6, tv1[1].get<Int>(col_id));
}

TEST(Query_FindAllOrNested)
{
    Table ttt;
    auto col_id = ttt.add_column(type_Int, "id");
    auto col_int = ttt.add_column(type_Int, "1");
    auto col_str = ttt.add_column(type_String, "2");

    ttt.create_object().set_all(0, 1, "a");
    ttt.create_object().set_all(1, 2, "a");
    ttt.create_object().set_all(2, 3, "X");
    ttt.create_object().set_all(3, 3, "X");
    ttt.create_object().set_all(4, 4, "a");
    ttt.create_object().set_all(5, 5, "a");
    ttt.create_object().set_all(6, 11, "X");
    ttt.create_object().set_all(7, 8, "Y");

    // first > 3 && (first == 5 || second == X || second == Y)
    Query q1 = ttt.where()
                   .greater(col_int, 3)
                   .group()
                   .equal(col_int, 5)
                   .Or()
                   .equal(col_str, "X")
                   .Or()
                   .equal(col_str, "Y")
                   .end_group();
    TableView tv1 = q1.find_all();
    CHECK_EQUAL(3, tv1.size());
    CHECK_EQUAL(5, tv1[0].get<Int>(col_id));
    CHECK_EQUAL(6, tv1[1].get<Int>(col_id));
    CHECK_EQUAL(7, tv1[2].get<Int>(col_id));
}

TEST(Query_FindAllOrNestedInnerGroup)
{
    Table ttt;
    auto col_id = ttt.add_column(type_Int, "id");
    auto col_int = ttt.add_column(type_Int, "1");
    auto col_str = ttt.add_column(type_String, "2");

    ttt.create_object().set_all(0, 1, "a");
    ttt.create_object().set_all(1, 2, "a");
    ttt.create_object().set_all(2, 3, "X");
    ttt.create_object().set_all(3, 3, "X");
    ttt.create_object().set_all(4, 4, "a");
    ttt.create_object().set_all(5, 5, "a");
    ttt.create_object().set_all(6, 11, "X");
    ttt.create_object().set_all(7, 8, "Y");

    // first > 3 && (first == 5 || (second == X || second == Y))
    Query q1 = ttt.where()
                   .greater(col_int, 3)
                   .group()
                   .equal(col_int, 5)
                   .Or()
                   .group()
                   .equal(col_str, "X")
                   .Or()
                   .equal(col_str, "Y")
                   .end_group()
                   .end_group();
    TableView tv1 = q1.find_all();
    CHECK_EQUAL(3, tv1.size());
    CHECK_EQUAL(5, tv1[0].get<Int>(col_id));
    CHECK_EQUAL(6, tv1[1].get<Int>(col_id));
    CHECK_EQUAL(7, tv1[2].get<Int>(col_id));
}

TEST(Query_FindAllOrPHP)
{
    Table ttt;
    auto col_id = ttt.add_column(type_Int, "id");
    auto col_int = ttt.add_column(type_Int, "1");
    auto col_str = ttt.add_column(type_String, "2");

    ttt.create_object().set_all(0, 1, "Joe");
    ttt.create_object().set_all(1, 2, "Sara");
    ttt.create_object().set_all(2, 3, "Jim");

    // (second == Jim || second == Joe) && first = 1
    Query q1 = ttt.where().group().equal(col_str, "Jim").Or().equal(col_str, "Joe").end_group().equal(col_int, 1);
    TableView tv1 = q1.find_all();
    CHECK_EQUAL(0, tv1[0].get<Int>(col_id));

    q1 = ttt.where().group().equal(col_str, "Jim").Or().equal(col_str, "Joe").end_group().equal(col_int, 3);
    tv1 = q1.find_all();
    CHECK_EQUAL(2, tv1[0].get<Int>(col_id));
}

TEST(Query_FindAllParens2)
{
    Table ttt;
    auto col_id = ttt.add_column(type_Int, "id");
    auto col_int = ttt.add_column(type_Int, "1");

    ttt.create_object().set_all(0, 1);
    ttt.create_object().set_all(1, 2);
    ttt.create_object().set_all(2, 3);
    ttt.create_object().set_all(3, 3);
    ttt.create_object().set_all(4, 4);
    ttt.create_object().set_all(5, 5);
    ttt.create_object().set_all(6, 11);

    // ()
    Query q1 = ttt.where().group().end_group();
    TableView tv1 = q1.find_all();
    CHECK_EQUAL(7, tv1.size());

    // ()((first > 3()) && (()))
    q1 = ttt.where()
             .group()
             .end_group()
             .group()
             .group()
             .greater(col_int, 3)
             .group()
             .end_group()
             .end_group()
             .group()
             .group()
             .end_group()
             .end_group()
             .end_group();
    tv1 = q1.find_all();
    CHECK_EQUAL(3, tv1.size());
    CHECK_EQUAL(4, tv1[0].get<Int>(col_id));
    CHECK_EQUAL(5, tv1[1].get<Int>(col_id));
    CHECK_EQUAL(6, tv1[2].get<Int>(col_id));
}


TEST(Query_FindAllBool)
{
    Table table;
    auto col_id = table.add_column(type_Int, "id");
    auto col_bool = table.add_column(type_Bool, "2");

    table.create_object().set_all(0, true);
    table.create_object().set_all(1, false);
    table.create_object().set_all(2, true);
    table.create_object().set_all(3, false);

    Query q1 = table.where().equal(col_bool, true);
    TableView tv1 = q1.find_all();
    CHECK_EQUAL(0, tv1[0].get<Int>(col_id));
    CHECK_EQUAL(2, tv1[1].get<Int>(col_id));

    Query q2 = table.where().equal(col_bool, false);
    TableView tv2 = q2.find_all();
    CHECK_EQUAL(1, tv2[0].get<Int>(col_id));
    CHECK_EQUAL(3, tv2[1].get<Int>(col_id));
}

TEST(Query_FindAllBegins)
{
    Table table;
    auto col_id = table.add_column(type_Int, "id");
    auto col_str = table.add_column(type_String, "2");

    table.create_object().set_all(0, "fo");
    table.create_object().set_all(1, "foo");
    table.create_object().set_all(2, "foobar");

    Query q1 = table.where().begins_with(col_str, StringData("foo"));
    TableView tv1 = q1.find_all();
    CHECK_EQUAL(2, tv1.size());
    CHECK_EQUAL(1, tv1[0].get<Int>(col_id));
    CHECK_EQUAL(2, tv1[1].get<Int>(col_id));
}

TEST(Query_FindAllEnds)
{
    Table table;
    auto col_id = table.add_column(type_Int, "id");
    auto col_str = table.add_column(type_String, "2");

    table.create_object().set_all(0, "barfo");
    table.create_object().set_all(1, "barfoo");
    table.create_object().set_all(2, "barfoobar");

    Query q1 = table.where().ends_with(col_str, StringData("foo"));
    TableView tv1 = q1.find_all();
    CHECK_EQUAL(1, tv1.size());
    CHECK_EQUAL(1, tv1[0].get<Int>(col_id));
}


TEST(Query_FindAllContains)
{
    Table table;
    auto col_id = table.add_column(type_Int, "id");
    auto col_str = table.add_column(type_String, "2");

    table.create_object().set_all(0, "foo");
    table.create_object().set_all(1, "foobar");
    table.create_object().set_all(2, "barfoo");
    table.create_object().set_all(3, "barfoobaz");
    table.create_object().set_all(4, "fo");
    table.create_object().set_all(5, "fobar");
    table.create_object().set_all(6, "barfo");

    Query q1 = table.where().contains(col_str, StringData("foo"));
    TableView tv1 = q1.find_all();
    CHECK_EQUAL(4, tv1.size());
    CHECK_EQUAL(0, tv1[0].get<Int>(col_id));
    CHECK_EQUAL(1, tv1[1].get<Int>(col_id));
    CHECK_EQUAL(2, tv1[2].get<Int>(col_id));
    CHECK_EQUAL(3, tv1[3].get<Int>(col_id));

    q1 = table.where().like(col_str, StringData("*foo*"));
    tv1 = q1.find_all();
    CHECK_EQUAL(4, tv1.size());
    CHECK_EQUAL(0, tv1[0].get<Int>(col_id));
    CHECK_EQUAL(1, tv1[1].get<Int>(col_id));
    CHECK_EQUAL(2, tv1[2].get<Int>(col_id));
    CHECK_EQUAL(3, tv1[3].get<Int>(col_id));
}

TEST(Query_FindAllLikeStackOverflow)
{
    std::string str(100000, 'x');
    StringData sd(str);

    Table table;
    auto col = table.add_column(type_String, "strings");
    ObjKey k = table.create_object().set(col, sd).get_key();

    auto res = table.where().like(col, sd).find();
    CHECK_EQUAL(res, k);
}

TEST(Query_FindAllLikeCaseInsensitive)
{
    Table table;
    auto col_id = table.add_column(type_Int, "id");
    auto col_str = table.add_column(type_String, "2");

    table.create_object().set_all(0, "Foo");
    table.create_object().set_all(1, "FOOBAR");
    table.create_object().set_all(2, "BaRfOo");
    table.create_object().set_all(3, "barFOObaz");
    table.create_object().set_all(4, "Fo");
    table.create_object().set_all(5, "Fobar");
    table.create_object().set_all(6, "baRFo");

    Query q1 = table.where().like(col_str, StringData("*foo*"), false);
    TableView tv1 = q1.find_all();
    CHECK_EQUAL(4, tv1.size());
    CHECK_EQUAL(0, tv1[0].get<Int>(col_id));
    CHECK_EQUAL(1, tv1[1].get<Int>(col_id));
    CHECK_EQUAL(2, tv1[2].get<Int>(col_id));
    CHECK_EQUAL(3, tv1[3].get<Int>(col_id));
}

TEST(Query_Binary)
{
    Table t;
    t.add_column(type_Int, "1");
    auto c1 = t.add_column(type_Binary, "2");

    const char bin[64] = {6, 3, 9, 5, 9, 7, 6, 3, 2, 6, 0, 0, 5, 4, 2, 4, 5, 7, 9, 5, 7, 1,
                          1, 2, 0, 8, 3, 8, 0, 9, 6, 8, 4, 7, 3, 4, 9, 5, 2, 3, 6, 2, 7, 4,
                          0, 3, 7, 6, 2, 3, 5, 9, 3, 1, 2, 1, 0, 5, 5, 2, 9, 4, 5, 9};

    const char bin_2[4] = {6, 6, 6, 6}; // Not occuring above

    std::vector<ObjKey> keys;
    t.create_objects(9, keys);

    t.get_object(keys[0]).set_all(0, BinaryData(bin + 0, 16));
    t.get_object(keys[1]).set_all(0, BinaryData(bin + 0, 32));
    t.get_object(keys[2]).set_all(0, BinaryData(bin + 0, 48));
    t.get_object(keys[3]).set_all(0, BinaryData(bin + 0, 64));
    t.get_object(keys[4]).set_all(0, BinaryData(bin + 16, 48));
    t.get_object(keys[5]).set_all(0, BinaryData(bin + 32, 32));
    t.get_object(keys[6]).set_all(0, BinaryData(bin + 48, 16));
    t.get_object(keys[7]).set_all(0, BinaryData(bin + 24, 16)); // The "odd ball"
    t.get_object(keys[8]).set_all(0, BinaryData(bin + 0, 32));  // Repeat an entry

    CHECK_EQUAL(0, t.where().equal(c1, BinaryData(bin + 16, 16)).count());
    CHECK_EQUAL(1, t.where().equal(c1, BinaryData(bin + 0, 16)).count());
    CHECK_EQUAL(1, t.where().equal(c1, BinaryData(bin + 48, 16)).count());
    CHECK_EQUAL(2, t.where().equal(c1, BinaryData(bin + 0, 32)).count());

    CHECK_EQUAL(9, t.where().not_equal(c1, BinaryData(bin + 16, 16)).count());
    CHECK_EQUAL(8, t.where().not_equal(c1, BinaryData(bin + 0, 16)).count());

    CHECK_EQUAL(0, t.where().begins_with(c1, BinaryData(bin + 8, 16)).count());
    CHECK_EQUAL(1, t.where().begins_with(c1, BinaryData(bin + 16, 16)).count());
    CHECK_EQUAL(4, t.where().begins_with(c1, BinaryData(bin + 0, 32)).count());
    CHECK_EQUAL(5, t.where().begins_with(c1, BinaryData(bin + 0, 16)).count());
    CHECK_EQUAL(1, t.where().begins_with(c1, BinaryData(bin + 48, 16)).count());
    CHECK_EQUAL(9, t.where().begins_with(c1, BinaryData(bin + 0, 0)).count());

    CHECK_EQUAL(0, t.where().ends_with(c1, BinaryData(bin + 40, 16)).count());
    CHECK_EQUAL(1, t.where().ends_with(c1, BinaryData(bin + 32, 16)).count());
    CHECK_EQUAL(3, t.where().ends_with(c1, BinaryData(bin + 32, 32)).count());
    CHECK_EQUAL(4, t.where().ends_with(c1, BinaryData(bin + 48, 16)).count());
    CHECK_EQUAL(1, t.where().ends_with(c1, BinaryData(bin + 0, 16)).count());
    CHECK_EQUAL(9, t.where().ends_with(c1, BinaryData(bin + 64, 0)).count());

    CHECK_EQUAL(0, t.where().contains(c1, BinaryData(bin_2)).count());
    CHECK_EQUAL(5, t.where().contains(c1, BinaryData(bin + 0, 16)).count());
    CHECK_EQUAL(5, t.where().contains(c1, BinaryData(bin + 16, 16)).count());
    CHECK_EQUAL(4, t.where().contains(c1, BinaryData(bin + 24, 16)).count());
    CHECK_EQUAL(4, t.where().contains(c1, BinaryData(bin + 32, 16)).count());
    CHECK_EQUAL(9, t.where().contains(c1, BinaryData(bin + 0, 0)).count());

    {
        TableView tv = t.where().equal(c1, BinaryData(bin + 0, 32)).find_all();
        if (tv.size() == 2) {
            CHECK_EQUAL(keys[1], tv.get_key(0));
            CHECK_EQUAL(keys[8], tv.get_key(1));
        }
        else
            CHECK(false);
    }

    {
        TableView tv = t.where().contains(c1, BinaryData(bin + 24, 16)).find_all();
        if (tv.size() == 4) {
            CHECK_EQUAL(keys[2], tv.get_key(0));
            CHECK_EQUAL(keys[3], tv.get_key(1));
            CHECK_EQUAL(keys[4], tv.get_key(2));
            CHECK_EQUAL(keys[7], tv.get_key(3));
        }
        else
            CHECK(false);
    }
}

TEST(Query_Enums)
{
    Table table;
    auto col_int = table.add_column(type_Int, "1");
    auto col_str = table.add_column(type_String, "2");


    for (size_t i = 0; i < 5; ++i) {
        table.create_object().set_all(1, "abd");
        table.create_object().set_all(2, "eftg");
        table.create_object().set_all(5, "hijkl");
        table.create_object().set_all(8, "mnopqr");
        table.create_object().set_all(9, "stuvxyz");
    }

    table.enumerate_string_column(col_str);

    Query q1 = table.where().equal(col_str, "eftg");
    TableView tv1 = q1.find_all();

    CHECK_EQUAL(5, tv1.size());
    CHECK_EQUAL(2, tv1[0].get<Int>(col_int));
    CHECK_EQUAL(2, tv1[1].get<Int>(col_int));
    CHECK_EQUAL(2, tv1[2].get<Int>(col_int));
    CHECK_EQUAL(2, tv1[3].get<Int>(col_int));
    CHECK_EQUAL(2, tv1[4].get<Int>(col_int));
}


TEST_TYPES(Query_CaseSensitivity, std::true_type, std::false_type)
{
    constexpr bool nullable = TEST_TYPE::value;

    Table ttt;
    auto col = ttt.add_column(type_String, "2", nullable);

    ObjKey k = ttt.create_object().set(col, "BLAAbaergroed").get_key();
    ttt.create_object().set(col, "BLAAbaergroedandMORE");
    ttt.create_object().set(col, "BLAAbaergroedZ");
    ttt.create_object().set(col, "BLAAbaergroedZ");
    ttt.create_object().set(col, "BLAAbaergroedZ");

    Query q1 = ttt.where().equal(col, "blaabaerGROED", false);
    TableView tv1 = q1.find_all();
    CHECK_EQUAL(1, tv1.size());
    CHECK_EQUAL(k, tv1.get_key(0));

    Query q2 = ttt.where().equal(col, "blaabaerGROEDz", false);
    TableView tv2 = q2.find_all();
    CHECK_EQUAL(3, tv2.size());

    ttt.add_search_index(col);

    Query q3 = ttt.where().equal(col, "blaabaerGROEDz", false);
    TableView tv3 = q3.find_all();
    CHECK_EQUAL(3, tv3.size());
}

#define uY "\x0CE\x0AB"            // greek capital letter upsilon with dialytika (U+03AB)
#define uYd "\x0CE\x0A5\x0CC\x088" // decomposed form (Y followed by two dots)
#define uy "\x0CF\x08B"            // greek small letter upsilon with dialytika (U+03AB)
#define uyd "\x0cf\x085\x0CC\x088" // decomposed form (Y followed by two dots)

#define uA "\x0c3\x085"       // danish capital A with ring above (as in BLAABAERGROED)
#define uAd "\x041\x0cc\x08a" // decomposed form (A (41) followed by ring)
#define ua "\x0c3\x0a5"       // danish lower case a with ring above (as in blaabaergroed)
#define uad "\x061\x0cc\x08a" // decomposed form (a (41) followed by ring)

#if (defined(_WIN32) || defined(__WIN32__) || defined(_WIN64))

TEST(Query_Unicode2)
{
    Table table;
    auto col_id = table.add_column(type_Int, "id");
    auto col_str = table.add_column(type_String, "2");

    table.create_object().set_all(0, uY);
    table.create_object().set_all(1, uYd);
    table.create_object().set_all(2, uy);
    table.create_object().set_all(3, uyd);

    Query q1 = table.where().equal(col_str, uY, false);
    TableView tv1 = q1.find_all();
    CHECK_EQUAL(2, tv1.size());
    CHECK_EQUAL(0, tv1[0].get<Int>(col_id));
    CHECK_EQUAL(2, tv1[1].get<Int>(col_id));

    Query q2 = table.where().equal(col_str, uYd, false);
    TableView tv2 = q2.find_all();
    CHECK_EQUAL(2, tv2.size());
    CHECK_EQUAL(1, tv2[0].get<Int>(col_id));
    CHECK_EQUAL(3, tv2[1].get<Int>(col_id));

    Query q3 = table.where().equal(col_str, uYd, true);
    TableView tv3 = q3.find_all();
    CHECK_EQUAL(1, tv3.size());
    CHECK_EQUAL(1, tv3[0].get<Int>(col_id));
}


TEST(Query_Unicode3)
{
    Table table;
    auto col_id = table.add_column(type_Int, "id");
    auto col_str = table.add_column(type_String, "2");

    table.create_object().set_all(0, uA);
    table.create_object().set_all(1, uAd);
    table.create_object().set_all(2, ua);
    table.create_object().set_all(3, uad);

    Query q1 = table.where().equal(col_str, uA, false);
    TableView tv1 = q1.find_all();
    CHECK_EQUAL(2, tv1.size());
    CHECK_EQUAL(0, tv1[0].get<Int>(col_id));
    CHECK_EQUAL(2, tv1[1].get<Int>(col_id));

    Query q2 = table.where().equal(col_str, ua, false);
    TableView tv2 = q2.find_all();
    CHECK_EQUAL(2, tv2.size());
    CHECK_EQUAL(0, tv2[0].get<Int>(col_id));
    CHECK_EQUAL(2, tv2[1].get<Int>(col_id));

    Query q3 = table.where().equal(col_str, uad, false);
    TableView tv3 = q3.find_all();
    CHECK_EQUAL(2, tv3.size());
    CHECK_EQUAL(1, tv3[0].get<Int>(col_id));
    CHECK_EQUAL(3, tv3[1].get<Int>(col_id));

    Query q4 = table.where().equal(col_str, uad, true);
    TableView tv4 = q4.find_all();
    CHECK_EQUAL(1, tv4.size());
    CHECK_EQUAL(3, tv4[0].get<Int>(col_id));
}

#endif

TEST(Query_FindAllBeginsUnicode)
{
    Table table;
    auto col_id = table.add_column(type_Int, "id");
    auto col_str = table.add_column(type_String, "2");

    table.create_object().set_all(0, uad "fo");
    table.create_object().set_all(1, uad "foo");
    table.create_object().set_all(2, uad "foobar");

    Query q1 = table.where().begins_with(col_str, StringData(uad "foo"));
    TableView tv1 = q1.find_all();
    CHECK_EQUAL(2, tv1.size());
    CHECK_EQUAL(1, tv1[0].get<Int>(col_id));
    CHECK_EQUAL(2, tv1[1].get<Int>(col_id));
}


TEST(Query_FindAllEndsUnicode)
{
    Table table;
    auto col_id = table.add_column(type_Int, "id");
    auto col_str = table.add_column(type_String, "2");

    table.create_object().set_all(0, "barfo");
    table.create_object().set_all(1, "barfoo" uad);
    table.create_object().set_all(2, "barfoobar");

    Query q1 = table.where().ends_with(col_str, StringData("foo" uad));
    TableView tv1 = q1.find_all();
    CHECK_EQUAL(1, tv1.size());
    CHECK_EQUAL(1, tv1[0].get<Int>(col_id));

    Query q2 = table.where().ends_with(col_str, StringData("foo" uAd), false);
    TableView tv2 = q2.find_all();
    CHECK_EQUAL(1, tv2.size());
    CHECK_EQUAL(1, tv2[0].get<Int>(col_id));
}


TEST(Query_FindAllContainsUnicode)
{
    Table table;
    auto col_id = table.add_column(type_Int, "id");
    auto col_str = table.add_column(type_String, "2");

    table.create_object().set_all(0, uad "foo");
    table.create_object().set_all(1, uad "foobar");
    table.create_object().set_all(2, "bar" uad "foo");
    table.create_object().set_all(3, uad "bar" uad "foobaz");
    table.create_object().set_all(4, uad "fo");
    table.create_object().set_all(5, uad "fobar");
    table.create_object().set_all(6, uad "barfo");

    Query q1 = table.where().contains(col_str, StringData(uad "foo"));
    TableView tv1 = q1.find_all();
    CHECK_EQUAL(4, tv1.size());
    CHECK_EQUAL(0, tv1[0].get<Int>(col_id));
    CHECK_EQUAL(1, tv1[1].get<Int>(col_id));
    CHECK_EQUAL(2, tv1[2].get<Int>(col_id));
    CHECK_EQUAL(3, tv1[3].get<Int>(col_id));

    Query q2 = table.where().contains(col_str, StringData(uAd "foo"), false);
    TableView tv2 = q2.find_all();
    CHECK_EQUAL(4, tv2.size());
    CHECK_EQUAL(0, tv2[0].get<Int>(col_id));
    CHECK_EQUAL(1, tv2[1].get<Int>(col_id));
    CHECK_EQUAL(2, tv2[2].get<Int>(col_id));
    CHECK_EQUAL(3, tv2[3].get<Int>(col_id));
}

TEST(Query_SyntaxCheck)
{
    Table table;
    auto col_int = table.add_column(type_Int, "1");
    table.add_column(type_String, "2");

    std::string s;

    table.create_object().set_all(1, "a");
    table.create_object().set_all(2, "a");
    table.create_object().set_all(3, "X");

    Query q1 = table.where().equal(col_int, 2).end_group();
    s = q1.validate();
    CHECK(s != "");

    Query q2 = table.where().group().group().equal(col_int, 2).end_group();
    s = q2.validate();
    CHECK(s != "");

    Query q3 = table.where().equal(col_int, 2).Or();
    s = q3.validate();
    CHECK(s != "");

    Query q4 = table.where().Or().equal(col_int, 2);
    s = q4.validate();
    CHECK(s != "");

    Query q5 = table.where().equal(col_int, 2);
    s = q5.validate();
    CHECK(s == "");

    Query q6 = table.where().group().equal(col_int, 2);
    s = q6.validate();
    CHECK(s != "");

    // FIXME: Work is currently underway to fully support locale
    // independent case folding as defined by Unicode. Reenable this test
    // when is becomes available.
    /*
    Query q7 = ttt.where().equal(1, "\xa0", false);
#ifdef REALM_DEBUG
    s = q7.verify();
    CHECK(s != "");
#endif
    */
}

TEST(Query_TestTV_where)
{
    // When using .where(&tv), tv can have any order, and the resulting view will retain its order
    Table table;
    auto col_int = table.add_column(type_Int, "1");
    auto col_str = table.add_column(type_String, "2");

    table.create_object().set_all(1, "a");
    table.create_object().set_all(2, "a");
    table.create_object().set_all(3, "c");

    TableView v = table.where().greater(col_int, 1).find_all();

    Query q1 = table.where(&v);
    CHECK_EQUAL(2, q1.count());

    Query q3 = table.where(&v).equal(col_str, "a");
    CHECK_EQUAL(1, q3.count());

    Query q4 = table.where(&v).between(col_int, 3, 6);
    CHECK_EQUAL(1, q4.count());
}


TEST(Query_SumMinMaxAvg)
{
    Table t;

    auto int_col = t.add_column(type_Int, "1");
    auto date_col = t.add_column(type_Timestamp, "3");
    auto float_col = t.add_column(type_Float, "4");
    auto double_col = t.add_column(type_Double, "5");

    std::vector<ObjKey> keys;
    t.create_objects(9, keys);
    t.get_object(keys[0]).set_all(1, Timestamp{200, 0}, 1.0f, 2.0);
    t.get_object(keys[1]).set_all(1, Timestamp{100, 0}, 1.0f, 1.0);
    t.get_object(keys[2]).set_all(1, Timestamp{100, 0}, 1.0f, 1.0);
    t.get_object(keys[3]).set_all(1, Timestamp{100, 0}, 1.0f, 1.0);
    t.get_object(keys[4]).set_all(2, Timestamp{300, 0}, 3.0f, 3.0);
    t.get_object(keys[5]).set_all(3, Timestamp{50, 0}, 5.0f, 5.0);
    t.get_object(keys[6]).set_all(0, Timestamp{100, 0}, 1.0f, 1.0);
    t.get_object(keys[7]).set_all(0, Timestamp{3000, 0}, 30.0f, 30.0);
    t.get_object(keys[8]).set_all(0, Timestamp{5, 0}, 0.5f, 0.5);

    CHECK_EQUAL(9, t.where().sum_int(int_col));

    CHECK_EQUAL(0, t.where().minimum_int(int_col));
    CHECK_EQUAL(3, t.where().maximum_int(int_col));

    ObjKey resindex;

    t.where().maximum_int(int_col, &resindex);
    CHECK_EQUAL(keys[5], resindex);

    t.where().minimum_int(int_col, &resindex);
    CHECK_EQUAL(keys[6], resindex);

    t.where().maximum_float(float_col, &resindex);
    CHECK_EQUAL(keys[7], resindex);

    t.where().minimum_float(float_col, &resindex);
    CHECK_EQUAL(keys[8], resindex);

    t.where().maximum_double(double_col, &resindex);
    CHECK_EQUAL(keys[7], resindex);

    t.where().minimum_double(double_col, &resindex);
    CHECK_EQUAL(keys[8], resindex);

    t.where().maximum_timestamp(date_col, &resindex);
    CHECK_EQUAL(keys[7], resindex);

    t.where().minimum_timestamp(date_col, &resindex);
    CHECK_EQUAL(keys[8], resindex);

    // Now with condition (tests another code path in Array::minmax())
    t.where().not_equal(int_col, 0).minimum_double(double_col, &resindex);
    CHECK_EQUAL(keys[1], resindex);

    t.where().not_equal(int_col, 0).minimum_float(float_col, &resindex);
    CHECK_EQUAL(keys[0], resindex);

    t.where().not_equal(int_col, 0).minimum_timestamp(date_col, &resindex);
    CHECK_EQUAL(keys[5], resindex);

    t.where().not_equal(int_col, 0).maximum_timestamp(date_col, &resindex);
    CHECK_EQUAL(keys[4], resindex);

    CHECK_APPROXIMATELY_EQUAL(1, t.where().average_int(int_col), 0.001);

    CHECK_EQUAL(t.where().maximum_timestamp(date_col), Timestamp(3000, 0));
    CHECK_EQUAL(t.where().minimum_timestamp(date_col), Timestamp(5, 0));
}


TEST(Query_Avg)
{
    Table t;
    auto col = t.add_column(type_Int, "1");

    t.create_object().set(col, 10);
    CHECK_EQUAL(10, t.where().average_int(col));
    t.create_object().set(col, 30);
    CHECK_EQUAL(20, t.where().average_int(col));
}

TEST(Query_Avg2)
{
    Table t;
    auto col_int = t.add_column(type_Int, "1");
    auto col_str = t.add_column(type_String, "2");

    size_t cnt;

    t.create_object().set_all(10, "a");
    t.create_object().set_all(100, "b");
    t.create_object().set_all(20, "a");
    t.create_object().set_all(100, "b");
    t.create_object().set_all(100, "b");
    t.create_object().set_all(30, "a");

    CHECK_EQUAL(60, t.where().equal(col_str, "a").sum_int(col_int));

    CHECK_EQUAL(20, t.where().equal(col_str, "a").average_int(col_int, &cnt));
    CHECK_EQUAL(3, cnt);
    CHECK_EQUAL(100, t.where().equal(col_str, "b").average_int(col_int, &cnt));
    CHECK_EQUAL(3, cnt);
}


TEST(Query_OfByOne)
{
    Table t;
    auto col_int = t.add_column(type_Int, "1");
    t.add_column(type_String, "2");
    size_t cluster_size = (REALM_MAX_BPNODE_SIZE > 256) ? 256 : 4;
    for (size_t i = 0; i < cluster_size * 2; ++i) {
        t.create_object().set_all(1, "a");
    }

    // Top
    Obj obj0 = t.get_object(0);
    obj0.set(col_int, 0);
    ObjKey res = t.where().equal(col_int, 0).find();
    CHECK_EQUAL(obj0.get_key(), res);
    obj0.set(col_int, 1); // reset

    // Before split
    Obj obj1 = t.get_object(cluster_size - 1);
    obj1.set(col_int, 0);
    res = t.where().equal(col_int, 0).find();
    CHECK_EQUAL(obj1.get_key(), res);
    obj1.set(col_int, 1); // reset

    // After split
    Obj obj2 = t.get_object(cluster_size);
    obj2.set(col_int, 0);
    res = t.where().equal(col_int, 0).find();
    CHECK_EQUAL(obj2.get_key(), res);
    obj2.set(col_int, 1); // reset

    // Before end
    Obj obj3 = t.get_object((cluster_size * 2) - 1);
    obj3.set(col_int, 0);
    res = t.where().equal(col_int, 0).find();
    CHECK_EQUAL(obj3.get_key(), res);
    obj3.set(col_int, 1); // reset
}


TEST(Query_AllTypesDynamicallyTyped)
{
    for (int nullable = 0; nullable < 2; nullable++) {
        bool n = (nullable == 1);

        Table table;
        auto col_boo = table.add_column(type_Bool, "boo", n);
        auto col_int = table.add_column(type_Int, "int", n);
        auto col_flt = table.add_column(type_Float, "flt", n);
        auto col_dbl = table.add_column(type_Double, "dbl", n);
        auto col_str = table.add_column(type_String, "str", n);
        auto col_bin = table.add_column(type_Binary, "bin", n);
        auto col_dat = table.add_column(type_Timestamp, "dat", n);
        auto col_lst = table.add_column_list(type_Int, "int_list");

        const char bin[4] = {0, 1, 2, 3};
        BinaryData bin1(bin, sizeof bin / 2);
        BinaryData bin2(bin, sizeof bin);
        Timestamp time_now(time(nullptr), 0);

        Obj obj0 = table.create_object().set_all(false, 54, 0.7f, 0.8, StringData("foo"), bin1, Timestamp(0, 0));
        Obj obj1 = table.create_object().set_all(true, 506, 7.7f, 8.8, StringData("banach"), bin2, time_now);
        obj1.get_list<Int>(col_lst).add(100);

        CHECK_EQUAL(1, table.where().equal(col_boo, false).count());
        CHECK_EQUAL(1, table.where().equal(col_int, int64_t(54)).count());
        CHECK_EQUAL(1, table.where().equal(col_flt, 0.7f).count());
        CHECK_EQUAL(1, table.where().equal(col_dbl, 0.8).count());
        CHECK_EQUAL(1, table.where().equal(col_str, "foo").count());
        CHECK_EQUAL(1, table.where().equal(col_bin, bin1).count());
        CHECK_EQUAL(1, table.where().equal(col_dat, Timestamp(0, 0)).count());
        //    CHECK_EQUAL(1, table.where().equal(7, subtab).count());
        //    CHECK_EQUAL(1, table.where().equal(8, mix_int).count());

        Query query = table.where().equal(col_boo, false);

        ObjKey ndx;

        CHECK_EQUAL(54, query.minimum_int(col_int));
        query.minimum_int(col_int, &ndx);
        CHECK_EQUAL(obj0.get_key(), ndx);

        CHECK_EQUAL(54, query.maximum_int(col_int));
        query.maximum_int(col_int, &ndx);
        CHECK_EQUAL(obj0.get_key(), ndx);

        CHECK_EQUAL(54, query.sum_int(col_int));
        CHECK_EQUAL(54, query.average_int(col_int));

        CHECK_EQUAL(0.7f, query.minimum_float(col_flt));
        query.minimum_float(col_flt, &ndx);
        CHECK_EQUAL(obj0.get_key(), ndx);

        CHECK_EQUAL(0.7f, query.maximum_float(col_flt));
        query.maximum_float(col_flt, &ndx);
        CHECK_EQUAL(obj0.get_key(), ndx);

        CHECK_EQUAL(0.7f, query.sum_float(col_flt));
        CHECK_EQUAL(0.7f, query.average_float(col_flt));

        CHECK_EQUAL(0.8, query.minimum_double(col_dbl));
        query.minimum_double(col_dbl, &ndx);
        CHECK_EQUAL(obj0.get_key(), ndx);

        CHECK_EQUAL(0.8, query.maximum_double(col_dbl));
        query.maximum_double(col_dbl, &ndx);
        CHECK_EQUAL(obj0.get_key(), ndx);

        CHECK_EQUAL(0.8, query.sum_double(col_dbl));
        CHECK_EQUAL(0.8, query.average_double(col_dbl));
    }
}


TEST(Query_AggregateSortedView)
{
    Table table;
    auto col = table.add_column(type_Double, "col");

    const int count = REALM_MAX_BPNODE_SIZE * 2;
    for (int i = 0; i < count; ++i)
        table.create_object().set(col, double(i + 1)); // no 0s to reduce chance of passing by coincidence

    TableView tv = table.where().greater(col, 1.0).find_all();
    tv.sort(col, false);

    CHECK_EQUAL(2.0, tv.minimum_double(col));
    CHECK_EQUAL(count, tv.maximum_double(col));
    CHECK_APPROXIMATELY_EQUAL((count + 1) * count / 2, tv.sum_double(col), .1);
}


TEST(Query_DeepCopy)
{
    // NOTE: You can only create a copy of a fully constructed; i.e. you cannot copy a query which is missing an
    // end_group(). Run Query::validate() to see if it's fully constructed.

    Table t;
    auto col_int = t.add_column(type_Int, "1");
    auto col_str = t.add_column(type_String, "2");
    auto col_dbl = t.add_column(type_Double, "3");

    ObjKey k0 = t.create_object().set_all(1, "1", 1.1).get_key();
    t.create_object().set_all(2, "2", 2.2);
    ObjKey k2 = t.create_object().set_all(3, "3", 3.3).get_key();
    ObjKey k3 = t.create_object().set_all(4, "4", 4.4).get_key();

    // Explicit use of Value<>() makes query_expression node instead of query_engine.
    Query q = t.column<Int>(col_int) > Value<Int>(2);


    // Test if we can execute a copy
    Query q2(q);

    CHECK_EQUAL(k2, q2.find());


    // See if we can execute a copy of a deleted query. The copy should not contain references to the original.
    Query* q3 = new Query(q);
    Query* q4 = new Query(*q3);
    delete q3;


    // Attempt to overwrite memory of the deleted q3 by allocating various sized objects so that a spurious execution
    // of methods on q3 can be detected (by making unit test crash).
    char* tmp[1000];
    for (size_t i = 0; i < sizeof(tmp) / sizeof(tmp[0]); i++) {
        tmp[i] = new char[i];
        memset(tmp[i], 0, i);
    }
    for (size_t i = 0; i < sizeof(tmp) / sizeof(tmp[0]); i++) {
        delete[] tmp[i];
    }

    CHECK_EQUAL(k2, q4->find());
    delete q4;

    // See if we can append a criteria to a query
    // Explicit use of Value<>() makes query_expression node instead of query_engine
    Query q5 = t.column<Int>(col_int) > Value<Int>(2);
    q5.greater(col_dbl, 4.0);
    CHECK_EQUAL(k3, q5.find());

    // See if we can append a criteria to a copy without modifying the original (copy should not contain references
    // to original). Tests query_expression integer node.
    // Explicit use of Value<>() makes query_expression node instead of query_engine
    Query q6 = t.column<Int>(col_int) > Value<Int>(2);
    Query q7(q6);

    q7.greater(col_dbl, 4.0);
    CHECK_EQUAL(k3, q7.find());
    CHECK_EQUAL(k2, q6.find());


    // See if we can append a criteria to a copy without modifying the original (copy should not contain references
    // to original). Tests query_engine integer node.
    Query q8 = t.column<Int>(col_int) > 2;
    Query q9(q8);

    q9.greater(col_dbl, 4.0);
    CHECK_EQUAL(k3, q9.find());
    CHECK_EQUAL(k2, q8.find());


    // See if we can append a criteria to a copy without modifying the original (copy should not contain references
    // to original). Tests query_engine string node.
    Query q10 = t.column<String>(col_str) != "2";
    Query q11(q10);

    q11.greater(col_dbl, 4.0);
    CHECK_EQUAL(k3, q11.find());
    CHECK_EQUAL(k0, q10.find());

    // Test and_query() on a copy
    Query q12 = t.column<Int>(col_int) > 2;
    Query q13(q12);

    q13.and_query(t.column<String>(col_str) != "3");
    CHECK_EQUAL(k3, q13.find());
    CHECK_EQUAL(k2, q12.find());
}

TEST(Query_TableViewMoveAssign1)
{
    Table t;
    auto col_int = t.add_column(type_Int, "1");

    t.create_object().set(col_int, 1);
    t.create_object().set(col_int, 2);
    t.create_object().set(col_int, 3);
    t.create_object().set(col_int, 4);

    // temporary query is created, then q makes and stores a deep copy and then temporary is destructed
    // Explicit use of Value<>() makes query_expression node instead of query_engine
    Query q = t.column<Int>(col_int) > Value<Int>(2);

    // now deep copy should be destructed and replaced by new temporary
    TableView tv = q.find_all();

    // the original should still work; destruction of temporaries and deep copies should have no references
    // to original
    tv = q.find_all();
}

TEST(Query_TableViewMoveAssignLeak2)
{
    Table t;
    auto col_int = t.add_column(type_Int, "1");
    auto col_str = t.add_column(type_String, "2");
    auto col_dbl = t.add_column(type_Double, "3");

    Query q = t.column<Int>(col_int) < t.column<double>(col_dbl) && t.column<String>(col_str) == "4";
    TableView tv = q.find_all();

    // Upon each find_all() call, tv copies the query 'q' into itself. See if this copying works
    tv = q.find_all();
    tv = q.find_all();
    tv = q.find_all();
    tv = q.find_all();
    tv = q.find_all();

    tv.sort(col_int, true);

    tv = q.find_all();

    Query q2 = t.column<Int>(col_int) <= t.column<double>(col_dbl);
    tv = q2.find_all();
    q.and_query(q2);
    tv = q.find_all();

    tv.sync_if_needed();

    ObjKey t2 = q.find();
    static_cast<void>(t2);
    tv = q.find_all();
    tv.sync_if_needed();
    t2 = q.find();
    tv.sync_if_needed();
    tv = q.find_all();
    tv.sync_if_needed();
    t2 = q.find();
    tv.sync_if_needed();
    tv = q.find_all();
    tv.sync_if_needed();
    tv = q.find_all();
    tv.sync_if_needed();

    Query q3;

    q2 = t.column<Int>(col_int) <= t.column<double>(col_dbl);
    q3 = q2;

    q3.find();
    q2.find();
}


TEST(Query_DeepCopyLeak1)
{
    // NOTE: You can only create a copy of a fully constructed; i.e. you cannot copy a query which is missing an
    // end_group(). Run Query::validate() to see if it's fully constructed.

    Table t;
    auto col_int = t.add_column(type_Int, "1");
    auto col_dbl = t.add_column(type_Double, "3");

    // See if copying of a mix of query_expression and query_engine nodes will leak
    Query q =
        !(t.column<Int>(col_int) > Value<Int>(2) && t.column<Int>(col_int) > 2 && t.column<double>(col_dbl) > 2.2) ||
        t.column<Int>(col_int) == 4 || t.column<Int>(col_int) == Value<Int>(4);
    Query q2(q);
    Query q3(q2);
}

TEST(Query_DeepCopyTest)
{
    // If Query::first vector was relocated because of push_back, then Query would crash, because referenced
    // pointers were pointing into it.
    Table table;
    table.add_column(type_Int, "first");

    Query q1 = table.where();

    Query q2(q1);

    q2.group();
    q2.end_group();
}

TEST(Query_StringIndexCrash)
{
    // Test for a crash which occured when a query testing for equality on a
    // string index was deep-copied after being run
    Table table;
    auto col = table.add_column(type_String, "s", true);
    table.add_search_index(col);

    Query q = table.where().equal(col, StringData(""));
    q.count();
    Query q2(q);
}

TEST(Query_NullStrings)
{
    Table table;
    auto col = table.add_column(type_String, "s", true);

    Query q;
    TableView v;

    // Short strings
    auto k0 = table.create_object().set<String>(col, "Albertslund").get_key(); // Normal non-empty string
    auto k1 = table.create_object().set<String>(col, realm::null()).get_key(); // NULL string
    auto k2 = table.create_object().set<String>(col, "").get_key();            // Empty string

    q = table.column<StringData>(col) == realm::null();
    v = q.find_all();
    CHECK_EQUAL(1, v.size());
    CHECK_EQUAL(k1, v.get_key(0));

    q = table.column<StringData>(col) != realm::null();
    v = q.find_all();
    CHECK_EQUAL(2, v.size());
    CHECK_EQUAL(k0, v.get_key(0));
    CHECK_EQUAL(k2, v.get_key(1));

    // contrary to SQL, comparisons with realm::null() can be true in Realm (todo, discuss if we want this behaviour)
    q = table.column<StringData>(col) != StringData("Albertslund");
    v = q.find_all();
    CHECK_EQUAL(2, v.size());
    CHECK_EQUAL(k1, v.get_key(0));
    CHECK_EQUAL(k2, v.get_key(1));

    q = table.column<StringData>(col) == "";
    v = q.find_all();
    CHECK_EQUAL(1, v.size());
    CHECK_EQUAL(k2, v.get_key(0));

    // Medium strings (16+)
    table.get_object(k0).set<String>(col, "AlbertslundAlbertslundAlbert");

    q = table.column<StringData>(col) == realm::null();
    v = q.find_all();
    CHECK_EQUAL(1, v.size());
    CHECK_EQUAL(k1, v.get_key(0));

    q = table.column<StringData>(col) == "";
    v = q.find_all();
    CHECK_EQUAL(1, v.size());
    CHECK_EQUAL(k2, v.get_key(0));

    // Long strings (64+)
    table.get_object(k0).set<String>(col,
                                     "AlbertslundAlbertslundAlbertslundAlbertslundAlbertslundAlbertslundAlbertslund");
    q = table.column<StringData>(col) == realm::null();
    v = q.find_all();
    CHECK_EQUAL(1, v.size());
    CHECK_EQUAL(k1, v.get_key(0));

    q = table.column<StringData>(col) == "";
    v = q.find_all();
    CHECK_EQUAL(1, v.size());
    CHECK_EQUAL(k2, v.get_key(0));
}

TEST(Query_Nulls_Fuzzy)
{
    for (int attributes = 1; attributes < 5; attributes++) {
        Random random(random_int<unsigned long>());

        for (size_t t = 0; t < 10; t++) {
            Table table;
            auto col = table.add_column(type_String, "string", true);

            if (attributes == 0) {
            }
            if (attributes == 1) {
                table.add_search_index(col);
            }
            else if (attributes == 2) {
                table.enumerate_string_column(col);
            }
            else if (attributes == 3) {
                table.add_search_index(col);
                table.enumerate_string_column(col);
            }
            else if (attributes == 4) {
                table.enumerate_string_column(col);
                table.add_search_index(col);
            }

            // map that is kept in sync with the column so that we can compare with it
            std::map<ObjKey, std::string> v;

            // ArrayString capacity starts at 128 bytes, so we need lots of elements
            // to test if relocation works
            for (size_t i = 0; i < 100; i++) {
                unsigned char action = static_cast<unsigned char>(random.draw_int_max<unsigned int>(100));

                if (action > 48 && table.size() < 10) {
                    // Generate string with equal probability of being empty, null, short, medium and long, and with
                    // their contents having equal proability of being either random or a duplicate of a previous
                    // string. When it's random, each char must have equal probability of being 0 or non-0
                    char buf[] =
                        "This string is around 90 bytes long, which falls in the long-string type of Realm strings";
                    char* buf1 = static_cast<char*>(malloc(sizeof(buf)));
                    memcpy(buf1, buf, sizeof(buf));
                    char buf2[] =
                        "                                                                                         ";

                    StringData sd;
                    std::string st;

                    if (fastrand(1) == 0) {
                        // null string
                        sd = realm::null();
                        st = "null";
                    }
                    else {
                        // non-null string
                        size_t len = static_cast<size_t>(fastrand(3));
                        if (len == 0)
                            len = 0;
                        else if (len == 1)
                            len = 7;
                        else if (len == 2)
                            len = 27;
                        else
                            len = 73;

                        if (fastrand(1) == 0) {
                            // duplicate string
                            sd = StringData(buf1, len);
                            st = std::string(buf1, len);
                        }
                        else {
                            // random string
                            for (size_t s = 0; s < len; s++) {
                                if (fastrand(100) > 20)
                                    buf2[s] = 0; // zero byte
                                else
                                    buf2[s] = static_cast<char>(fastrand(255)); // random byte
                            }
                            // no generated string can equal "null" (our vector magic value for null) because
                            // len == 4 is not possible
                            sd = StringData(buf2, len);
                            st = std::string(buf2, len);
                        }
                    }

                    try {
                        size_t pos = random.draw_int_max<size_t>(100000);
                        auto k = table.create_object(ObjKey(int64_t(pos))).set<String>(col, sd).get_key();

                        v.emplace(k, st);
                    }
                    catch (...) {
                    }
                    free(buf1);
                }
                else if (table.size() > 0) {
                    // delete
                    size_t row = random.draw_int_max<size_t>(table.size() - 1);
                    Obj obj = table.get_object(row);
                    obj.remove();
                    v.erase(obj.get_key());
                }


                CHECK_EQUAL(table.size(), v.size());
                for (auto& o : table) {
                    auto k = o.get_key();
                    if (v[k] == "null") {
                        CHECK(o.get<String>(col).is_null());
                    }
                    else {
                        CHECK(o.get<String>(col) == v[k]);
                    }
                }
            }
        }
    }
}

TEST(Query_BinaryNull)
{
    Table table;
    auto col = table.add_column(type_Binary, "first", true);

    auto k0 = table.create_object().set(col, BinaryData()).get_key();
    auto k1 = table.create_object()
                  .set(col, BinaryData("", 0))
                  .get_key(); // NOTE: Specify size = 0, else size turns into 1!
    auto k2 = table.create_object().set(col, BinaryData("foo")).get_key();

    TableView t;

    // Next gen syntax
    t = (table.column<BinaryData>(col) == BinaryData()).find_all();
    CHECK_EQUAL(1, t.size());
    CHECK_EQUAL(k0, t.get_key(0));

    t = (BinaryData() == table.column<BinaryData>(col)).find_all();
    CHECK_EQUAL(1, t.size());
    CHECK_EQUAL(k0, t.get_key(0));

    t = (table.column<BinaryData>(col) == BinaryData("", 0)).find_all();
    CHECK_EQUAL(1, t.size());
    CHECK_EQUAL(k1, t.get_key(0));

    t = (BinaryData("", 0) == table.column<BinaryData>(col)).find_all();
    CHECK_EQUAL(1, t.size());
    CHECK_EQUAL(k1, t.get_key(0));

    t = (table.column<BinaryData>(col) != BinaryData("", 0)).find_all();
    CHECK_EQUAL(2, t.size());
    CHECK_EQUAL(k0, t.get_key(0));
    CHECK_EQUAL(k2, t.get_key(1));

    t = (BinaryData("", 0) != table.column<BinaryData>(col)).find_all();
    CHECK_EQUAL(2, t.size());
    CHECK_EQUAL(k0, t.get_key(0));
    CHECK_EQUAL(k2, t.get_key(1));


    // Old syntax
    t = table.where().equal(col, BinaryData()).find_all();
    CHECK_EQUAL(1, t.size());
    CHECK_EQUAL(k0, t.get_key(0));

    t = table.where().equal(col, BinaryData("", 0)).find_all();
    CHECK_EQUAL(1, t.size());
    CHECK_EQUAL(k1, t.get_key(0));

    t = table.where().equal(col, BinaryData("foo")).find_all();
    CHECK_EQUAL(1, t.size());
    CHECK_EQUAL(k2, t.get_key(0));

    t = table.where().not_equal(col, BinaryData()).find_all();
    CHECK_EQUAL(2, t.size());
    CHECK_EQUAL(k1, t.get_key(0));
    CHECK_EQUAL(k2, t.get_key(1));

    t = table.where().not_equal(col, BinaryData("", 0)).find_all();
    CHECK_EQUAL(2, t.size());
    CHECK_EQUAL(k0, t.get_key(0));
    CHECK_EQUAL(k2, t.get_key(1));

    t = table.where().begins_with(col, BinaryData()).find_all();
    CHECK_EQUAL(3, t.size());

    t = table.where().begins_with(col, BinaryData("", 0)).find_all();
    CHECK_EQUAL(2, t.size());
    CHECK_EQUAL(k1, t.get_key(0));
    CHECK_EQUAL(k2, t.get_key(1));

    t = table.where().begins_with(col, BinaryData("foo")).find_all();
    CHECK_EQUAL(1, t.size());
    CHECK_EQUAL(k2, t.get_key(0));

    t = table.where().ends_with(col, BinaryData()).find_all();
    CHECK_EQUAL(3, t.size());

    t = table.where().ends_with(col, BinaryData("", 0)).find_all();
    CHECK_EQUAL(2, t.size());
    CHECK_EQUAL(k1, t.get_key(0));
    CHECK_EQUAL(k2, t.get_key(1));

    t = table.where().ends_with(col, BinaryData("foo")).find_all();
    CHECK_EQUAL(1, t.size());
    CHECK_EQUAL(k2, t.get_key(0));
}

TEST(Query_IntegerNullOldQueryEngine)
{
    /*
        first   second  third
         null      100      1
            0     null      2
          123      200      3
          null    null      4
    */
    Table table;
    auto c0 = table.add_column(type_Int, "first", true);
    auto c1 = table.add_column(type_Int, "second", true);
    auto c2 = table.add_column(type_Int, "third", false);

    auto k0 = table.create_object(ObjKey(4), {/*      */ {c1, 100}, {c2, 1}}).get_key();
    auto k1 = table.create_object(ObjKey(5), {{c0, 0}, /*        */ {c2, 2}}).get_key();
    auto k2 = table.create_object(ObjKey(6), {{c0, 123}, {c1, 200}, {c2, 3}}).get_key();
    auto k3 = table.create_object(ObjKey(7), {/*                 */ {c2, 7}}).get_key();

    TableView t;

    t = table.where().equal(c0, null{}).find_all();
    CHECK_EQUAL(2, t.size());
    CHECK_EQUAL(k0, t.get_key(0));
    CHECK_EQUAL(k3, t.get_key(1));

    t = table.where().equal(c1, null{}).find_all();
    CHECK_EQUAL(2, t.size());
    CHECK_EQUAL(k1, t.get_key(0));
    CHECK_EQUAL(k3, t.get_key(1));

    t = table.where().equal(c0, 0).find_all();
    CHECK_EQUAL(1, t.size());
    CHECK_EQUAL(k1, t.get_key(0));

    t = table.where().equal(c0, 123).find_all();
    CHECK_EQUAL(1, t.size());
    CHECK_EQUAL(k2, t.get_key(0));

    t = table.where().not_equal(c0, null{}).find_all();
    CHECK_EQUAL(2, t.size());
    CHECK_EQUAL(k1, t.get_key(0));
    CHECK_EQUAL(k2, t.get_key(1));

    t = table.where().not_equal(c0, 0).find_all();
    CHECK_EQUAL(3, t.size());
    CHECK_EQUAL(k0, t.get_key(0));
    CHECK_EQUAL(k2, t.get_key(1));
    CHECK_EQUAL(k3, t.get_key(2));

    t = table.where().greater(c0, 0).find_all();
    CHECK_EQUAL(1, t.size());
    CHECK_EQUAL(k2, t.get_key(0));

    t = table.where().greater(c2, 5).find_all();
    CHECK_EQUAL(1, t.size());
    CHECK_EQUAL(k3, t.get_key(0));
}

TEST(Query_IntegerNonNull)
{
    Table table;
    auto col = table.add_column(type_Int, "first", false);

    table.create_object().set(col, 123);
    table.create_object().set(col, 456);
    table.create_object();

    TableView t;

    // Fixme, should you be able to query a non-nullable column against null?
    //    t = table.where().equal(0, null{}).find_all();
    //    CHECK_EQUAL(0, t.size());
}

TEST(Query_64BitValues)
{
    Group g;
    ObjKey m;
    TableRef table = g.add_table("table");
    auto c0 = table->add_column(type_Int, "key");
    auto c1 = table->add_column(type_Int, "16bit");

    const int64_t start = 4485019129LL;
    const int64_t count = 20; // First 16 SSE-searched, four fallback
    const int64_t min = std::numeric_limits<int64_t>::min();
    const int64_t max = std::numeric_limits<int64_t>::max();

    for (size_t i = 0; i < count; ++i) {
        table->create_object().set(c0, start + i);
    }

    auto it = table->begin();
    for (int64_t v = 5; v > 0; v--) {
        // Insert values 5, 4, 3, 2, 1
        it->set(c1, v);
        ++it;
    }

    m = table->where().less(c1, 4).find();
    CHECK_EQUAL(2, m.value);

    m = table->where().less(c1, 5).find();
    CHECK_EQUAL(1, m.value);

    CHECK_EQUAL(0, table->where().less(c0, min).count());
    CHECK_EQUAL(0, table->where().less(c0, start).count());
    CHECK_EQUAL(1, table->where().less(c0, start + 1).count());
    CHECK_EQUAL(count, table->where().less(c0, start + count).count());
    CHECK_EQUAL(count, table->where().less(c0, max).count());

    CHECK_EQUAL(0, table->where().less_equal(c0, min).count());
    CHECK_EQUAL(1, table->where().less_equal(c0, start).count());
    CHECK_EQUAL(count, table->where().less_equal(c0, start + count).count());
    CHECK_EQUAL(count, table->where().less_equal(c0, max).count());

    CHECK_EQUAL(count, table->where().greater(c0, min).count());
    CHECK_EQUAL(count - 1, table->where().greater(c0, start).count());
    CHECK_EQUAL(1, table->where().greater(c0, start + count - 2).count());
    CHECK_EQUAL(0, table->where().greater(c0, start + count - 1).count());
    CHECK_EQUAL(0, table->where().greater(c0, max).count());

    CHECK_EQUAL(count, table->where().greater_equal(c0, min).count());
    CHECK_EQUAL(count, table->where().greater_equal(c0, start).count());
    CHECK_EQUAL(count - 1, table->where().greater_equal(c0, start + 1).count());
    CHECK_EQUAL(1, table->where().greater_equal(c0, start + count - 1).count());
    CHECK_EQUAL(0, table->where().greater_equal(c0, start + count).count());
    CHECK_EQUAL(0, table->where().greater_equal(c0, max).count());
}

namespace {

void create_columns(TableRef table, bool nullable = true)
{
    table->add_column(type_Int, "Price", nullable);
    table->add_column(type_Float, "Shipping", nullable);
    table->add_column(type_String, "Description", nullable);
    table->add_column(type_Double, "Rating", nullable);
    table->add_column(type_Bool, "Stock", nullable);
    table->add_column(type_Timestamp, "Delivery date", nullable);
    table->add_column(type_Binary, "Photo", nullable);
}

bool equals(TableView& tv, const std::vector<int64_t>& keys)
{
    if (tv.size() != keys.size()) {
        return false;
    }

    size_t sz = tv.size();
    for (size_t i = 0; i < sz; i++) {
        if (tv.get_key(i).value != keys[i]) {
            return false;
        }
    }

    return true;
}

void fill_data(TableRef table)
{
    table->create_object().set_all(1, null(), null(), 1.1, true, Timestamp(12345, 0));
    table->create_object().set_all(null(), null(), "foo", 2.2, null(), null());
    table->create_object().set_all(3, 30.f, "bar", null(), false, Timestamp(12345, 67));
}
} // unnamed namespace

TEST(Query_NullShowcase)
{
    /*
    Here we show how comparisons and arithmetic with null works in queries. Basic rules:

    null    +, -, *, /          value   ==   null
    null    +, -, *, /          null    ==   null

    null    ==, >=, <=]         null    ==   true
    null    !=, >, <            null    ==   false

    null    ==, >=, <=, >, <    value   ==   false
    null    !=                  value   ==   true

    This does NOT follow SQL! In particular, (null == null) == true and
    (null != value) == true.

    NOTE NOTE: There is currently only very little syntax checking.

    NOTE NOTE: For BinaryData, use BinaryData() instead of null().

        Price<int>      Shipping<float>     Description<String>     Rating<double>      Stock<bool>
    Delivery<OldDateTime>   Photo<BinaryData>
        -------------------------------------------------------------------------------------------------------------------------------------
    0   null            null                null                    1.1                 true          2016-2-2 "foo"
    1   10              null                "foo"                   2.2                 null          null
    zero-lenght non-null
    2   20              30.0                "bar"                   3.3                 false         2016-6-6 null
    */

    Group g;
    TableRef table = g.add_table("Inventory");
    create_columns(table);

    Obj obj0 = table->create_object();
    Obj obj1 = table->create_object();
    Obj obj2 = table->create_object();

    // Default values for all nullable columns
    for (auto col : table->get_column_keys()) {
        CHECK(obj0.is_null(col));
    }

    obj0.set_all(null(), null(), null(), 1.1, true, Timestamp(12345, 0), BinaryData("foo"));
    obj1.set_all(10, null(), "foo", 2.2, null(), null(), BinaryData("", 0));
    obj2.set_all(20, 30.f, "bar", 3.3, false, Timestamp(12345, 67), null());

    auto col_price = table->get_column_key("Price");
    auto col_shipping = table->get_column_key("Shipping");
    auto col_rating = table->get_column_key("Rating");
    auto col_date = table->get_column_key("Delivery date");
    Columns<Int> price = table->column<Int>(col_price);
    Columns<Float> shipping = table->column<Float>(col_shipping);
    Columns<Double> rating = table->column<Double>(col_rating);
    Columns<Bool> stock = table->column<Bool>(table->get_column_key("Stock"));
    Columns<Timestamp> delivery = table->column<Timestamp>(col_date);
    Columns<BinaryData> photo = table->column<BinaryData>(table->get_column_key("Photo"));

    // check int/double type mismatch error handling
    CHECK_THROW_ANY(table->column<Int>(table->get_column_key("Description")));

    TableView tv;

    tv = (price == null()).find_all();
    CHECK(equals(tv, {0}));

    tv = (price != null()).find_all();
    CHECK(equals(tv, {1, 2}));

    // Note that this returns rows with null, which differs from SQL!
    tv = (price == shipping).find_all();
    CHECK(equals(tv, {0})); // null == null

    // If you add a != null criteria, you would probably get what most users intended, like in SQL
    tv = (price == shipping && price != null()).find_all();
    CHECK(equals(tv, {}));

    tv = (price != shipping).find_all();
    CHECK(equals(tv, {1, 2})); // 10 != null

    tv = (price < 0 || price > 0).find_all();
    CHECK(equals(tv, {1, 2}));

    // Shows that null + null == null, and 10 + null == null, and null < 100 == false
    tv = (price + shipping < 100).find_all();
    CHECK(equals(tv, {2}));

    //  null < 0 == false
    tv = (price < 0).find_all();
    CHECK(equals(tv, {}));

    //  null > 0 == false
    tv = (price == 0).find_all();
    CHECK(equals(tv, {}));

    // (null == 0) == false
    tv = (price > 0).find_all();
    CHECK(equals(tv, {1, 2}));

    // Show that power(null) == null
    tv = (power(price) == null()).find_all();
    CHECK(equals(tv, {0}));

    // Doubles
    // (null > double) == false
    tv = (price > rating).find_all();
    CHECK(equals(tv, {1, 2}));

    tv = (price + rating == null()).find_all();
    CHECK(equals(tv, {0}));

    tv = (price + rating != null()).find_all();
    CHECK(equals(tv, {1, 2}));


    // Booleans
    tv = (stock == true).find_all();
    CHECK(equals(tv, {0}));

    tv = (stock == false).find_all();
    CHECK(equals(tv, {2}));

    tv = (stock == null()).find_all();
    CHECK(equals(tv, {1}));

    tv = (stock != null()).find_all();
    CHECK(equals(tv, {0, 2}));

    // Dates
    tv = (delivery == Timestamp(12345, 67)).find_all();
    CHECK(equals(tv, {2}));

    tv = (delivery != Timestamp(12345, 67)).find_all();
    CHECK(equals(tv, {0, 1}));

    tv = (delivery == null()).find_all();
    CHECK(equals(tv, {1}));

    tv = (delivery != null()).find_all();
    CHECK(equals(tv, {0, 2}));

    // BinaryData
    //
    // BinaryData only supports == and !=, and you cannot compare two columns - only a column and a constant
    tv = (photo == BinaryData("foo")).find_all();
    CHECK(equals(tv, {0}));

    tv = (photo == BinaryData("", 0)).find_all();
    CHECK(equals(tv, {1}));

    tv = (photo == BinaryData()).find_all();
    CHECK(equals(tv, {2}));

    tv = (photo != BinaryData("foo")).find_all();
    CHECK(equals(tv, {1, 2}));

    // Old query syntax
    tv = table->where().equal(col_price, null()).find_all();
    CHECK(equals(tv, {0}));

    tv = table->where().not_equal(col_price, null()).find_all();
    CHECK(equals(tv, {1, 2}));

    // You can also compare against user-given null with > and <, but only in the expression syntax!
    tv = (price > null()).find_all();
    CHECK(equals(tv, {}));
    tv = (price + rating > null()).find_all();
    CHECK(equals(tv, {}));

    // As stated above, if you want to use `> null()`, you cannot do it in the old syntax. This is for source
    // code simplicity (would need tons of new method overloads that also need unit test testing, etc). So
    // following is not possible and will not compile
    // (tv = table->where().greater(0, null()).find_all());

    // Nullable floats in old syntax
    tv = table->where().equal(col_shipping, null()).find_all();
    CHECK(equals(tv, {0, 1}));

    tv = table->where().not_equal(col_shipping, null()).find_all();
    CHECK(equals(tv, {2}));

    tv = table->where().greater(col_shipping, 0.0f).find_all();
    CHECK(equals(tv, {2}));

    tv = table->where().less(col_shipping, 20.0f).find_all();
    CHECK(equals(tv, {}));

    // TableView
    size_t count;
    int64_t i;
    double d;
    Timestamp dt;
    tv = table->where().find_all();

    // Integer column
    i = tv.maximum_int(col_price);
    CHECK_EQUAL(i, 20);

    i = tv.minimum_int(col_price);
    CHECK_EQUAL(i, 10);

    count = 123;
    d = tv.average_int(col_price, &count);
    CHECK_APPROXIMATELY_EQUAL(d, 15., 0.001);
    CHECK_EQUAL(count, 2);

    i = tv.sum_int(col_price);
    CHECK_EQUAL(i, 30);


    // Float column
    d = tv.maximum_float(col_shipping);
    CHECK_EQUAL(d, 30.);

    d = tv.minimum_float(col_shipping);
    CHECK_EQUAL(d, 30.);

    count = 123;
    d = tv.average_float(col_shipping, &count);
    CHECK_APPROXIMATELY_EQUAL(d, 30., 0.001);
    CHECK_EQUAL(count, 1);

    d = tv.sum_float(col_shipping);
    CHECK_APPROXIMATELY_EQUAL(d, 30., 0.001);

    // Double column
    d = tv.maximum_double(col_rating);
    CHECK_EQUAL(d, 3.3);
    d = tv.minimum_double(col_rating);
    CHECK_EQUAL(d, 1.1);
    d = tv.average_double(col_rating);
    CHECK_APPROXIMATELY_EQUAL(d, (1.1 + 2.2 + 3.3) / 3, 0.001);
    d = tv.sum_double(col_rating);
    CHECK_APPROXIMATELY_EQUAL(d, 1.1 + 2.2 + 3.3, 0.001);

    // OldDateTime column
    dt = tv.maximum_timestamp(col_date);
    CHECK_EQUAL(dt, Timestamp(12345, 67));
    dt = tv.minimum_timestamp(col_date);
    CHECK_EQUAL(dt, Timestamp(12345, 0));

#if 0 // FIXME?
    // NaN
    // null converts to 0 when calling get_float() on it. We intentionally do not return the bit pattern
    // for internal Realm representation, because that's a NaN, hence making it harder for the end user
    // to distinguish between his own NaNs and null
    CHECK_EQUAL(obj0.get<Float>(col_shipping), 0);
#endif

    obj0.set<Float>(col_shipping, std::numeric_limits<float>::signaling_NaN());
    obj1.set<Float>(col_shipping, std::numeric_limits<float>::quiet_NaN());

    // Realm may return a signalling/quiet NaN that is different from the signalling/quiet NaN you stored
    // (the IEEE standard defines a sequence of bits in the NaN that can have custom contents). Realm does
    // not preserve these bits.
    CHECK(std::isnan(obj0.get<Float>(col_shipping)));
    CHECK(std::isnan(obj1.get<Float>(col_shipping)));


    // FIXME: std::numeric_limits<float>::signaling_NaN() seems broken in VS2015 in that it returns a non-
    // signaling NaN. A bug report has been filed to Microsoft. Update: It turns out that on 32-bit Intel
    // Architecture (at least on my Core i7 in 32 bit code), if you push a float-NaN (fld instruction) that
    // has bit 22 clear (indicates it's signaling), and pop it back (fst instruction), the FPU will toggle
    // that bit into being set. All this needs further investigation, so a P2 has been created. Note that
    // IEEE just began specifying signaling vs. non-signaling NaNs in 2008. Also note that all this seems
    // to work fine on ARM in both 32 and 64 bit mode.

#if !defined(_WIN32) && !REALM_ARCHITECTURE_X86_32
    CHECK(null::is_signaling(obj0.get<Float>(col_shipping)));
#endif

#ifndef _WIN32 // signaling_NaN() may be broken in VS2015 (see long comment above)
    CHECK(!null::is_signaling(obj1.get<Float>(col_shipping)));
#endif

    CHECK(!obj0.is_null(col_shipping));
    CHECK(!obj1.is_null(col_shipping));

    obj0.set<Double>(col_rating, std::numeric_limits<double>::signaling_NaN());
    obj1.set<Double>(col_rating, std::numeric_limits<double>::quiet_NaN());
    CHECK(std::isnan(obj0.get<Double>(col_rating)));
    CHECK(std::isnan(obj1.get<Double>(col_rating)));

// signaling_NaN() broken in VS2015, and broken in 32bit intel
#if !defined(_WIN32) && !REALM_ARCHITECTURE_X86_32
    CHECK(null::is_signaling(obj0.get<Double>(col_rating)));
    CHECK(!null::is_signaling(obj1.get<Double>(col_rating)));
#endif

    CHECK(!obj0.is_null(col_rating));
    CHECK(!obj1.is_null(col_rating));

    // NOTE NOTE Queries on float/double columns that contain user-given NaNs are undefined.
}


// Test error handling and default values (user gives bad column type, is_null() returns false,
// get_float() must return 0.9 for null entries, etc, etc)
TEST(Query_Null_DefaultsAndErrorhandling)
{
    // Non-nullable columns: Tests is_nullable() and set_null()
    {
        Group g;
        TableRef table = g.add_table("Inventory");
        create_columns(table, false /* nullability */);

        Obj obj = table->create_object();

        auto all_cols = table->get_column_keys();

        for (auto col : all_cols) {
            CHECK(!table->is_nullable(col));
        }

        // is_null() on non-nullable column returns false. If you want it to throw, then do so
        // in the language binding
        for (auto col : all_cols) {
            CHECK(!obj.is_null(col));
        }

        for (auto col : all_cols) {
            CHECK_THROW_ANY(obj.set_null(col));
        }

        // verify that set_null() did not have any side effects
        for (auto col : all_cols) {
            CHECK(!obj.is_null(col));
        }
    }

    // Nullable columns: Tests that default value is null, and tests is_nullable() and set_null()
    {
        Group g;
        TableRef table = g.add_table("Inventory");
        create_columns(table);

        Obj obj = table->create_object();

        auto all_cols = table->get_column_keys();

        for (auto col : all_cols) {
            CHECK(table->is_nullable(col));
        }

        // default values should be null
        for (auto col : all_cols) {
            CHECK(obj.is_null(col));
        }

#if 0
        // calling get() on a numeric column must return following:
        CHECK_EQUAL(table->get_int(0, 0), 0);
        CHECK_EQUAL(table->get_float(1, 0), 0.0f);
        CHECK_EQUAL(table->get_double(3, 0), 0.0);
        CHECK_EQUAL(table->get_bool(4, 0), false);
        CHECK_EQUAL(table->get_olddatetime(5, 0), OldDateTime(0));
#endif
        // Set everything to non-null values
        char bin = 8;
        obj.set_all(0, 0.f, StringData("", 0), 0., false, Timestamp(1, 2), Binary(&bin, sizeof(bin)));

        for (auto col : all_cols) {
            CHECK(!obj.is_null(col));
        }

        for (auto col : all_cols) {
            obj.set_null(col);
        }

        for (auto col : all_cols) {
            CHECK(obj.is_null(col));
        }
    }
}

// Tests queries that compare two columns with eachother in various ways. The columns have different
// integral types
TEST(Query_Null_Two_Columns)
{
    Group g;
    TableRef table = g.add_table("Inventory");
    create_columns(table);
    fill_data(table);

    auto col_price = table->get_column_key("Price");
    auto col_shipping = table->get_column_key("Shipping");
    auto col_description = table->get_column_key("Description");
    auto col_rating = table->get_column_key("Rating");
    auto col_date = table->get_column_key("Delivery date");
    Columns<Int> price = table->column<Int>(col_price);
    Columns<Float> shipping = table->column<Float>(col_shipping);
    Columns<String> description = table->column<String>(col_description);
    Columns<Double> rating = table->column<Double>(col_rating);
    Columns<Bool> stock = table->column<Bool>(table->get_column_key("Stock"));
    Columns<Timestamp> delivery = table->column<Timestamp>(col_date);
    Columns<BinaryData> photo = table->column<BinaryData>(table->get_column_key("Photo"));

    TableView tv;

    /*
    Price<int>      Shipping<float>     Description<String>     Rating<double>      Stock<bool> Delivery<Timestamp>
    ----------------------------------------------------------------------------------------------------------------
    0   1           null                null                    1.1                 true          12345, 0
    1   null        null                "foo"                   2.2                 null          null
    2   3           30.0                "bar"                   null                false         12345, 67
    */

    tv = (shipping > rating).find_all();
    CHECK(equals(tv, {}));

    tv = (shipping < rating).find_all();
    CHECK(equals(tv, {}));

    tv = (price == rating).find_all();
    CHECK(equals(tv, {}));

    tv = (price != rating).find_all();
    CHECK(equals(tv, {0, 1, 2}));

    tv = (shipping == rating).find_all();
    CHECK(equals(tv, {}));

    tv = (shipping != rating).find_all();
    CHECK(equals(tv, {0, 1, 2}));

    // Comparison column with itself
    tv = (shipping == shipping).find_all();
    CHECK(equals(tv, {0, 1, 2}));

    tv = (shipping > shipping).find_all();
    CHECK(equals(tv, {}));

    tv = (shipping < shipping).find_all();
    CHECK(equals(tv, {}));

    tv = (shipping <= shipping).find_all();
    CHECK(equals(tv, {0, 1, 2}));

    tv = (shipping >= shipping).find_all();
    CHECK(equals(tv, {0, 1, 2}));

    tv = (rating == rating).find_all();
    CHECK(equals(tv, {0, 1, 2}));

    tv = (rating != rating).find_all();
    CHECK(equals(tv, {}));

    tv = (rating > rating).find_all();
    CHECK(equals(tv, {}));

    tv = (rating < rating).find_all();
    CHECK(equals(tv, {}));

    tv = (rating >= rating).find_all();
    CHECK(equals(tv, {0, 1, 2}));

    tv = (rating <= rating).find_all();
    CHECK(equals(tv, {0, 1, 2}));

    tv = (stock == stock).find_all();
    CHECK(equals(tv, {0, 1, 2}));

    tv = (stock != stock).find_all();
    CHECK(equals(tv, {}));

    tv = (price == price).find_all();
    CHECK(equals(tv, {0, 1, 2}));

    tv = (price != price).find_all();
    CHECK(equals(tv, {}));

    tv = (price > price).find_all();
    CHECK(equals(tv, {}));

    tv = (price < price).find_all();
    CHECK(equals(tv, {}));

    tv = (price >= price).find_all();
    CHECK(equals(tv, {0, 1, 2}));

    tv = (price <= price).find_all();
    CHECK(equals(tv, {0, 1, 2}));

    tv = (delivery == delivery).find_all();
    CHECK(equals(tv, {0, 1, 2}));

    tv = (delivery != delivery).find_all();
    CHECK(equals(tv, {}));

    tv = (delivery > delivery).find_all();
    CHECK(equals(tv, {}));

    tv = (delivery < delivery).find_all();
    CHECK(equals(tv, {}));

    tv = (delivery >= delivery).find_all();
    CHECK(equals(tv, {0, 1, 2}));

    tv = (delivery <= delivery).find_all();
    CHECK(equals(tv, {0, 1, 2}));

    tv = (description == description).find_all();
    CHECK(equals(tv, {0, 1, 2}));

    tv = (description != description).find_all();
    CHECK(equals(tv, {}));

    // integer + null == null
    // note: booleans can convert to 0 and 1 when compared agaist numeric values, like in c++
    tv = (price + shipping == stock).find_all();
    CHECK(equals(tv, {1}));

    // Test a few untested things
    tv = table->where().equal(col_rating, null()).find_all();
    CHECK(equals(tv, {2}));

    tv = table->where().equal(col_price, null()).find_all();
    CHECK(equals(tv, {1}));

    tv = table->where().not_equal(col_rating, null()).find_all();
    CHECK(equals(tv, {0, 1}));

    tv = table->where().between(col_price, 2, 4).find_all();
    CHECK(equals(tv, {2}));

    // between for floats
    tv = table->where().between(col_shipping, 10.f, 40.f).find_all();
    CHECK(equals(tv, {2}));

    tv = table->where().between(col_shipping, 0.f, 20.f).find_all();
    CHECK(equals(tv, {}));

    tv = table->where().between(col_shipping, 40.f, 100.f).find_all();
    CHECK(equals(tv, {}));

    // between for doubles
    tv = table->where().between(col_rating, 0., 100.).find_all();
    CHECK(equals(tv, {0, 1}));

    tv = table->where().between(col_rating, 1., 2.).find_all();
    CHECK(equals(tv, {0}));

    tv = table->where().between(col_rating, 2., 3.).find_all();
    CHECK(equals(tv, {1}));

    tv = table->where().between(col_rating, 3., 100.).find_all();
    CHECK(equals(tv, {}));
}

// Between, count, min and max
TEST(Query_Null_BetweenMinMax_Nullable)
{
    Group g;
    TableRef table = g.add_table("Inventory");
    create_columns(table);
    table->create_object();
    auto col_price = table->get_column_key("Price");
    auto col_shipping = table->get_column_key("Shipping");
    auto col_rating = table->get_column_key("Rating");
    auto col_date = table->get_column_key("Delivery date");

    /*
    Price<int>      Shipping<float>     Description<String>     Rating<double>      Stock<bool>
    Delivery<OldDateTime>     ts<Timestamp>
    --------------------------------------------------------------------------------------------------------------------------------------
    null            null                null                    null                null            null null
    */

    TableView tv;
    ObjKey match;
    size_t count;

    // Here we test max/min/average with 0 rows used to compute the value, either becuase all inputs are null or
    // becuase 0 rows exist.
    auto test_tv = [&]() {
        // int
        match = 123;
        tv.maximum_int(col_price, &match);
        CHECK_EQUAL(match, realm::null_key);

        match = 123;
        tv.minimum_int(col_price, &match);
        CHECK_EQUAL(match, realm::null_key);

        CHECK_EQUAL(tv.sum_int(col_price), 0);
        count = 123;
        CHECK_EQUAL(tv.average_int(col_price, &count), 0.);
        CHECK_EQUAL(count, 0);

        // float
        match = 123;
        tv.maximum_float(col_shipping, &match);
        CHECK_EQUAL(match, realm::null_key);

        match = 123;
        tv.minimum_float(col_shipping, &match);
        CHECK_EQUAL(match, realm::null_key);

        CHECK_EQUAL(tv.sum_float(col_shipping), 0.);
        count = 123;
        CHECK_EQUAL(tv.average_float(col_shipping, &count), 0.);
        CHECK_EQUAL(count, 0);

        // double
        match = 123;
        tv.maximum_double(col_rating, &match);
        CHECK_EQUAL(match, realm::null_key);

        match = 123;
        tv.minimum_double(col_rating, &match);
        CHECK_EQUAL(match, realm::null_key);

        CHECK_EQUAL(tv.sum_double(col_rating), 0.);
        count = 123;
        CHECK_EQUAL(tv.average_double(col_rating, &count), 0.);
        CHECK_EQUAL(count, 0);

        // date
        match = 123;
        tv.maximum_timestamp(col_date, &match);
        CHECK_EQUAL(match, realm::null_key);

        match = 123;
        tv.minimum_timestamp(col_date, &match);
        CHECK_EQUAL(match, realm::null_key);
    };

    // There are rows in TableView but they all point to null
    tv = table->where().find_all();
    test_tv();

    // There are 0 rows in TableView
    tv = table->where().equal(col_price, 123).find_all();
    test_tv();

    // Now we test that average does not include nulls in row count:
    /*
    Price<int>      Shipping<float>     Description<String>     Rating<double>      Stock<bool> Delivery<OldDateTime>
    ----------------------------------------------------------------------------------------------------------------
    null            null                null                    null                null            null
    10              10.f                null                    10.                 null            null
    */

    table->create_object().set_all(10, 10.f, null(), 10.);

    tv = table->where().find_all();
    count = 123;
    CHECK_EQUAL(tv.average_int(col_price, &count), 10);
    CHECK_EQUAL(count, 1);
    count = 123;
    CHECK_EQUAL(tv.average_float(col_shipping, &count), 10.);
    CHECK_EQUAL(count, 1);
    count = 123;
    CHECK_EQUAL(tv.average_double(col_rating, &count), 10.);
    CHECK_EQUAL(count, 1);
}


// If number of rows is larger than 8, they can be loaded in chunks by the query system. Test if this works by
// creating a large table with nulls in arbitrary places and query for nulls. Verify the search result manually.
// Do that for all Realm types.
TEST(Query_Null_ManyRows)
{
    Group g;
    TableRef table = g.add_table("Inventory");
    create_columns(table);

    auto col_price = table->get_column_key("Price");
    auto col_shipping = table->get_column_key("Shipping");
    auto col_description = table->get_column_key("Description");
    auto col_rating = table->get_column_key("Rating");
    auto col_date = table->get_column_key("Delivery date");
    Columns<Int> price = table->column<Int>(col_price);
    Columns<Float> shipping = table->column<Float>(col_shipping);
    Columns<String> description = table->column<String>(col_description);
    Columns<Double> rating = table->column<Double>(col_rating);
    Columns<Bool> stock = table->column<Bool>(table->get_column_key("Stock"));
    Columns<Timestamp> delivery = table->column<Timestamp>(col_date);

    // Create lots of non-null rows
    for (size_t t = 0; t < 2000; t++) {
        table->create_object().set_all(123, 30.f, "foo", 12.3, true, Timestamp(1, 2));
    }

    // Reference lists used to verify query results
    std::vector<int64_t> nulls;     // List of rows that have all fields set to null
    std::vector<int64_t> non_nulls; // List of non-null rows

    auto all_cols = table->get_column_keys();

    // Fill in nulls in random rows, at each 10'th row on average
    for (size_t t = 0; t < table->size() / 10; t++) {
        // Bad but fast random generator
        size_t prime = 883;
        size_t random = ((t + prime) * prime + t) % table->size();
        Obj obj = table->get_object(random);

        // Test if already null (simplest way to avoid dublicates in our nulls vector)
        if (!obj.is_null(col_price)) {
            for (auto col : all_cols) {
                obj.set_null(col);
            }
            nulls.push_back(obj.get_key().value);
        }
    }

    // Fill out non_nulls vector
    for (auto& o : *table) {
        if (!o.is_null(col_price))
            non_nulls.push_back(o.get_key().value);
    }

    std::sort(nulls.begin(), nulls.end());
    TableView tv;

    // Search for nulls and non-nulls and verify matches against our manually created `nulls` and non_nulls vectors.
    // Do that for all Realm data types
    tv = (price == null()).find_all();
    CHECK(equals(tv, nulls));

    tv = (price != null()).find_all();
    CHECK(equals(tv, non_nulls));

    tv = (shipping == null()).find_all();
    CHECK(equals(tv, nulls));

    tv = (shipping != null()).find_all();
    CHECK(equals(tv, non_nulls));

    tv = (description == null()).find_all();
    CHECK(equals(tv, nulls));

    tv = (description != null()).find_all();
    CHECK(equals(tv, non_nulls));

    tv = (rating == null()).find_all();
    CHECK(equals(tv, nulls));

    tv = (rating != null()).find_all();
    CHECK(equals(tv, non_nulls));

    tv = (stock == null()).find_all();
    CHECK(equals(tv, nulls));

    tv = (stock != null()).find_all();
    CHECK(equals(tv, non_nulls));

    tv = (delivery == null()).find_all();
    CHECK(equals(tv, nulls));

    tv = (delivery != null()).find_all();
    CHECK(equals(tv, non_nulls));
}

TEST(Query_Null_Sort)
{
    Group g;
    TableRef table = g.add_table("Inventory");
    create_columns(table);

    auto k0 = table->create_object().set_all(0, 0.f, "0", 0.0, false, Timestamp(0, 0)).get_key();
    auto k1 = table->create_object().get_key();
    auto k2 = table->create_object().set_all(2, 2.f, "2", 2.0, true, Timestamp(2, 0)).get_key();

    auto all_cols = table->get_column_keys();
    for (int i = 0; i <= 5; i++) {
        TableView tv = table->where().find_all();
        CHECK(tv.size() == 3);

        tv.sort(all_cols[i], true);
        CHECK_EQUAL(tv.get_key(0), k1);
        CHECK_EQUAL(tv.get_key(1), k0);
        CHECK_EQUAL(tv.get_key(2), k2);

        tv = table->where().find_all();
        tv.sort(all_cols[i], false);
        CHECK_EQUAL(tv.get_key(0), k2);
        CHECK_EQUAL(tv.get_key(1), k0);
        CHECK_EQUAL(tv.get_key(2), k1);
    }
}

TEST(Query_LinkCounts)
{
    Group group;
    TableRef table1 = group.add_table("table1");
    auto col_str = table1->add_column(type_String, "str");

    auto k0 = table1->create_object().set(col_str, "abc").get_key();
    auto k1 = table1->create_object().set(col_str, "def").get_key();
    auto k2 = table1->create_object().set(col_str, "ghi").get_key();

    TableRef table2 = group.add_table("table2");
    auto col_int = table2->add_column(type_Int, "int");
    auto col_link = table2->add_column(*table1, "link");
    auto col_linklist = table2->add_column_list(*table1, "linklist");

    table2->create_object().set_all(0);
    table2->create_object().set_all(1, k1).get_linklist(col_linklist).add(k1);
    auto ll = table2->create_object().set_all(2, k2).get_linklist(col_linklist);
    ll.add(k1);
    ll.add(k2);

    Query q;
    ObjKey match;

    // Verify that queries against the count of a LinkList column work.
    q = table2->column<Link>(col_linklist).count() == 0;
    match = q.find();
    CHECK_EQUAL(k0, match);

    q = table2->column<Link>(col_linklist).count() == 1;
    match = q.find();
    CHECK_EQUAL(k1, match);

    q = table2->column<Link>(col_linklist).count() >= 1;
    auto tv = q.find_all();
    CHECK_EQUAL(tv.size(), 2);
    CHECK_EQUAL(k1, tv.get_key(0));
    CHECK_EQUAL(k2, tv.get_key(1));


    // Verify that queries against the count of a Link column work.
    q = table2->column<Link>(col_link).count() == 0;
    match = q.find();
    CHECK_EQUAL(k0, match);

    q = table2->column<Link>(col_link).count() == 1;
    tv = q.find_all();
    CHECK_EQUAL(tv.size(), 2);
    CHECK_EQUAL(k1, tv.get_key(0));
    CHECK_EQUAL(k2, tv.get_key(1));

    // Verify that reusing the count expression works.
    auto link_count = table2->column<Link>(col_linklist).count();
    size_t match_count = (link_count == 0).count();
    CHECK_EQUAL(1, match_count);

    match_count = (link_count >= 1).count();
    CHECK_EQUAL(2, match_count);

    // Verify that combining the count expression with other queries on the same table works.
    q = table2->column<Link>(col_linklist).count() == 1 && table2->column<Int>(col_int) == 1;
    match = q.find();
    CHECK_EQUAL(k1, match);
}

TEST(Query_Link_Minimum)
{
    Group group;
    TableRef table1 = group.add_table("table1");
    auto col_int = table1->add_column(type_Int, "int", /* nullable */ true);
    auto col_float = table1->add_column(type_Float, "float", /* nullable */ true);
    auto col_double = table1->add_column(type_Double, "double", /* nullable */ true);

    // table1
    // 0: 789 789.0f 789.0
    // 1: 456 456.0f 456.0
    // 2: 123 123.0f 123.0
    // 3: null null null

    auto k0 = table1->create_object().set_all(789, 789.f, 789.).get_key();
    auto k1 = table1->create_object().set_all(456, 456.f, 456.).get_key();
    auto k2 = table1->create_object().set_all(123, 123.f, 123.).get_key();
    auto k3 = table1->create_object().get_key();

    TableRef table2 = group.add_table("table2");
    auto col_linklist = table2->add_column_list(*table1, "linklist");

    // table2
    // 0: { }
    // 1: { 1 }
    // 2: { 1, 2 }
    // 3: { 1, 2, 3 }

    LnkLst ll;
    table2->create_object();
    ll = table2->create_object().get_linklist(col_linklist);
    ll.add(k1);
    ll = table2->create_object().get_linklist(col_linklist);
    ll.add(k1);
    ll.add(k2);
    ll = table2->create_object().get_linklist(col_linklist);
    ll.add(k1);
    ll.add(k2);
    ll.add(k3);

    Query q;
    TableView tv;

    q = table2->column<Link>(col_linklist).column<Int>(col_int).min() == 123;
    tv = q.find_all();
    CHECK_EQUAL(tv.size(), 2);
    CHECK_EQUAL(k2, tv.get_key(0));
    CHECK_EQUAL(k3, tv.get_key(1));

    q = table2->column<Link>(col_linklist).column<Int>(col_int).min() == 456;
    tv = q.find_all();
    CHECK_EQUAL(tv.size(), 1);
    CHECK_EQUAL(k1, tv.get_key(0));

    q = table2->column<Link>(col_linklist).column<Int>(col_int).min() == null();
    tv = q.find_all();
    CHECK_EQUAL(tv.size(), 1);
    CHECK_EQUAL(k0, tv.get_key(0));

    q = table2->column<Link>(col_linklist).column<Float>(col_float).min() == 123.0f;
    tv = q.find_all();
    CHECK_EQUAL(tv.size(), 2);
    CHECK_EQUAL(k2, tv.get_key(0));
    CHECK_EQUAL(k3, tv.get_key(1));

    q = table2->column<Link>(col_linklist).column<Float>(col_float).min() == 456.0f;
    tv = q.find_all();
    CHECK_EQUAL(tv.size(), 1);
    CHECK_EQUAL(k1, tv.get_key(0));

    q = table2->column<Link>(col_linklist).column<Double>(col_double).min() == 123.0;
    tv = q.find_all();
    CHECK_EQUAL(tv.size(), 2);
    CHECK_EQUAL(k2, tv.get_key(0));
    CHECK_EQUAL(k3, tv.get_key(1));

    q = table2->column<Link>(col_linklist).column<Double>(col_double).min() == 456.0;
    tv = q.find_all();
    CHECK_EQUAL(tv.size(), 1);
    CHECK_EQUAL(k1, tv.get_key(0));
}

TEST(Query_Link_Minimum_Set)
{
    Group group;
    TableRef table1 = group.add_table("table1");
    auto col_int = table1->add_column(type_Int, "int", /* nullable */ true);
    auto col_float = table1->add_column(type_Float, "float", /* nullable */ true);
    auto col_double = table1->add_column(type_Double, "double", /* nullable */ true);

    // table1
    // 0: 789 789.0f 789.0
    // 1: 456 456.0f 456.0
    // 2: 123 123.0f 123.0
    // 3: null null null

    auto k0 = table1->create_object().set_all(789, 789.f, 789.).get_key();
    auto k1 = table1->create_object().set_all(456, 456.f, 456.).get_key();
    auto k2 = table1->create_object().set_all(123, 123.f, 123.).get_key();
    auto k3 = table1->create_object().get_key();

    TableRef table2 = group.add_table("table2");
    auto col_linkset = table2->add_column_set(*table1, "linkset");

    // table2
    // 0: { }
    // 1: { 1 }
    // 2: { 1, 2 }
    // 3: { 1, 2, 3 }

    LnkSet ll;
    table2->create_object();
    ll = table2->create_object().get_linkset(col_linkset);
    ll.insert(k1);
    ll = table2->create_object().get_linkset(col_linkset);
    ll.insert(k1);
    ll.insert(k2);
    ll = table2->create_object().get_linkset(col_linkset);
    ll.insert(k1);
    ll.insert(k2);
    ll.insert(k3);

    Query q;
    TableView tv;

    q = table2->column<Link>(col_linkset).column<Int>(col_int).min() == 123;
    tv = q.find_all();
    CHECK_EQUAL(tv.size(), 2);
    CHECK_EQUAL(k2, tv.get_key(0));
    CHECK_EQUAL(k3, tv.get_key(1));

    q = table2->column<Link>(col_linkset).column<Int>(col_int).min() == 456;
    tv = q.find_all();
    CHECK_EQUAL(tv.size(), 1);
    CHECK_EQUAL(k1, tv.get_key(0));

    q = table2->column<Link>(col_linkset).column<Int>(col_int).min() == null();
    tv = q.find_all();
    CHECK_EQUAL(tv.size(), 1);
    CHECK_EQUAL(k0, tv.get_key(0));

    q = table2->column<Link>(col_linkset).column<Float>(col_float).min() == 123.0f;
    tv = q.find_all();
    CHECK_EQUAL(tv.size(), 2);
    CHECK_EQUAL(k2, tv.get_key(0));
    CHECK_EQUAL(k3, tv.get_key(1));

    q = table2->column<Link>(col_linkset).column<Float>(col_float).min() == 456.0f;
    tv = q.find_all();
    CHECK_EQUAL(tv.size(), 1);
    CHECK_EQUAL(k1, tv.get_key(0));

    q = table2->column<Link>(col_linkset).column<Double>(col_double).min() == 123.0;
    tv = q.find_all();
    CHECK_EQUAL(tv.size(), 2);
    CHECK_EQUAL(k2, tv.get_key(0));
    CHECK_EQUAL(k3, tv.get_key(1));

    q = table2->column<Link>(col_linkset).column<Double>(col_double).min() == 456.0;
    tv = q.find_all();
    CHECK_EQUAL(tv.size(), 1);
    CHECK_EQUAL(k1, tv.get_key(0));
}

TEST(Query_Link_MaximumSumAverage)
{
    Group group;
    TableRef table1 = group.add_table("table1");
    auto col_int = table1->add_column(type_Int, "int", /* nullable */ true);
    auto col_flt = table1->add_column(type_Float, "float", /* nullable */ true);
    auto col_dbl = table1->add_column(type_Double, "double", /* nullable */ true);

    // table1
    // 0: 123 123.0f 123.0
    // 1: 456 456.0f 456.0
    // 2: 789 789.0f 789.0
    // 3: null null null

    ObjKeys keys({3, 5, 7, 9});
    table1->create_objects(keys);
    auto it = table1->begin();
    it->set_all(123, 123.f, 123.);
    (++it)->set_all(456, 456.f, 456.);
    (++it)->set_all(789, 789.f, 789.);

    TableRef table2 = group.add_table("table2");
    auto col_double = table2->add_column(type_Double, "double");
    auto col_link = table2->add_column(*table1, "link");
    auto col_linklist = table2->add_column_list(*table1, "linklist");

    // table2
    // 0: 456.0 ->0 { }
    // 1: 456.0 ->1 { 1 }
    // 2: 456.0 ->2 { 1, 2 }
    // 3: 456.0 ->3 { 1, 2, 3 }

    LnkLst ll;
    auto k0 = table2->create_object().set_all(456.0, keys[0]).get_key();
    auto k1 = table2->create_object().set_all(456.0, keys[1]).get_key();
    auto k2 = table2->create_object().set_all(456.0, keys[2]).get_key();
    auto k3 = table2->create_object().set_all(456.0, keys[3]).get_key();
    ll = table2->get_object(k1).get_linklist(col_linklist);
    ll.add(keys[1]);
    ll = table2->get_object(k2).get_linklist(col_linklist);
    ll.add(keys[1]);
    ll.add(keys[2]);
    ll = table2->get_object(k3).get_linklist(col_linklist);
    ll.add(keys[1]);
    ll.add(keys[2]);
    ll.add(keys[3]);

    Query q;
    TableView tv;

    // Maximum.

    q = table2->column<Link>(col_linklist).column<Int>(col_int).max() == 789;
    tv = q.find_all();
    CHECK_EQUAL(tv.size(), 2);
    CHECK_EQUAL(k2, tv.get_key(0));
    CHECK_EQUAL(k3, tv.get_key(1));

    q = table2->column<Link>(col_linklist).column<Int>(col_int).max() == 456;
    tv = q.find_all();
    CHECK_EQUAL(tv.size(), 1);
    CHECK_EQUAL(k1, tv.get_key(0));

    q = table2->column<Link>(col_linklist).column<Int>(col_int).max() == null();
    tv = q.find_all();
    CHECK_EQUAL(tv.size(), 1);
    CHECK_EQUAL(k0, tv.get_key(0));

    q = table2->column<Link>(col_linklist).column<Int>(col_int).max() == table2->link(col_link).column<Int>(col_int);
    tv = q.find_all();
    CHECK_EQUAL(tv.size(), 2);
    CHECK_EQUAL(k1, tv.get_key(0));
    CHECK_EQUAL(k2, tv.get_key(1));

    q = table2->column<Link>(col_linklist).column<Int>(col_int).max() == table2->column<Double>(col_double);
    tv = q.find_all();
    CHECK_EQUAL(tv.size(), 1);
    CHECK_EQUAL(k1, tv.get_key(0));


    q = table2->column<Link>(col_linklist).column<Float>(col_flt).max() == 789.0f;
    tv = q.find_all();
    CHECK_EQUAL(tv.size(), 2);
    CHECK_EQUAL(k2, tv.get_key(0));
    CHECK_EQUAL(k3, tv.get_key(1));

    q = table2->column<Link>(col_linklist).column<Float>(col_flt).max() == 456.0f;
    tv = q.find_all();
    CHECK_EQUAL(tv.size(), 1);
    CHECK_EQUAL(k1, tv.get_key(0));


    q = table2->column<Link>(col_linklist).column<Double>(col_dbl).max() == 789.0;
    tv = q.find_all();
    CHECK_EQUAL(tv.size(), 2);
    CHECK_EQUAL(k2, tv.get_key(0));
    CHECK_EQUAL(k3, tv.get_key(1));

    q = table2->column<Link>(col_linklist).column<Double>(col_dbl).max() == 456.0;
    tv = q.find_all();
    CHECK_EQUAL(tv.size(), 1);
    CHECK_EQUAL(k1, tv.get_key(0));


    // Sum.
    // Floating point results below may be inexact for some combination of architectures, compilers, and compiler
    // flags.

    q = table2->column<Link>(col_linklist).column<Int>(col_int).sum() == 1245;
    tv = q.find_all();
    CHECK_EQUAL(tv.size(), 2);
    CHECK_EQUAL(k2, tv.get_key(0));
    CHECK_EQUAL(k3, tv.get_key(1));

    q = table2->column<Link>(col_linklist).column<Int>(col_int).sum() == 456;
    tv = q.find_all();
    CHECK_EQUAL(tv.size(), 1);
    CHECK_EQUAL(k1, tv.get_key(0));

    q = table2->column<Link>(col_linklist).column<Int>(col_int).sum() == table2->link(col_link).column<Int>(col_int);
    tv = q.find_all();
    CHECK_EQUAL(tv.size(), 1);
    CHECK_EQUAL(k1, tv.get_key(0));

    q = table2->column<Link>(col_linklist).column<Int>(col_int).sum() == table2->column<Double>(col_double);
    tv = q.find_all();
    CHECK_EQUAL(tv.size(), 1);
    CHECK_EQUAL(k1, tv.get_key(0));


    q = table2->column<Link>(col_linklist).column<Float>(col_flt).sum() == 1245.0f;
    tv = q.find_all();
    CHECK_EQUAL(tv.size(), 2);
    CHECK_EQUAL(k2, tv.get_key(0));
    CHECK_EQUAL(k3, tv.get_key(1));

    q = table2->column<Link>(col_linklist).column<Float>(col_flt).sum() == 456.0f;
    tv = q.find_all();
    CHECK_EQUAL(tv.size(), 1);
    CHECK_EQUAL(k1, tv.get_key(0));


    q = table2->column<Link>(col_linklist).column<Double>(col_dbl).sum() == 1245.0;
    tv = q.find_all();
    CHECK_EQUAL(tv.size(), 2);
    CHECK_EQUAL(k2, tv.get_key(0));
    CHECK_EQUAL(k3, tv.get_key(1));

    q = table2->column<Link>(col_linklist).column<Double>(col_dbl).sum() == 456.0;
    tv = q.find_all();
    CHECK_EQUAL(tv.size(), 1);
    CHECK_EQUAL(k1, tv.get_key(0));


    // Average.
    // Floating point results below may be inexact for some combination of architectures, compilers, and compiler
    // flags.

    q = table2->column<Link>(col_linklist).column<Int>(col_int).average() == 622.5;
    tv = q.find_all();
    CHECK_EQUAL(tv.size(), 2);
    CHECK_EQUAL(k2, tv.get_key(0));
    CHECK_EQUAL(k3, tv.get_key(1));

    q = table2->column<Link>(col_linklist).column<Int>(col_int).average() == 456;
    tv = q.find_all();
    CHECK_EQUAL(tv.size(), 1);
    CHECK_EQUAL(k1, tv.get_key(0));

    q = table2->column<Link>(col_linklist).column<Int>(col_int).average() == null();
    tv = q.find_all();
    CHECK_EQUAL(tv.size(), 1);
    CHECK_EQUAL(k0, tv.get_key(0));

    q = table2->column<Link>(col_linklist).column<Int>(col_int).average() <
        table2->link(col_link).column<Int>(col_int);
    tv = q.find_all();
    CHECK_EQUAL(tv.size(), 1);
    CHECK_EQUAL(k2, tv.get_key(0));

    q = table2->column<Link>(col_linklist).column<Int>(col_int).average() == table2->column<Double>(col_double);
    tv = q.find_all();
    CHECK_EQUAL(tv.size(), 1);
    CHECK_EQUAL(k1, tv.get_key(0));


    q = table2->column<Link>(col_linklist).column<Float>(col_flt).average() == 622.5;
    tv = q.find_all();
    CHECK_EQUAL(tv.size(), 2);
    CHECK_EQUAL(k2, tv.get_key(0));
    CHECK_EQUAL(k3, tv.get_key(1));

    q = table2->column<Link>(col_linklist).column<Float>(col_flt).average() == 456.0f;
    tv = q.find_all();
    CHECK_EQUAL(tv.size(), 1);
    CHECK_EQUAL(k1, tv.get_key(0));


    q = table2->column<Link>(col_linklist).column<Double>(col_dbl).average() == 622.5;
    tv = q.find_all();
    CHECK_EQUAL(tv.size(), 2);
    CHECK_EQUAL(k2, tv.get_key(0));
    CHECK_EQUAL(k3, tv.get_key(1));

    q = table2->column<Link>(col_linklist).column<Double>(col_dbl).average() == 456.0;
    tv = q.find_all();
    CHECK_EQUAL(tv.size(), 1);
    CHECK_EQUAL(k1, tv.get_key(0));
}

TEST(Query_Link_MaximumSumAverage_Set)
{
    Group group;
    TableRef table1 = group.add_table("table1");
    auto col_int = table1->add_column(type_Int, "int", /* nullable */ true);
    auto col_flt = table1->add_column(type_Float, "float", /* nullable */ true);
    auto col_dbl = table1->add_column(type_Double, "double", /* nullable */ true);

    // table1
    // 0: 123 123.0f 123.0
    // 1: 456 456.0f 456.0
    // 2: 789 789.0f 789.0
    // 3: null null null

    ObjKeys keys({3, 5, 7, 9});
    table1->create_objects(keys);
    auto it = table1->begin();
    it->set_all(123, 123.f, 123.);
    (++it)->set_all(456, 456.f, 456.);
    (++it)->set_all(789, 789.f, 789.);

    TableRef table2 = group.add_table("table2");
    auto col_double = table2->add_column(type_Double, "double");
    auto col_link = table2->add_column(*table1, "link");
    auto col_linkset = table2->add_column_set(*table1, "linkset");

    // table2
    // 0: 456.0 ->0 { }
    // 1: 456.0 ->1 { 1 }
    // 2: 456.0 ->2 { 1, 2 }
    // 3: 456.0 ->3 { 1, 2, 3 }

    LnkSet ll;
    auto k0 = table2->create_object().set_all(456.0, keys[0]).get_key();
    auto k1 = table2->create_object().set_all(456.0, keys[1]).get_key();
    auto k2 = table2->create_object().set_all(456.0, keys[2]).get_key();
    auto k3 = table2->create_object().set_all(456.0, keys[3]).get_key();
    ll = table2->get_object(k1).get_linkset(col_linkset);
    ll.insert(keys[1]);
    ll = table2->get_object(k2).get_linkset(col_linkset);
    ll.insert(keys[1]);
    ll.insert(keys[2]);
    ll = table2->get_object(k3).get_linkset(col_linkset);
    ll.insert(keys[1]);
    ll.insert(keys[2]);
    ll.insert(keys[3]);

    Query q;
    TableView tv;

    // Maximum.

    q = table2->column<Link>(col_linkset).column<Int>(col_int).max() == 789;
    tv = q.find_all();
    CHECK_EQUAL(tv.size(), 2);
    CHECK_EQUAL(k2, tv.get_key(0));
    CHECK_EQUAL(k3, tv.get_key(1));

    q = table2->column<Link>(col_linkset).column<Int>(col_int).max() == 456;
    tv = q.find_all();
    CHECK_EQUAL(tv.size(), 1);
    CHECK_EQUAL(k1, tv.get_key(0));

    q = table2->column<Link>(col_linkset).column<Int>(col_int).max() == null();
    tv = q.find_all();
    CHECK_EQUAL(tv.size(), 1);
    CHECK_EQUAL(k0, tv.get_key(0));

    q = table2->column<Link>(col_linkset).column<Int>(col_int).max() == table2->link(col_link).column<Int>(col_int);
    tv = q.find_all();
    CHECK_EQUAL(tv.size(), 2);
    CHECK_EQUAL(k1, tv.get_key(0));
    CHECK_EQUAL(k2, tv.get_key(1));

    q = table2->column<Link>(col_linkset).column<Int>(col_int).max() == table2->column<Double>(col_double);
    tv = q.find_all();
    CHECK_EQUAL(tv.size(), 1);
    CHECK_EQUAL(k1, tv.get_key(0));


    q = table2->column<Link>(col_linkset).column<Float>(col_flt).max() == 789.0f;
    tv = q.find_all();
    CHECK_EQUAL(tv.size(), 2);
    CHECK_EQUAL(k2, tv.get_key(0));
    CHECK_EQUAL(k3, tv.get_key(1));

    q = table2->column<Link>(col_linkset).column<Float>(col_flt).max() == 456.0f;
    tv = q.find_all();
    CHECK_EQUAL(tv.size(), 1);
    CHECK_EQUAL(k1, tv.get_key(0));


    q = table2->column<Link>(col_linkset).column<Double>(col_dbl).max() == 789.0;
    tv = q.find_all();
    CHECK_EQUAL(tv.size(), 2);
    CHECK_EQUAL(k2, tv.get_key(0));
    CHECK_EQUAL(k3, tv.get_key(1));

    q = table2->column<Link>(col_linkset).column<Double>(col_dbl).max() == 456.0;
    tv = q.find_all();
    CHECK_EQUAL(tv.size(), 1);
    CHECK_EQUAL(k1, tv.get_key(0));


    // Sum.
    // Floating point results below may be inexact for some combination of architectures, compilers, and compiler
    // flags.

    q = table2->column<Link>(col_linkset).column<Int>(col_int).sum() == 1245;
    tv = q.find_all();
    CHECK_EQUAL(tv.size(), 2);
    CHECK_EQUAL(k2, tv.get_key(0));
    CHECK_EQUAL(k3, tv.get_key(1));

    q = table2->column<Link>(col_linkset).column<Int>(col_int).sum() == 456;
    tv = q.find_all();
    CHECK_EQUAL(tv.size(), 1);
    CHECK_EQUAL(k1, tv.get_key(0));

    q = table2->column<Link>(col_linkset).column<Int>(col_int).sum() == table2->link(col_link).column<Int>(col_int);
    tv = q.find_all();
    CHECK_EQUAL(tv.size(), 1);
    CHECK_EQUAL(k1, tv.get_key(0));

    q = table2->column<Link>(col_linkset).column<Int>(col_int).sum() == table2->column<Double>(col_double);
    tv = q.find_all();
    CHECK_EQUAL(tv.size(), 1);
    CHECK_EQUAL(k1, tv.get_key(0));


    q = table2->column<Link>(col_linkset).column<Float>(col_flt).sum() == 1245.0f;
    tv = q.find_all();
    CHECK_EQUAL(tv.size(), 2);
    CHECK_EQUAL(k2, tv.get_key(0));
    CHECK_EQUAL(k3, tv.get_key(1));

    q = table2->column<Link>(col_linkset).column<Float>(col_flt).sum() == 456.0f;
    tv = q.find_all();
    CHECK_EQUAL(tv.size(), 1);
    CHECK_EQUAL(k1, tv.get_key(0));


    q = table2->column<Link>(col_linkset).column<Double>(col_dbl).sum() == 1245.0;
    tv = q.find_all();
    CHECK_EQUAL(tv.size(), 2);
    CHECK_EQUAL(k2, tv.get_key(0));
    CHECK_EQUAL(k3, tv.get_key(1));

    q = table2->column<Link>(col_linkset).column<Double>(col_dbl).sum() == 456.0;
    tv = q.find_all();
    CHECK_EQUAL(tv.size(), 1);
    CHECK_EQUAL(k1, tv.get_key(0));


    // Average.
    // Floating point results below may be inexact for some combination of architectures, compilers, and compiler
    // flags.

    q = table2->column<Link>(col_linkset).column<Int>(col_int).average() == 622.5;
    tv = q.find_all();
    CHECK_EQUAL(tv.size(), 2);
    CHECK_EQUAL(k2, tv.get_key(0));
    CHECK_EQUAL(k3, tv.get_key(1));

    q = table2->column<Link>(col_linkset).column<Int>(col_int).average() == 456;
    tv = q.find_all();
    CHECK_EQUAL(tv.size(), 1);
    CHECK_EQUAL(k1, tv.get_key(0));

    q = table2->column<Link>(col_linkset).column<Int>(col_int).average() == null();
    tv = q.find_all();
    CHECK_EQUAL(tv.size(), 1);
    CHECK_EQUAL(k0, tv.get_key(0));

    q = table2->column<Link>(col_linkset).column<Int>(col_int).average() <
        table2->link(col_link).column<Int>(col_int);
    tv = q.find_all();
    CHECK_EQUAL(tv.size(), 1);
    CHECK_EQUAL(k2, tv.get_key(0));

    q = table2->column<Link>(col_linkset).column<Int>(col_int).average() == table2->column<Double>(col_double);
    tv = q.find_all();
    CHECK_EQUAL(tv.size(), 1);
    CHECK_EQUAL(k1, tv.get_key(0));


    q = table2->column<Link>(col_linkset).column<Float>(col_flt).average() == 622.5;
    tv = q.find_all();
    CHECK_EQUAL(tv.size(), 2);
    CHECK_EQUAL(k2, tv.get_key(0));
    CHECK_EQUAL(k3, tv.get_key(1));

    q = table2->column<Link>(col_linkset).column<Float>(col_flt).average() == 456.0f;
    tv = q.find_all();
    CHECK_EQUAL(tv.size(), 1);
    CHECK_EQUAL(k1, tv.get_key(0));


    q = table2->column<Link>(col_linkset).column<Double>(col_dbl).average() == 622.5;
    tv = q.find_all();
    CHECK_EQUAL(tv.size(), 2);
    CHECK_EQUAL(k2, tv.get_key(0));
    CHECK_EQUAL(k3, tv.get_key(1));

    q = table2->column<Link>(col_linkset).column<Double>(col_dbl).average() == 456.0;
    tv = q.find_all();
    CHECK_EQUAL(tv.size(), 1);
    CHECK_EQUAL(k1, tv.get_key(0));
}

TEST(Query_OperatorsOverLink)
{
    Group group;
    TableRef table1 = group.add_table("table1");
    auto col_int = table1->add_column(type_Int, "int");
    auto col_dbl = table1->add_column(type_Double, "double");

    // table1
    // 0: 2 2.0
    // 1: 3 3.0

    ObjKeys keys({5, 6});
    table1->create_objects(keys);
    table1->get_object(keys[0]).set_all(2, 2.0);
    table1->get_object(keys[1]).set_all(3, 3.0);

    TableRef table2 = group.add_table("table2");
    auto col_int2 = table2->add_column(type_Int, "int");
    auto col_linklist = table2->add_column_list(*table1, "linklist");

    // table2
    // 0:  0 { }
    // 1:  4 { 0 }
    // 2:  4 { 1, 0 }

    table2->create_object();
    auto k1 = table2->create_object().set_all(4).get_key();
    auto k2 = table2->create_object().set_all(4).get_key();

    auto ll = table2->get_object(k1).get_linklist(col_linklist);
    ll.add(keys[0]);

    ll = table2->get_object(k2).get_linklist(col_linklist);
    ll.add(keys[1]);
    ll.add(keys[0]);

    Query q;
    TableView tv;

    // Unary operators.

    // Rows 1 and 2 should match this query as 2 * 2 == 4.
    // Row 0 should not as the power subexpression will not produce any results.
    q = power(table2->link(col_linklist).column<Int>(col_int)) == table2->column<Int>(col_int2);
    tv = q.find_all();
    CHECK_EQUAL(tv.size(), 2);
    CHECK_EQUAL(k1, tv.get_key(0));
    CHECK_EQUAL(k2, tv.get_key(1));

    // Rows 1 and 2 should match this query as 2 * 2 == 4.
    // Row 0 should not as the power subexpression will not produce any results.
    q = table2->column<Int>(col_int2) == power(table2->link(col_linklist).column<Int>(col_int));
    tv = q.find_all();
    CHECK_EQUAL(tv.size(), 2);
    CHECK_EQUAL(k1, tv.get_key(0));
    CHECK_EQUAL(k2, tv.get_key(1));


    // Rows 1 and 2 should match this query as 2.0 * 2.0 == 4.0.
    // Row 0 should not as the power subexpression will not produce any results.
    q = power(table2->link(col_linklist).column<Double>(col_dbl)) == table2->column<Int>(col_int2);
    tv = q.find_all();
    CHECK_EQUAL(tv.size(), 2);
    CHECK_EQUAL(k1, tv.get_key(0));
    CHECK_EQUAL(k2, tv.get_key(1));

    // Rows 1 and 2 should match this query as 2.0 * 2.0 == 4.0.
    // Row 0 should not as the power subexpression will not produce any results.
    q = table2->column<Int>(col_int2) == power(table2->link(col_linklist).column<Double>(col_dbl));
    tv = q.find_all();
    CHECK_EQUAL(tv.size(), 2);
    CHECK_EQUAL(k1, tv.get_key(0));
    CHECK_EQUAL(k2, tv.get_key(1));


    // Binary operators.

    // Rows 1 and 2 should match this query as 2 * 2 == 4.
    // Row 0 should not as the multiplication will not produce any results.
    q = table2->link(col_linklist).column<Int>(col_int) * 2 == table2->column<Int>(col_int2);
    tv = q.find_all();
    CHECK_EQUAL(tv.size(), 2);
    CHECK_EQUAL(k1, tv.get_key(0));
    CHECK_EQUAL(k2, tv.get_key(1));

    // Rows 1 and 2 should match this query as 2 * 2 == 4.
    // Row 0 should not as the multiplication will not produce any results.
    q = table2->column<Int>(col_int2) == 2 * table2->link(col_linklist).column<Int>(col_int);
    tv = q.find_all();
    CHECK_EQUAL(tv.size(), 2);
    CHECK_EQUAL(k1, tv.get_key(0));
    CHECK_EQUAL(k2, tv.get_key(1));

    // Rows 1 and 2 should match this query as 2.0 * 2.0 == 4.0.
    // Row 0 should not as the multiplication will not produce any results.
    q = table2->link(col_linklist).column<Double>(col_dbl) * 2 == table2->column<Int>(col_int2);
    tv = q.find_all();
    CHECK_EQUAL(tv.size(), 2);
    CHECK_EQUAL(k1, tv.get_key(0));
    CHECK_EQUAL(k2, tv.get_key(1));

    // Rows 1 and 2 should match this query as 2.0 * 2.0 == 4.0.
    // Row 0 should not as the multiplication will not produce any results.
    q = table2->column<Int>(col_int2) == 2 * table2->link(col_linklist).column<Double>(col_dbl);
    tv = q.find_all();
    CHECK_EQUAL(tv.size(), 2);
    CHECK_EQUAL(k1, tv.get_key(0));
    CHECK_EQUAL(k2, tv.get_key(1));
}

TEST(Query_OperatorsOverLink_Set)
{
    Group group;
    TableRef table1 = group.add_table("table1");
    auto col_int = table1->add_column(type_Int, "int");
    auto col_dbl = table1->add_column(type_Double, "double");

    // table1
    // 0: 2 2.0
    // 1: 3 3.0

    ObjKeys keys({5, 6});
    table1->create_objects(keys);
    table1->get_object(keys[0]).set_all(2, 2.0);
    table1->get_object(keys[1]).set_all(3, 3.0);

    TableRef table2 = group.add_table("table2");
    auto col_int2 = table2->add_column(type_Int, "int");
    auto col_linkset = table2->add_column_set(*table1, "linkset");

    // table2
    // 0:  0 { }
    // 1:  4 { 0 }
    // 2:  4 { 1, 0 }

    table2->create_object();
    auto k1 = table2->create_object().set_all(4).get_key();
    auto k2 = table2->create_object().set_all(4).get_key();

    auto ll = table2->get_object(k1).get_linkset(col_linkset);
    ll.insert(keys[0]);

    ll = table2->get_object(k2).get_linkset(col_linkset);
    ll.insert(keys[1]);
    ll.insert(keys[0]);

    Query q;
    TableView tv;

    // Unary operators.

    // Rows 1 and 2 should match this query as 2 * 2 == 4.
    // Row 0 should not as the power subexpression will not produce any results.
    q = power(table2->link(col_linkset).column<Int>(col_int)) == table2->column<Int>(col_int2);
    tv = q.find_all();
    CHECK_EQUAL(tv.size(), 2);
    CHECK_EQUAL(k1, tv.get_key(0));
    CHECK_EQUAL(k2, tv.get_key(1));

    // Rows 1 and 2 should match this query as 2 * 2 == 4.
    // Row 0 should not as the power subexpression will not produce any results.
    q = table2->column<Int>(col_int2) == power(table2->link(col_linkset).column<Int>(col_int));
    tv = q.find_all();
    CHECK_EQUAL(tv.size(), 2);
    CHECK_EQUAL(k1, tv.get_key(0));
    CHECK_EQUAL(k2, tv.get_key(1));


    // Rows 1 and 2 should match this query as 2.0 * 2.0 == 4.0.
    // Row 0 should not as the power subexpression will not produce any results.
    q = power(table2->link(col_linkset).column<Double>(col_dbl)) == table2->column<Int>(col_int2);
    tv = q.find_all();
    CHECK_EQUAL(tv.size(), 2);
    CHECK_EQUAL(k1, tv.get_key(0));
    CHECK_EQUAL(k2, tv.get_key(1));

    // Rows 1 and 2 should match this query as 2.0 * 2.0 == 4.0.
    // Row 0 should not as the power subexpression will not produce any results.
    q = table2->column<Int>(col_int2) == power(table2->link(col_linkset).column<Double>(col_dbl));
    tv = q.find_all();
    CHECK_EQUAL(tv.size(), 2);
    CHECK_EQUAL(k1, tv.get_key(0));
    CHECK_EQUAL(k2, tv.get_key(1));


    // Binary operators.

    // Rows 1 and 2 should match this query as 2 * 2 == 4.
    // Row 0 should not as the multiplication will not produce any results.
    q = table2->link(col_linkset).column<Int>(col_int) * 2 == table2->column<Int>(col_int2);
    tv = q.find_all();
    CHECK_EQUAL(tv.size(), 2);
    CHECK_EQUAL(k1, tv.get_key(0));
    CHECK_EQUAL(k2, tv.get_key(1));

    // Rows 1 and 2 should match this query as 2 * 2 == 4.
    // Row 0 should not as the multiplication will not produce any results.
    q = table2->column<Int>(col_int2) == 2 * table2->link(col_linkset).column<Int>(col_int);
    tv = q.find_all();
    CHECK_EQUAL(tv.size(), 2);
    CHECK_EQUAL(k1, tv.get_key(0));
    CHECK_EQUAL(k2, tv.get_key(1));

    // Rows 1 and 2 should match this query as 2.0 * 2.0 == 4.0.
    // Row 0 should not as the multiplication will not produce any results.
    q = table2->link(col_linkset).column<Double>(col_dbl) * 2 == table2->column<Int>(col_int2);
    tv = q.find_all();
    CHECK_EQUAL(tv.size(), 2);
    CHECK_EQUAL(k1, tv.get_key(0));
    CHECK_EQUAL(k2, tv.get_key(1));

    // Rows 1 and 2 should match this query as 2.0 * 2.0 == 4.0.
    // Row 0 should not as the multiplication will not produce any results.
    q = table2->column<Int>(col_int2) == 2 * table2->link(col_linkset).column<Double>(col_dbl);
    tv = q.find_all();
    CHECK_EQUAL(tv.size(), 2);
    CHECK_EQUAL(k1, tv.get_key(0));
    CHECK_EQUAL(k2, tv.get_key(1));
}

TEST(Query_CompareLinkedColumnVsColumn)
{
    Group group;
    TableRef table1 = group.add_table("table1");
    auto col_int = table1->add_column(type_Int, "int");
    auto col_dbl = table1->add_column(type_Double, "double");

    // table1
    // 0: 2 2.0
    // 1: 3 3.0

    ObjKeys keys({5, 6});
    table1->create_objects(keys);
    table1->get_object(keys[0]).set_all(2, 2.0);
    table1->get_object(keys[1]).set_all(3, 3.0);

    TableRef table2 = group.add_table("table2");
    auto col_int2 = table2->add_column(type_Int, "int");
    auto col_link1 = table2->add_column(*table1, "link1");
    auto col_link2 = table2->add_column(*table1, "link2");

    // table2
    // 0: 2 {   } { 0 }
    // 1: 4 { 0 } { 1 }
    // 2: 4 { 1 } {   }

    auto k0 = table2->create_object().set_all(2, null(), keys[0]).get_key();
    auto k1 = table2->create_object().set_all(4, keys[0], keys[1]).get_key();
    auto k2 = table2->create_object().set_all(4, keys[1], null()).get_key();

    Query q;
    TableView tv;

    q = table2->link(col_link1).column<Int>(col_int) < table2->column<Int>(col_int2);
    tv = q.find_all();
    CHECK_EQUAL(tv.size(), 2);
    CHECK_EQUAL(k1, tv.get_key(0));
    CHECK_EQUAL(k2, tv.get_key(1));

    q = table2->link(col_link1).column<Double>(col_dbl) < table2->column<Int>(col_int2);
    tv = q.find_all();
    CHECK_EQUAL(tv.size(), 2);
    CHECK_EQUAL(k1, tv.get_key(0));
    CHECK_EQUAL(k2, tv.get_key(1));

    q = table2->link(col_link2).column<Int>(col_int) == table2->column<Int>(col_int2);
    tv = q.find_all();
    CHECK_EQUAL(tv.size(), 1);
    CHECK_EQUAL(k0, tv.get_key(0));
}

TEST(Query_CompareThroughUnaryLinks)
{
    Group group;
    TableRef table1 = group.add_table("table1");
    auto col_int = table1->add_column(type_Int, "int");
    auto col_dbl = table1->add_column(type_Double, "double");
    auto col_str = table1->add_column(type_String, "string");

    // table1
    // 0: 2 2.0 "abc"
    // 1: 3 3.0 "def"
    // 2: 8 8.0 "def"

    ObjKeys keys({5, 6, 7});
    table1->create_objects(keys);
    table1->get_object(keys[0]).set_all(2, 2.0, "abc");
    table1->get_object(keys[1]).set_all(3, 3.0, "def");
    table1->get_object(keys[2]).set_all(8, 8.0, "def");

    TableRef table2 = group.add_table("table2");
    auto col_link1 = table2->add_column(*table1, "link1");
    auto col_link2 = table2->add_column(*table1, "link2");

    // table2
    // 0: {   } { 0 }
    // 1: { 0 } { 1 }
    // 2: { 1 } { 2 }
    // 3: { 2 } {   }

    table2->create_object().set_all(null(), keys[0]).get_key();
    auto k1 = table2->create_object().set_all(keys[0], keys[1]).get_key();
    auto k2 = table2->create_object().set_all(keys[1], keys[2]).get_key();
    table2->create_object().set_all(keys[2], null()).get_key();

    Query q;
    TableView tv;

    q = table2->link(col_link1).column<Int>(col_int) < table2->link(col_link2).column<Int>(col_int);
    tv = q.find_all();
    CHECK_EQUAL(tv.size(), 2);
    CHECK_EQUAL(k1, tv.get_key(0));
    CHECK_EQUAL(k2, tv.get_key(1));

    q = table2->link(col_link1).column<Double>(col_dbl) < table2->link(col_link2).column<Double>(col_dbl);
    tv = q.find_all();
    CHECK_EQUAL(tv.size(), 2);
    CHECK_EQUAL(k1, tv.get_key(0));
    CHECK_EQUAL(k2, tv.get_key(1));

    q = table2->link(col_link1).column<String>(col_str) == table2->link(col_link2).column<String>(col_str);
    tv = q.find_all();
    CHECK_EQUAL(tv.size(), 1);
    CHECK_EQUAL(k2, tv.get_key(0));
}

TEST(Query_DeepLink)
{

    //
    // +---------+--------+------------+
    // | int     | bool   | list       |
    // +---------+--------+------------+
    // |       0 | true   | null       |
    // |       1 | false  | 0          |
    // |       2 | true   | 0, 1       |
    // |       N | even(N)| 0, .., N-1 |
    // +---------+--------+-------------+

    const int N = 10;

    Group group;
    TableRef table = group.add_table("test");
    table->add_column(type_Int, "int");
    auto col_bool = table->add_column(type_Bool, "bool");
    auto col_linklist = table->add_column_list(*table, "list");

    for (int j = 0; j < N; ++j) {
        TableView view = table->where().find_all();

        Obj obj = table->create_object().set_all(j, (j % 2) == 0);
        auto ll = obj.get_linklist(col_linklist);
        for (size_t i = 0; i < view.size(); ++i) {
            ll.add(view.get_key(i));
        }
    }

    Query query = table->link(col_linklist).column<Bool>(col_bool) == true;
    TableView view = query.find_all();
    CHECK_EQUAL(N - 1, view.size());
}

TEST(Query_LinksToDeletedOrMovedRow)
{
    // This test is not that relevant with stable keys
    Group group;

    TableRef source = group.add_table("source");
    TableRef target = group.add_table("target");

    auto col_link = source->add_column(*target, "link");
    auto col_name = target->add_column(type_String, "name");

    ObjKeys keys({4, 6, 8});
    target->create_objects(keys);
    target->get_object(keys[0]).set(col_name, "A");
    target->get_object(keys[1]).set(col_name, "B");
    target->get_object(keys[2]).set(col_name, "C");

    source->create_object().set(col_link, keys[0]);
    source->create_object().set(col_link, keys[1]).get_key();
    source->create_object().set(col_link, keys[2]);

    Query qA = source->column<Link>(col_link) == target->get_object(keys[0]);
    Query qB = source->column<Link>(col_link) == target->get_object(keys[1]);
    Query qC = source->column<Link>(col_link) == target->get_object(keys[2]);

    // Remove first object
    target->remove_object(keys[0]);

    // Row A should not be found as it has been removed.
    TableView tvA = qA.find_all();
    CHECK_EQUAL(0, tvA.size());

    // Row B should be found as it was not changed.
    TableView tvB = qB.find_all();
    CHECK_EQUAL(1, tvB.size());
    CHECK_EQUAL(keys[1], tvB[0].get<ObjKey>(col_link));
    CHECK_EQUAL("B", tvB.get(0).get_linked_object(col_link).get<String>(col_name));

    // Row C should still be found
    TableView tvC = qC.find_all();
    CHECK_EQUAL(1, tvC.size());
    CHECK_EQUAL(keys[2], tvC[0].get<ObjKey>(col_link));
    CHECK_EQUAL("C", tvC.get(0).get_linked_object(col_link).get<String>(col_name));
}

// Triggers bug in compare_relation()
TEST(Query_BrokenFindGT)
{
    Group group;
    TableRef table = group.add_table("test");
    auto col = table->add_column(type_Int, "int");

    const size_t rows = 12;
    for (size_t i = 0; i < rows; ++i) {
        table->create_object().set(col, int64_t(i + 2));
    }

    table->create_object().set(col, 1);
    table->create_object().set(col, 1);
    table->create_object().set(col, 1);

    for (size_t i = 0; i < 3; ++i) {
        table->create_object().set(col, int64_t(i + 2));
    }

    CHECK_EQUAL(18, table->size());

    Query q = table->where().greater(col, 1);
    TableView tv = q.find_all();
    CHECK_EQUAL(15, tv.size());

    for (size_t i = 0; i < tv.size(); ++i) {
        CHECK_NOT_EQUAL(1, tv[i].get<Int>(col));
    }
}

// Small fuzzy test also to trigger bugs such as the compare_relation() bug above
TEST(Query_FuzzyFind)
{
    // TEST_DURATION is normally 0.
    for (size_t iter = 0; iter < 50 + TEST_DURATION * 2000; iter++) {
        Group group;
        TableRef table = group.add_table("test");
        auto col = table->add_column(type_Int, "int");

        // The bug happened when values were stored in 4 bits or less. So create a table full of such random values
        const size_t rows = 18;
        for (size_t i = 0; i < rows; ++i) {
            // Produce numbers -3 ... 17. Just to test edge cases around 4-bit values also
            int64_t t = (fastrand() % 21) - 3;

            table->create_object().set(col, t);
        }

        for (int64_t s = -2; s < 18; s++) {
            Query q_g = table->where().greater(col, s);
            TableView tv_g = q_g.find_all();
            for (size_t i = 0; i < tv_g.size(); ++i) {
                CHECK(tv_g[i].get<Int>(col) > s);
            }

            Query q_l = table->where().less(col, s);
            TableView tv_l = q_l.find_all();
            for (size_t i = 0; i < tv_l.size(); ++i) {
                CHECK(tv_l[i].get<Int>(col) < s);
            }

            Query q_le = table->where().less_equal(col, s);
            TableView tv_le = q_le.find_all();
            for (size_t i = 0; i < tv_le.size(); ++i) {
                CHECK(tv_le[i].get<Int>(col) <= s);
            }

            // Sum of values greater + less-or-equal should be total number of rows. This ensures that both
            // 1) no search results are *omitted* from find_all(), and no 2) results are *false* positives
            CHECK(tv_g.size() + tv_le.size() == rows);
        }
    }
}

TEST(Query_AverageNullableColumns)
{
    Table table;
    auto col_int = table.add_column(type_Int, "int", true);
    auto col_float = table.add_column(type_Float, "float", true);
    auto col_double = table.add_column(type_Double, "double", true);

    CHECK_EQUAL(0, table.where().average_int(col_int));
    CHECK_EQUAL(0, table.where().average_float(col_float));
    CHECK_EQUAL(0, table.where().average_double(col_double));

    //
    // +-----+-------+--------+
    // | int | float | double |
    // +-----+-------+--------+
    // |   2 |     2 |      2 |
    // |   4 |     4 |      4 |
    // +-----+-------+--------+

    table.create_object().set_all(2, 2.0f, 2.0);
    table.create_object().set_all(4, 4.0f, 4.0);

    CHECK_EQUAL(3, table.where().average_int(col_int));
    CHECK_EQUAL(3, table.where().average_float(col_float));
    CHECK_EQUAL(3, table.where().average_double(col_double));

    // Add a row with nulls in each column. These nulls must be treated as not existing, that is,
    // it must be such that the average of 2 + 2 + null == 2.
    table.create_object();

    CHECK_EQUAL(3, table.where().average_int(col_int));
    CHECK_EQUAL(3, table.where().average_float(col_float));
    CHECK_EQUAL(3, table.where().average_double(col_double));
}

TEST(Query_NegativeNumbers)
{
    for (size_t nullable = 0; nullable < 2; ++nullable) {
        Group group;
        TableRef table = group.add_table("test");
        auto c0 = table->add_column(type_Int, "int", nullable == 0);

        int64_t id = -1;
        for (size_t i = 0; i < 10; ++i) {
            table->create_object().set_all(id--);
        }

        CHECK_EQUAL(10, table->where().between(c0, -10, -1).find_all().size());
        CHECK_EQUAL(10, (table->column<Int>(c0) > -11).find_all().size());
        CHECK_EQUAL(10, table->where().greater(c0, -11).find_all().size());
        CHECK_EQUAL(10, (table->column<Int>(c0) >= -10).find_all().size());
        CHECK_EQUAL(10, table->where().greater_equal(c0, -10).find_all().size());
        CHECK_EQUAL(10, (table->column<Int>(c0) < 128).find_all().size());
        CHECK_EQUAL(10, table->where().less(c0, 128).find_all().size());
        CHECK_EQUAL(10, (table->column<Int>(c0) < 127).find_all().size());
        CHECK_EQUAL(10, table->where().less(c0, 127).find_all().size());
        CHECK_EQUAL(10, (table->column<Int>(c0) <= -1).find_all().size());
        CHECK_EQUAL(10, table->where().less_equal(c0, -1).find_all().size());
        CHECK_EQUAL(10, (table->column<Int>(c0) < 0).find_all().size());
        TableView view = table->where().less(c0, 0).find_all();
        CHECK_EQUAL(10, view.size());

        id = -1;
        for (size_t i = 0; i < view.size(); ++i) {
            if (nullable == 0) {
                CHECK_EQUAL(id, view.get(i).get<Optional<Int>>(c0));
            }
            else {
                CHECK_EQUAL(id, view.get(i).get<Int>(c0));
            }
            id--;
        }
    }
}

template <class T>
int64_t unbox(const T& val)
{
    return val;
}

template <>
int64_t unbox(const util::Optional<int64_t>& val)
{
    return *val;
}

TEST_TYPES(Query_EqualityInts, int64_t, util::Optional<int64_t>)
{
    Group group;
    TableRef table = group.add_table("test");
    auto col_ndx = table->add_column(type_Int, "int", std::is_same<TEST_TYPE, util::Optional<int64_t>>::value);

    int64_t id = -1;
    int64_t sum = 0;
    constexpr static size_t num_rows = REALM_MAX_BPNODE_SIZE + 10;
    for (size_t i = 0; i < num_rows; ++i) {
        sum += id;
        table->create_object().set<Int>(col_ndx, id++);
    }

    bool first = true;
    for (auto& obj : *table) {
        int64_t target = unbox(obj.get<TEST_TYPE>(col_ndx));
        Query q_eq = table->where().equal(col_ndx, target);
        CHECK_EQUAL(q_eq.find(), obj.get_key());
        CHECK_EQUAL(q_eq.count(), 1);
        CHECK_EQUAL(q_eq.sum_int(col_ndx), target);
        CHECK_EQUAL(q_eq.average_int(col_ndx), target);

        Query q_neq = table->where().not_equal(col_ndx, target);
        CHECK_EQUAL(q_neq.find(), first ? ObjKey(1) : ObjKey(0));
        CHECK_EQUAL(q_neq.count(), num_rows - 1);
        CHECK_EQUAL(q_neq.sum_int(col_ndx), sum - target);
        CHECK_EQUAL(q_neq.average_int(col_ndx), (sum - target) / double(num_rows - 1));
        first = false;
    }
}

// Exposes bug that would lead to nulls being included as 0 value in average when performed
// on Query. When performed on TableView or Table, it worked OK.
TEST(Query_MaximumSumAverage)
{
    for (int nullable = 0; nullable < 2; nullable++) {
        bool n = (nullable == 1);
        Group group;
        TableRef table1 = group.add_table("table1");
        ColKey c0 = table1->add_column(type_Int, "int1", /* nullable */ n);
        ColKey c1 = table1->add_column(type_Int, "int2", /* nullable */ n);
        ColKey c2 = table1->add_column(type_Double, "d", /* nullable */ n);

        // Create three identical columns with values: For the nullable case:
        //      3, 4, null
        // For non-nullable iteration:
        //      3, 4

        table1->create_object().set_all(3, 3, 3.0);
        table1->create_object().set_all(4, 4, 4.0);
        if (n)
            table1->create_object();

        // Average
        {
            double d;

            // Those that have criterias include all rows, also those with null
            d = table1->where().average_int(c0);
            CHECK_APPROXIMATELY_EQUAL(d, 7. / 2., 0.001);

            d = table1->where().average_int(c1);
            CHECK_APPROXIMATELY_EQUAL(d, 7. / 2., 0.001);

            // Criteria on same column as average
            d = table1->where().not_equal(c0, 1234).average_int(c0);
            CHECK_APPROXIMATELY_EQUAL(d, 7. / 2., 0.001);

            // Criteria on other column than average (triggers different code paths)
            d = table1->where().not_equal(c0, 1234).average_int(c1);
            CHECK_APPROXIMATELY_EQUAL(d, 7. / 2., 0.001);

            // Average of double, criteria on integer
            d = table1->where().not_equal(c0, 1234).average_double(c2);
            CHECK_APPROXIMATELY_EQUAL(d, 7. / 2., 0.001);

            d = table1->where().not_equal(c2, 1234.).average_double(c2);
            CHECK_APPROXIMATELY_EQUAL(d, 7. / 2., 0.001);

            d = (table1->column<Int>(c0) == null()).average_int(c0);
            CHECK_EQUAL(d, 0);

            d = (table1->column<Int>(c0) != null()).average_int(c0);
            CHECK_APPROXIMATELY_EQUAL(d, 7. / 2., 0.001);

            // Those with criteria now only include some rows, whereof none are null
            d = table1->where().average_int(c0);
            CHECK_APPROXIMATELY_EQUAL(d, 7. / 2., 0.001);

            d = table1->where().average_int(c1);
            CHECK_APPROXIMATELY_EQUAL(d, 7. / 2., 0.001);

            // Criteria on same column as average
            d = table1->where().equal(c0, 3).average_int(c0);
            CHECK_APPROXIMATELY_EQUAL(d, 3., 0.001);

            // Criteria on other column than average (triggers different code paths)
            d = table1->where().equal(c0, 3).average_int(c1);
            CHECK_APPROXIMATELY_EQUAL(d, 3., 0.001);

            // Average of double, criteria on integer
            d = table1->where().not_equal(c0, 3).average_double(c2);
            CHECK_APPROXIMATELY_EQUAL(d, 4., 0.001);

            d = table1->where().equal(c2, 3.).average_double(c2);
            CHECK_APPROXIMATELY_EQUAL(d, 3., 0.001);

            // Now using null as criteria
            d = (table1->column<Int>(c0) != null()).average_double(c2);
            CHECK_APPROXIMATELY_EQUAL(d, 7. / 2., 0.001);

            d = (table1->column<Double>(c2) != null()).average_double(c2);
            CHECK_APPROXIMATELY_EQUAL(d, 7. / 2., 0.001);

            d = (table1->column<Int>(c0) != null()).average_int(c0);
            CHECK_APPROXIMATELY_EQUAL(d, 7. / 2., 0.001);

            d = (table1->column<Int>(c1) != null()).average_int(c0);
            CHECK_APPROXIMATELY_EQUAL(d, 7. / 2., 0.001);
        }


        // Maximum
        {
            int64_t d;
            double dbl;
            // Those that have criterias include all rows, also those with null
            d = table1->where().maximum_int(c0);
            CHECK_EQUAL(d, 4);

            d = table1->where().maximum_int(c1);
            CHECK_EQUAL(d, 4);

            // Criteria on same column as maximum
            d = table1->where().not_equal(c0, 1234).maximum_int(c0);
            CHECK_EQUAL(d, 4);

            // Criteria on other column than maximum (triggers different code paths)
            d = table1->where().not_equal(c0, 1234).maximum_int(c1);
            CHECK_EQUAL(d, 4);

            // Average of double, criteria on integer
            dbl = table1->where().not_equal(c0, 1234).maximum_double(c2);
            CHECK_EQUAL(d, 4);

            dbl = table1->where().not_equal(c2, 1234.).maximum_double(c2);
            CHECK_EQUAL(d, 4.);

            // Those with criteria now only include some rows, whereof none are null
            d = table1->where().maximum_int(c0);
            CHECK_EQUAL(d, 4);

            d = table1->where().maximum_int(c1);
            CHECK_EQUAL(d, 4);

            // Criteria on same column as maximum
            d = table1->where().equal(c0, 4).maximum_int(c0);
            CHECK_EQUAL(d, 4);

            // Criteria on other column than maximum (triggers different code paths)
            d = table1->where().equal(c0, 4).maximum_int(c1);
            CHECK_EQUAL(d, 4);

            // Average of double, criteria on integer
            dbl = table1->where().not_equal(c0, 3).maximum_double(c2);
            CHECK_EQUAL(dbl, 4.);

            dbl = table1->where().equal(c2, 3.).maximum_double(c2);
            CHECK_EQUAL(dbl, 3.);

            // Now using null as criteria
            dbl = (table1->column<Int>(c0) != null()).maximum_double(c2);
            CHECK_EQUAL(dbl, 4.);

            dbl = (table1->column<Double>(c2) != null()).maximum_double(c2);
            CHECK_EQUAL(dbl, 4.);

            d = (table1->column<Int>(c0) != null()).maximum_int(c0);
            CHECK_EQUAL(d, 4);

            d = (table1->column<Int>(c1) != null()).maximum_int(c0);
            CHECK_EQUAL(d, 4);
        }


        // Minimum
        {
            int64_t d;
            double dbl;
            // Those that have criterias include all rows, also those with null
            d = table1->where().minimum_int(c0);
            CHECK_EQUAL(d, 3);

            d = table1->where().minimum_int(c1);
            CHECK_EQUAL(d, 3);

            // Criteria on same column as minimum
            d = table1->where().not_equal(c0, 1234).minimum_int(c0);
            CHECK_EQUAL(d, 3);

            // Criteria on other column than minimum (triggers different code paths)
            d = table1->where().not_equal(c0, 1234).minimum_int(c1);
            CHECK_EQUAL(d, 3);

            // Average of double, criteria on integer
            dbl = table1->where().not_equal(c0, 1234).minimum_double(c2);
            CHECK_EQUAL(dbl, 3);

            dbl = table1->where().not_equal(c2, 1234.).minimum_double(c2);
            CHECK_EQUAL(dbl, 3.);


            // Those with criteria now only include some rows, whereof none are null
            d = table1->where().minimum_int(c0);
            CHECK_EQUAL(d, 3);

            d = table1->where().minimum_int(c1);
            CHECK_EQUAL(d, 3);

            // Criteria on same column as minimum
            d = table1->where().equal(c0, 4).minimum_int(c0);
            CHECK_EQUAL(d, 4);

            // Criteria on other column than minimum (triggers different code paths)
            d = table1->where().equal(c0, 4).minimum_int(c1);
            CHECK_EQUAL(d, 4);

            // Average of double, criteria on integer
            dbl = table1->where().not_equal(c0, 3).minimum_double(c2);
            CHECK_EQUAL(dbl, 4.);

            dbl = table1->where().equal(c2, 3.).minimum_double(c2);
            CHECK_EQUAL(dbl, 3.);

            // Now using null as criteria
            dbl = (table1->column<Int>(c0) != null()).minimum_double(c2);
            CHECK_EQUAL(dbl, 3.);

            dbl = (table1->column<Double>(c2) != null()).minimum_double(c2);
            CHECK_EQUAL(dbl, 3.);

            d = (table1->column<Int>(c0) != null()).minimum_int(c0);
            CHECK_EQUAL(d, 3);

            d = (table1->column<Int>(c1) != null()).minimum_int(c0);
            CHECK_EQUAL(d, 3);
        }

        // Sum
        {
            int64_t d;
            double dbl;
            // Those that have criterias include all rows, also those with null
            d = table1->where().sum_int(c0);
            CHECK_EQUAL(d, 7);

            // Criteria on same column as maximum
            d = table1->where().not_equal(c0, 1234).sum_int(c0);
            CHECK_EQUAL(d, 7);

            // Criteria on other column than maximum (triggers different code paths)
            d = table1->where().not_equal(c0, 1234).sum_int(c1);
            CHECK_EQUAL(d, 7);

            d = (table1->column<Int>(c0) == null()).sum_int(c0);
            CHECK_EQUAL(d, 0);

            d = (table1->column<Int>(c0) != null()).sum_int(c0);
            CHECK_EQUAL(d, 7);

            // Average of double, criteria on integer
            dbl = table1->where().not_equal(c0, 1234).sum_double(c2);
            CHECK_EQUAL(dbl, 7.);

            dbl = table1->where().not_equal(c2, 1234.).sum_double(c2);
            CHECK_APPROXIMATELY_EQUAL(dbl, 7., 0.001);


            // Those with criteria now only include some rows, whereof none are null
            d = table1->where().sum_int(c0);
            CHECK_EQUAL(d, 7);

            d = table1->where().sum_int(c1);
            CHECK_EQUAL(d, 7);

            // Criteria on same column as maximum
            d = table1->where().equal(c0, 4).sum_int(c0);
            CHECK_EQUAL(d, 4);

            // Criteria on other column than maximum (triggers different code paths)
            d = table1->where().equal(c0, 4).sum_int(c1);
            CHECK_EQUAL(d, 4);

            // Average of double, criteria on integer
            dbl = table1->where().not_equal(c0, 3).sum_double(c2);
            CHECK_APPROXIMATELY_EQUAL(dbl, 4., 0.001);

            dbl = table1->where().equal(c2, 3.).sum_double(c2);
            CHECK_APPROXIMATELY_EQUAL(dbl, 3., 0.001);

            // Now using null as criteria
            dbl = (table1->column<Int>(c0) != null()).sum_double(c2);
            CHECK_APPROXIMATELY_EQUAL(dbl, 7., 0.001);

            dbl = (table1->column<Double>(c2) != null()).sum_double(c2);
            CHECK_APPROXIMATELY_EQUAL(dbl, 7., 0.001);

            d = (table1->column<Int>(c0) != null()).sum_int(c0);
            CHECK_EQUAL(d, 7);

            d = (table1->column<Int>(c1) != null()).sum_int(c0);
            CHECK_EQUAL(d, 7);
        }


        // Count
        {
            int64_t d;
            d = table1->where().count();
            CHECK_EQUAL(d, n ? 3 : 2);

            d = table1->where().not_equal(c0, 1234).count();
            CHECK_EQUAL(d, n ? 3 : 2);

            d = table1->where().equal(c0, 4).count();
            CHECK_EQUAL(d, 1);

            d = table1->where().not_equal(c0, 3).count();
            CHECK_EQUAL(d, n ? 2 : 1);

            d = table1->where().equal(c2, 3.).count();
            CHECK_EQUAL(d, 1);

            // Now using null as criteria
            d = (table1->column<Int>(c0) != null()).count();
            CHECK_EQUAL(d, 2);

            d = (table1->column<Double>(c2) != null()).count();
            CHECK_EQUAL(d, 2);

            d = (table1->column<Int>(c0) == null()).count();
            CHECK_EQUAL(d, n ? 1 : 0);

            d = (table1->column<Int>(c0) != null()).count();
            CHECK_EQUAL(d, 2);

            d = (table1->column<Int>(c1) != null()).count();
            CHECK_EQUAL(d, 2);
        }
    }
}

TEST(Query_ReferDeletedLinkView)
{
    // Queries and TableViews that depend on a deleted LinkList will now produce valid empty-like results
    // (find() returns npos, find_all() returns empty TableView, sum() returns 0, etc.).
    // They will no longer throw exceptions or crash.
    Group group;
    TableRef table = group.add_table("table");
    auto col_link = table->add_column_list(*table, "children");
    auto col_int = table->add_column(type_Int, "age");
    auto links = table->create_object().set(col_int, 123).get_linklist(col_link);
    Query q = table->where(links);
    TableView tv = q.find_all();

    // TableView that depends on LinkView soon to be deleted
    TableView tv_sorted = links.get_sorted_view(col_int);

    // First test depends_on_deleted_object()
    CHECK(!tv_sorted.depends_on_deleted_object());
    TableView tv2 = table->where(&tv).find_all();
    CHECK(!tv2.depends_on_deleted_object());

    // Delete LinkList so LinkView gets detached
    table->remove_object(table->begin());
    CHECK(!links.is_attached());
    CHECK(tv_sorted.depends_on_deleted_object());

    // See if "Query that depends on LinkView" returns sane "empty"-like values
    CHECK_EQUAL(q.find_all().size(), 0);
    CHECK_EQUAL(q.find(), null_key);
    CHECK_EQUAL(q.sum_int(col_int), 0);
    CHECK_EQUAL(q.count(), 0);
    size_t rows;
    q.average_int(col_int, &rows);
    CHECK_EQUAL(rows, 0);

    tv_sorted.sync_if_needed();
    // See if "TableView that depends on LinkView" returns sane "empty"-like values
    tv_sorted.average_int(col_int, &rows);
    CHECK_EQUAL(rows, 0);

    // Now check a "Query that depends on (TableView that depends on LinkView)"
    Query q2 = table->where(&tv_sorted);
    CHECK_EQUAL(q2.count(), 0);
    CHECK_EQUAL(q2.find(), null_key);

    CHECK(!links.is_attached());
    tv.sync_if_needed();

    // PLEASE NOTE that 'tv' will still return true in this case! Even though it indirectly depends on
    // the LinkView through multiple levels!
    CHECK(tv.is_attached());

    // Before executing any methods on a LinkList, you must still always check is_attached(). If you
    // call links->add() on a deleted LinkViewRef (where is_attached() == false), it will assert
    CHECK(!links.is_attached());
}

TEST(Query_SubQueries)
{
    Group group;

    TableRef origin = group.add_table("origin");
    TableRef target = group.add_table("target");

    // add some more columns to origin and target
    auto col_int_t = target->add_column(type_Int, "integers");
    auto col_string_t = target->add_column(type_String, "strings");
    // in order to use set_all, columns involved in set_all must be inserted first.
    auto col_link_o = origin->add_column_list(*target, "link");


    // add some rows
    origin->create_object(ObjKey(0));
    origin->create_object(ObjKey(1));
    origin->create_object(ObjKey(2));

    target->create_object(ObjKey(0)).set_all(400, "hello");
    target->create_object(ObjKey(1)).set_all(500, "world");
    target->create_object(ObjKey(2)).set_all(600, "!");
    target->create_object(ObjKey(3)).set_all(600, "world");

    // set some links
    auto links0 = origin->get_object(ObjKey(0)).get_linklist(col_link_o);
    links0.add(ObjKey(1));

    auto links1 = origin->get_object(ObjKey(1)).get_linklist(col_link_o);
    links1.add(ObjKey(1));
    links1.add(ObjKey(2));

    ObjKey match;
    TableView tv;
    Query q;
    Query sub_query;

    // The linked rows for rows 0 and 2 all match ("world", 500). Row 2 does by virtue of having no rows.
    sub_query = target->column<String>(col_string_t) == "world" && target->column<Int>(col_int_t) == 500;
    q = origin->column<Link>(col_link_o, sub_query).count() == origin->column<Link>(col_link_o).count();
    tv = q.find_all();
    CHECK_EQUAL(tv.size(), 2);
    CHECK_EQUAL(ObjKey(0), tv.get_key(0));
    CHECK_EQUAL(ObjKey(2), tv.get_key(1));

    // No linked rows match ("world, 600).
    sub_query = target->column<String>(col_string_t) == "world" && target->column<Int>(col_int_t) == 600;
    q = origin->column<Link>(col_link_o, sub_query).count() >= 1;
    match = q.find();
    CHECK_EQUAL(match, null_key);

    // Rows 0 and 1 both have at least one linked row that matches ("world", 500).
    sub_query = target->column<String>(col_string_t) == "world" && target->column<Int>(col_int_t) == 500;
    q = origin->column<Link>(col_link_o, sub_query).count() >= 1;
    tv = q.find_all();
    CHECK_EQUAL(tv.size(), 2);
    CHECK_EQUAL(ObjKey(0), tv.get_key(0));
    CHECK_EQUAL(ObjKey(1), tv.get_key(1));

    // Row 1 has at least one linked row that matches ("!", 600).
    sub_query = target->column<String>(col_string_t) == "!" && target->column<Int>(col_int_t) == 600;
    q = origin->column<Link>(col_link_o, sub_query).count() >= 1;
    tv = q.find_all();
    CHECK_EQUAL(tv.size(), 1);
    CHECK_EQUAL(ObjKey(1), tv.get_key(0));

    // Row 1 has two linked rows that contain either "world" or 600.
    sub_query = target->column<String>(col_string_t) == "world" || target->column<Int>(col_int_t) == 600;
    q = origin->column<Link>(col_link_o, sub_query).count() == 2;
    tv = q.find_all();
    CHECK_EQUAL(tv.size(), 1);
    CHECK_EQUAL(ObjKey(1), tv.get_key(0));

    // Rows 0 and 2 have at most one linked row that contains either "world" or 600. Row 2 does by virtue of having no
    // rows.
    sub_query = target->column<String>(col_string_t) == "world" || target->column<Int>(col_int_t) == 600;
    q = origin->column<Link>(col_link_o, sub_query).count() <= 1;
    tv = q.find_all();
    CHECK_EQUAL(tv.size(), 2);
    CHECK_EQUAL(ObjKey(0), tv.get_key(0));
    CHECK_EQUAL(ObjKey(2), tv.get_key(1));
}

// Ensure that Query's move constructor and move assignment operator don't result in
// a TableView owned by the query being double-deleted when the queries are destroyed.
TEST(Query_MoveDoesntDoubleDelete)
{
    Table table;
    ConstTableRef ref = ConstTableRef::unsafe_create(&table);
    {
        Query q1(ref, std::unique_ptr<ConstTableView>(new TableView()));
        Query q2 = std::move(q1);
    }

    {
        Query q1(ref, std::unique_ptr<ConstTableView>(new TableView()));
        Query q2;
        q2 = std::move(q1);
    }
}

TEST(Query_Timestamp)
{
    ObjKey match;
    size_t cnt;
    Table table;
    auto col_first = table.add_column(type_Timestamp, "first", true);
    auto col_second = table.add_column(type_Timestamp, "second", true);
    Columns<Timestamp> first = table.column<Timestamp>(col_first);
    Columns<Timestamp> second = table.column<Timestamp>(col_second);

    std::vector<ObjKey> keys;
    table.create_objects(6, keys);
    table.get_object(keys[0]).set(col_first, Timestamp(111, 222));
    table.get_object(keys[1]).set(col_first, Timestamp(111, 333));
    table.get_object(keys[2]).set(col_first, Timestamp(333, 444)).set(col_second, Timestamp(222, 222));
    table.get_object(keys[3]).set(col_first, Timestamp{});
    table.get_object(keys[4]).set(col_first, Timestamp(0, 0));
    table.get_object(keys[5]).set(col_first, Timestamp(-1000, 0));


    CHECK(table.get_object(keys[0]).get<Timestamp>(col_first) == Timestamp(111, 222));

    match = (first == Timestamp(111, 222)).find();
    CHECK_EQUAL(match, keys[0]);

    match = (first != Timestamp(111, 222)).find();
    CHECK_EQUAL(match, keys[1]);

    match = (first > Timestamp(111, 222)).find();
    CHECK_EQUAL(match, keys[1]);

    match = (first < Timestamp(111, 333)).find();
    CHECK_EQUAL(match, keys[0]);

    match = (first == Timestamp(0, 0)).find();
    CHECK_EQUAL(match, keys[4]);

    match = (first < Timestamp(111, 333)).find();
    CHECK_EQUAL(match, keys[0]);

    match = (first < Timestamp(0, 0)).find();
    CHECK_EQUAL(match, keys[5]);

    // Note: .count(), not find()
    cnt = (first < Timestamp(0, 0)).count();
    CHECK_EQUAL(cnt, 1);

    cnt = (first != Timestamp{}).count();
    CHECK_EQUAL(cnt, 5);

    cnt = (first != null{}).count();
    CHECK_EQUAL(cnt, 5);

    cnt = (first != Timestamp(0, 0)).count();
    CHECK_EQUAL(cnt, 5);

    cnt = (first > null{}).count();
    CHECK_EQUAL(cnt, 0);

    cnt = (first < null{}).count();
    CHECK_EQUAL(cnt, 0);

    cnt = (first >= null{}).count();
    CHECK_EQUAL(cnt, 1);

    cnt = (first <= null{}).count();
    CHECK_EQUAL(cnt, 1);

    cnt = (first != Timestamp(0, 0)).count();
    CHECK_EQUAL(cnt, 5);

    match = (first < Timestamp(-100, 0)).find();
    CHECK_EQUAL(match, keys[5]);

    cnt = (first >= Timestamp(std::numeric_limits<int64_t>::min(), -Timestamp::nanoseconds_per_second + 1)).count();
    CHECK_EQUAL(cnt, 5);

    cnt = (first > Timestamp(std::numeric_limits<int64_t>::min(), -Timestamp::nanoseconds_per_second + 1)).count();
    CHECK_EQUAL(cnt, 5);

    cnt = (first <= Timestamp(std::numeric_limits<int64_t>::max(), Timestamp::nanoseconds_per_second - 1)).count();
    CHECK_EQUAL(cnt, 5);

    cnt = (first < Timestamp(std::numeric_limits<int64_t>::max(), Timestamp::nanoseconds_per_second - 1)).count();
    CHECK_EQUAL(cnt, 5);

    // Left-hand-side being Timestamp() constant, right being column
    match = (Timestamp(111, 222) == first).find();
    CHECK_EQUAL(match, keys[0]);

    match = (Timestamp{} == first).find();
    CHECK_EQUAL(match, keys[3]);

    match = (Timestamp(111, 222) > first).find();
    CHECK_EQUAL(match, keys[4]);

    match = (Timestamp(111, 333) < first).find();
    CHECK_EQUAL(match, keys[2]);

    match = (Timestamp(111, 222) >= first).find();
    CHECK_EQUAL(match, keys[0]);

    match = (Timestamp(111, 111) >= first).find();
    CHECK_EQUAL(match, keys[4]);

    match = (Timestamp(333, 444) <= first).find();
    CHECK_EQUAL(match, keys[2]);

    match = (Timestamp(111, 300) <= first).find();
    CHECK_EQUAL(match, keys[1]);

    match = (Timestamp(111, 222) != first).find();
    CHECK_EQUAL(match, keys[1]);

    // Compare column with self
    match = (first == first).find();
    CHECK_EQUAL(match, keys[0]);

    match = (first != first).find();
    CHECK_EQUAL(match, null_key);

    match = (first > first).find();
    CHECK_EQUAL(match, null_key);

    match = (first < first).find();
    CHECK_EQUAL(match, null_key);

    match = (first >= first).find();
    CHECK_EQUAL(match, keys[0]);

    match = (first <= first).find();
    CHECK_EQUAL(match, keys[0]);

    // Two different columns
    match = (first == second).find();
    CHECK_EQUAL(match, keys[3]); // null == null

    match = (first > second).find();
    CHECK_EQUAL(match, keys[2]); // Timestamp(333, 444) > Timestamp(111, 222)

    match = (first < second).find();
    CHECK_EQUAL(match, null_key); // Note that (null < null) == false
}

TEST(Query_TimestampCount)
{
    Table table;
    auto col_date = table.add_column(type_Timestamp, "date", true);
    for (int i = 0; i < 10; i++) {
        table.create_object().set(col_date, Timestamp(i / 4, i % 4));
    }
    table.get_object(5).set_null(col_date);

    // Timestamps : {0,0}, {0,1}, {0,2}, {0,3}, {1,0}, {}, {1,2}, {1,3}, {2,0}, {2,1}

    auto timestamps = table.column<Timestamp>(col_date);

    CHECK_EQUAL((timestamps > Timestamp(0, 3)).count(), 5);
    CHECK_EQUAL((timestamps >= Timestamp(0, 3)).count(), 6);
    CHECK_EQUAL((timestamps < Timestamp(1, 3)).count(), 6);
    CHECK_EQUAL((timestamps <= Timestamp(1, 3)).count(), 7);
    CHECK_EQUAL((timestamps == Timestamp(0, 2)).count(), 1);
    CHECK_EQUAL((timestamps != Timestamp(0, 2)).count(), 9);
    CHECK_EQUAL((timestamps == Timestamp()).count(), 1);
    CHECK_EQUAL((timestamps != Timestamp()).count(), 9);
}

TEST(Query_Timestamp_Null)
{
    // Test that querying for null on non-nullable column (with default value being non-null value) is
    // possible (i.e. does not throw or fail) and also gives no search matches.
    Table table;
    ObjKey match;

    auto col0 = table.add_column(type_Timestamp, "first", false);
    auto col1 = table.add_column(type_Timestamp, "second", true);
    ObjKey k0 = table.create_object().get_key();

    Columns<Timestamp> first = table.column<Timestamp>(col0);
    Columns<Timestamp> second = table.column<Timestamp>(col1);

    match = (first == Timestamp{}).find();
    CHECK_EQUAL(match, null_key);

    match = (second == Timestamp{}).find();
    CHECK_EQUAL(match, k0);
}

// Ensure that coyping a Query copies a restricting TableView if the query owns the view.
TEST(Query_CopyRestrictingTableViewWhenOwned)
{
    Table table;
    ConstTableRef ref = ConstTableRef::unsafe_create(&table);
    {
        Query q1(ref, std::unique_ptr<ConstTableView>(new TableView()));
        Query q2(q1);

        // Reset the source query, destroying the original TableView.
        q1 = {};

        // Operations on the copied query that touch the restricting view should not crash.
        CHECK_EQUAL(0, q2.count());
    }

    {
        Query q1(ref, std::unique_ptr<ConstTableView>(new TableView()));
        Query q2;
        q2 = q1;

        // Reset the source query, destroying the original TableView.
        q1 = {};

        // Operations on the copied query that touch the restricting view should not crash.
        CHECK_EQUAL(0, q2.count());
    }
}

TEST(Query_SyncViewIfNeeded)
{
    Group group;
    TableRef source = group.add_table("source");
    TableRef target = group.add_table("target");

    auto col_links = source->add_column_list(*target, "link");
    auto col_id = target->add_column(type_Int, "id");

    auto reset_table_contents = [&] {
        source->clear();
        target->clear();

        for (int64_t i = 0; i < 15; ++i) {
            target->create_object(ObjKey(i)).set(col_id, i);
        }

        LnkLst ll = source->create_object().get_linklist(col_links);
        for (size_t i = 6; i < 15; ++i) {
            ll.add(ObjKey(i));
        }
    };

    // Restricting TableView. Query::sync_view_if_needed() syncs the TableView if needed.
    {
        reset_table_contents();
        TableView restricting_view = target->where().greater(col_id, 5).find_all();
        Query q = target->where(&restricting_view).less(col_id, 10);

        // Bring the view out of sync with the table.
        target->get_object(ObjKey(7)).set(col_id, -7);
        target->get_object(ObjKey(8)).set(col_id, -8);

        // Verify that the query uses the view as-is.
        CHECK_EQUAL(4, q.count());
        CHECK_EQUAL(false, restricting_view.is_in_sync());

        // And that syncing the query brings the view back into sync.
        auto version = q.sync_view_if_needed();
        CHECK_EQUAL(true, restricting_view.is_in_sync());
        CHECK_EQUAL(2, q.count());
        CHECK_EQUAL(version[0].first, target->get_key());
        CHECK_EQUAL(version[0].second, target->get_content_version());
    }

    // Restricting LinkView.
    {
        reset_table_contents();
        LnkLst restricting_view = source->begin()->get_linklist(col_links);
        Query q = target->where(restricting_view).less(col_id, 10);
        CHECK_EQUAL(restricting_view.size(), 9);
        CHECK_EQUAL(q.count(), 4);

        auto content = source->get_content_version();
        // Modify the underlying table to remove rows from the LinkView.
        target->remove_object(ObjKey(7));
        target->remove_object(ObjKey(8));
        CHECK_NOT_EQUAL(content, source->get_content_version());

        // A LnkLst is always in sync:
        CHECK_EQUAL(true, restricting_view.is_in_sync());
        CHECK_EQUAL(restricting_view.size(), 7);
        // The query correctly takes into account the changes to the restricting view
        CHECK_EQUAL(2, q.count());

        // And that syncing the query does nothing.
        auto version = q.sync_view_if_needed();
        CHECK_EQUAL(true, restricting_view.is_in_sync());
        CHECK_EQUAL(version[0].first, target->get_key());
        CHECK_EQUAL(version[0].second, target->get_content_version());
        CHECK_EQUAL(2, q.count());
    }

    // No restricting view. Query::sync_view_if_needed() does nothing.
    {
        reset_table_contents();
        Query q = target->where().greater(col_id, 5).less(col_id, 10);

        target->get_object(ObjKey(7)).set(col_id, -7);
        target->get_object(ObjKey(8)).set(col_id, -8);

        CHECK_EQUAL(2, q.count());

        auto version = q.sync_view_if_needed();
        CHECK_EQUAL(version[0].first, target->get_key());
        CHECK_EQUAL(version[0].second, target->get_content_version());
        CHECK_EQUAL(2, q.count());
    }

    // Query that is not associated with a Table. Query::sync_view_if_needed() does nothing.
    {
        reset_table_contents();
        Query q;

        auto version = q.sync_view_if_needed();
        CHECK(version.empty());
    }
}

// Ensure that two queries can be combined via Query::and_query, &&, and || even if one of them has no conditions.
TEST(Query_CombineWithEmptyQueryDoesntCrash)
{
    Table table;
    auto col_id = table.add_column(type_Int, "id");

    table.create_object().set(col_id, 0);
    table.create_object().set(col_id, 1);
    table.create_object().set(col_id, 2);

    {
        Query q = table.where().equal(col_id, 1);
        q.and_query(table.where());
        CHECK_EQUAL(1, q.find_all().size());
    }

    {
        Query q1 = table.where().equal(col_id, 1);
        Query q2 = table.where();
        q1.and_query(q2);
        CHECK_EQUAL(1, q1.count());
    }

    {
        Query q1 = table.where().equal(col_id, 1);
        Query q2 = table.where();
        q2.and_query(q1);
        CHECK_EQUAL(1, q2.count());
    }

    {
        Query q = table.where();
        q.and_query(table.where().equal(col_id, 1));
        CHECK_EQUAL(1, q.count());
    }

    {
        Query q1 = table.where().equal(col_id, 1);
        Query q2 = q1 && table.where();
        CHECK_EQUAL(1, q2.count());

        Query q3 = table.where() && q1;
        CHECK_EQUAL(1, q3.count());
    }

    {
        Query q1 = table.where().equal(col_id, 1);
        Query q2 = q1 || table.where();
        CHECK_EQUAL(1, q2.count());

        Query q3 = table.where() || q1;
        CHECK_EQUAL(1, q3.count());
    }
}

// Check that queries take into account restricting views, but still
// return row index into the underlying table
TEST(Query_AccountForRestrictingViews)
{
    Table table;
    auto col_id = table.add_column(type_Int, "id");

    table.create_object().set(col_id, 42);
    table.create_object().set(col_id, 43);
    table.create_object().set(col_id, 44);

    {
        // Create initial table view
        TableView results = table.where().equal(col_id, 44).find_all();
        CHECK_EQUAL(1, results.size());
        CHECK_EQUAL(44, results[0].get<Int>(col_id));

        // Create query based on restricting view
        Query q = Query(results.get_parent()->where(&results));
        ObjKey obj_key = q.find();
        CHECK_EQUAL(obj_key, results.get_key(0));
    }
}

/*

// These tests fail on Windows due to lack of tolerance for invalid UTF-8 in the case mapping methods

TEST(Query_UTF8_Contains)
{
    Group group;
    TableRef table1 = group.add_table("table1");
    table1->add_column(type_String, "str1");
    table1->add_empty_row();
    table1->set_string(0, 0, StringData("\x0ff\x000", 2));
    size_t m = table1->column<String>(0).contains(StringData("\x0ff\x000", 2), false).count();
    CHECK_EQUAL(1, m);
}


TEST(Query_UTF8_Contains_Fuzzy)
{
    Table table;
    table.add_column(type_String, "str1");
    table.add_empty_row();

    for (size_t t = 0; t < 10000; t++) {
        char haystack[10];
        char needle[7];

        for (size_t c = 0; c < 10; c++)
            haystack[c] = char(fastrand());

        for (size_t c = 0; c < 7; c++)
            needle[c] = char(fastrand());

        table.set_string(0, 0, StringData(haystack, 10));

        table.column<String>(0).contains(StringData(needle, fastrand(7)), false).count();
        table.column<String>(0).contains(StringData(needle, fastrand(7)), true).count();
    }
}
*/

TEST(Query_ArrayLeafRelocate)
{
    for (size_t iter = 0; iter < 10; iter++) {
        // Tests crash where a query node would have a SequentialGetter that pointed to an old array leaf
        // that was relocated. https://github.com/realm/realm-core/issues/2269
        // The above description does not apply to the cluster based implementation.
        Group group;

        TableRef contact = group.add_table("contact");
        TableRef contact_type = group.add_table("contact_type");

        auto col_int = contact_type->add_column(type_Int, "id");
        auto col_str = contact_type->add_column(type_String, "str");
        auto col_link = contact->add_column_list(*contact_type, "link");

        std::vector<ObjKey> contact_type_keys;
        std::vector<ObjKey> contact_keys;
        contact_type->create_objects(10, contact_type_keys);
        contact->create_objects(10, contact_keys);

        Query q1 = (contact->link(col_link).column<Int>(col_int) == 0);
        Query q2 = contact_type->where().equal(col_int, 0);
        Query q3 = (contact_type->column<Int>(col_int) + contact_type->column<Int>(col_int) == 0);
        Query q4 = (contact_type->column<Int>(col_int) == 0);
        Query q5 = (contact_type->column<String>(col_str) == "hejsa");

        TableView tv = q1.find_all();
        TableView tv2 = q2.find_all();
        TableView tv3 = q3.find_all();
        TableView tv4 = q4.find_all();
        TableView tv5 = q5.find_all();

        contact->add_column(type_Float, "extra");
        contact_type->add_column(type_Float, "extra");

        for (size_t t = 0; t < REALM_MAX_BPNODE_SIZE + 1; t++) {
            Obj contact_obj = contact->create_object();
            Obj contact_type_obj = contact_type->create_object();
            //  contact_type.get()->set_string(1, t, "hejsa");

            auto ll = contact_obj.get_linklist(col_link);
            ll.add(contact_type_obj.get_key());

            if (t == 0 || t == REALM_MAX_BPNODE_SIZE) {
                tv.sync_if_needed();
                tv2.sync_if_needed();
                tv3.sync_if_needed();
                tv4.sync_if_needed();
                tv5.sync_if_needed();
            }
        }
    }
}


TEST(Query_ColumnDeletionSimple)
{
    Table foo;
    auto col_int0 = foo.add_column(type_Int, "a");
    auto col_int1 = foo.add_column(type_Int, "b");

    std::vector<ObjKey> keys;
    foo.create_objects(10, keys);

    foo.get_object(keys[3]).set(col_int0, 123);
    foo.get_object(keys[4]).set(col_int0, 123);
    foo.get_object(keys[7]).set(col_int0, 123);
    foo.get_object(keys[2]).set(col_int1, 456);
    foo.get_object(keys[4]).set(col_int1, 456);

    auto q1 = foo.column<Int>(col_int0) == 123;
    auto q2 = foo.column<Int>(col_int1) == 456;
    auto q3 = q1 || q2;
    TableView tv1 = q1.find_all();
    TableView tv2 = q2.find_all();
    TableView tv3 = q3.find_all();
    CHECK_EQUAL(tv1.size(), 3);
    CHECK_EQUAL(tv2.size(), 2);
    CHECK_EQUAL(tv3.size(), 4);

    foo.remove_column(col_int0);

    size_t x = 0;
    CHECK_LOGIC_ERROR(x = q1.count(), LogicError::column_does_not_exist);
    CHECK_LOGIC_ERROR(tv1.sync_if_needed(), LogicError::column_does_not_exist);
    CHECK_EQUAL(x, 0);
    CHECK_EQUAL(tv1.size(), 0);

    // This one should succeed in spite the column index is 1 and we
    x = q2.count();
    tv2.sync_if_needed();
    CHECK_EQUAL(x, 2);
    CHECK_EQUAL(tv2.size(), 2);

    x = 0;
    CHECK_LOGIC_ERROR(x = q3.count(), LogicError::column_does_not_exist);
    CHECK_LOGIC_ERROR(tv3.sync_if_needed(), LogicError::column_does_not_exist);
    CHECK_EQUAL(x, 0);
    CHECK_EQUAL(tv3.size(), 0);
}


TEST(Query_ColumnDeletionExpression)
{
    Table foo;
    auto col_int0 = foo.add_column(type_Int, "a");
    auto col_int1 = foo.add_column(type_Int, "b");
    auto col_date2 = foo.add_column(type_Timestamp, "c");
    auto col_date3 = foo.add_column(type_Timestamp, "d");
    auto col_str4 = foo.add_column(type_String, "e");
    auto col_float5 = foo.add_column(type_Float, "f");
    auto col_bin6 = foo.add_column(type_Binary, "g");

    Obj obj0 = foo.create_object();
    Obj obj1 = foo.create_object();
    Obj obj2 = foo.create_object();
    Obj obj3 = foo.create_object();
    Obj obj4 = foo.create_object();
    obj0.set(col_int0, 0);
    obj1.set(col_int0, 1);
    obj2.set(col_int0, 2);
    obj3.set(col_int0, 3);
    obj4.set(col_int0, 4);
    obj0.set(col_int1, 0);
    obj1.set(col_int1, 0);
    obj2.set(col_int1, 3);
    obj3.set(col_int1, 5);
    obj4.set(col_int1, 3);
    obj0.set(col_date2, Timestamp(100, 100));
    obj0.set(col_date3, Timestamp(200, 100));
    obj0.set(col_str4, StringData("Hello, world"));
    obj0.set(col_float5, 3.141592f);
    obj1.set(col_float5, 1.0f);
    obj0.set(col_bin6, BinaryData("Binary", 6));

    // Expression
    auto q = foo.column<Int>(col_int0) == foo.column<Int>(col_int1) + 1;
    // TwoColumnsNode
    auto q1 = foo.column<Int>(col_int0) == foo.column<Int>(col_int1);
    TableView tv = q.find_all();
    TableView tv1 = q1.find_all();
    CHECK_EQUAL(tv.size(), 2);
    CHECK_EQUAL(tv1.size(), 1);

    foo.remove_column(col_int0);
    size_t x = 0;
    CHECK_LOGIC_ERROR(x = q.count(), LogicError::column_does_not_exist);
    CHECK_LOGIC_ERROR(tv.sync_if_needed(), LogicError::column_does_not_exist);
    CHECK_LOGIC_ERROR(tv1.sync_if_needed(), LogicError::column_does_not_exist);
    CHECK_EQUAL(x, 0);
    CHECK_EQUAL(tv.size(), 0);

    q = foo.column<Timestamp>(col_date2) < foo.column<Timestamp>(col_date3);
    // TimestampNode
    q1 = foo.column<Timestamp>(col_date3) == Timestamp(200, 100);
    tv = q.find_all();
    tv1 = q1.find_all();
    CHECK_EQUAL(tv.size(), 1);
    CHECK_EQUAL(tv1.size(), 1);
    foo.remove_column(col_date3);
    CHECK_LOGIC_ERROR(tv.sync_if_needed(), LogicError::column_does_not_exist);
    CHECK_LOGIC_ERROR(tv1.sync_if_needed(), LogicError::column_does_not_exist);

    // StringNodeBase
    q = foo.column<String>(col_str4) == StringData("Hello, world");
    q1 = !(foo.column<String>(col_str4) == StringData("Hello, world"));
    tv = q.find_all();
    tv1 = q1.find_all();
    CHECK_EQUAL(tv.size(), 1);
    CHECK_EQUAL(tv1.size(), 4);
    foo.remove_column(col_str4);
    CHECK_LOGIC_ERROR(tv.sync_if_needed(), LogicError::column_does_not_exist);
    CHECK_LOGIC_ERROR(tv1.sync_if_needed(), LogicError::column_does_not_exist);

    // FloatDoubleNode
    q = foo.column<Float>(col_float5) > 0.0f;
    tv = q.find_all();
    CHECK_EQUAL(tv.size(), 2);
    foo.remove_column(col_float5);
    CHECK_LOGIC_ERROR(tv.sync_if_needed(), LogicError::column_does_not_exist);

    // BinaryNode
    q = foo.column<Binary>(col_bin6) != BinaryData("Binary", 6);
    tv = q.find_all();
    CHECK_EQUAL(tv.size(), 4);
    foo.remove_column(col_bin6);
    CHECK_LOGIC_ERROR(tv.sync_if_needed(), LogicError::column_does_not_exist);
}


TEST(Query_ColumnDeletionLinks)
{
    Group g;
    TableRef foo = g.add_table("foo");
    TableRef bar = g.add_table("bar");
    TableRef foobar = g.add_table("foobar");

    auto col_int0 = foobar->add_column(type_Int, "int");

    auto col_int1 = bar->add_column(type_Int, "int");
    auto col_link0 = bar->add_column(*foobar, "link");

    auto col_link1 = foo->add_column(*bar, "link");

    std::vector<ObjKey> foobar_keys;
    std::vector<ObjKey> bar_keys;
    std::vector<ObjKey> foo_keys;
    foobar->create_objects(5, foobar_keys);
    bar->create_objects(5, bar_keys);
    foo->create_objects(10, foo_keys);

    for (int i = 0; i < 5; i++) {
        foobar->get_object(foobar_keys[i]).set(col_int0, i);
        bar->get_object(bar_keys[i]).set(col_int1, i);
        bar->get_object(bar_keys[i]).set(col_link0, foobar_keys[i]);
        foo->get_object(foo_keys[i]).set(col_link1, bar_keys[i]);
    }
    auto q = foo->link(col_link1).link(col_link0).column<Int>(col_int0) == 2;
    auto q1 = foo->column<Link>(col_link1).is_null();
    auto q2 = foo->column<Link>(col_link1) == bar->get_object(bar_keys[2]);

    auto tv = q.find_all();
    auto cnt = q1.count();
    CHECK_EQUAL(tv.size(), 1);
    CHECK_EQUAL(cnt, 5);
    cnt = q2.count();
    CHECK_EQUAL(cnt, 1);

    // remove integer column, should not affect query
    bar->remove_column(col_int1);
    tv.sync_if_needed();
    CHECK_EQUAL(tv.size(), 1);
    // remove link column, disaster
    bar->remove_column(col_link0);
    CHECK_LOGIC_ERROR(bar->report_invalid_key(col_link0), LogicError::column_does_not_exist);
    CHECK_LOGIC_ERROR(tv.sync_if_needed(), LogicError::column_does_not_exist);
    foo->remove_column(col_link1);
    CHECK_LOGIC_ERROR(foo->report_invalid_key(col_link1), LogicError::column_does_not_exist);
    CHECK_LOGIC_ERROR(q1.count(), LogicError::column_does_not_exist);
    CHECK_LOGIC_ERROR(q2.count(), LogicError::column_does_not_exist);
}


TEST(Query_CaseInsensitiveIndexEquality_CommonNumericPrefix)
{
    Table table;
    auto col_ndx = table.add_column(type_String, "id");
    table.add_search_index(col_ndx);

    ObjKey key0 = table.create_object().set(col_ndx, "111111111111111111111111").get_key();
    table.create_object().set(col_ndx, "111111111111111111111112");

    Query q = table.where().equal(col_ndx, "111111111111111111111111", false);
    CHECK_EQUAL(q.count(), 1);
    TableView tv = q.find_all();
    CHECK_EQUAL(tv.size(), 1);
    CHECK_EQUAL(tv[0].get_key(), key0);
}


TEST_TYPES(Query_CaseInsensitiveNullable, std::true_type, std::false_type)
{
    Table table;
    bool nullable = true;
    constexpr bool with_index = TEST_TYPE::value;
    auto col_ndx = table.add_column(type_String, "id", nullable);
    if (with_index) {
        table.add_search_index(col_ndx);
    }

    table.create_object().set(col_ndx, "test");
    table.create_object().set(col_ndx, "words");
    ObjKey key2 = table.create_object().get_key();
    ObjKey key3 = table.create_object().get_key();
    table.create_object().set(col_ndx, "");
    table.create_object().set(col_ndx, "");

    bool case_sensitive = true;
    StringData null_string;
    Query q = table.where().equal(col_ndx, null_string, case_sensitive);
    CHECK_EQUAL(q.count(), 2);
    TableView tv = q.find_all();
    CHECK_EQUAL(tv.size(), 2);
    CHECK_EQUAL(tv.get_key(0), key2);
    CHECK_EQUAL(tv.get_key(1), key3);
    Query q2 = table.where().contains(col_ndx, null_string, case_sensitive);
    CHECK_EQUAL(q2.count(), 6);
    tv = q2.find_all();
    CHECK_EQUAL(tv.size(), 6);

    case_sensitive = false;
    q = table.where().equal(col_ndx, null_string, case_sensitive);
    CHECK_EQUAL(q.count(), 2);
    tv = q.find_all();
    CHECK_EQUAL(tv.size(), 2);
    CHECK_EQUAL(tv.get_key(0), key2);
    CHECK_EQUAL(tv.get_key(1), key3);
    q2 = table.where().contains(col_ndx, null_string, case_sensitive);
    CHECK_EQUAL(q2.count(), 6);
    tv = q2.find_all();
    CHECK_EQUAL(tv.size(), 6);
}


TEST_TYPES(Query_Rover, std::true_type, std::false_type)
{
    constexpr bool nullable = TEST_TYPE::value;

    Table table;
    auto col = table.add_column(type_String, "name", nullable);
    table.add_search_index(col);

    table.create_object().set(col, "ROVER");
    table.create_object().set(col, "Rover");

    Query q = table.where().equal(col, "rover", false);
    CHECK_EQUAL(q.count(), 2);
    TableView tv = q.find_all();
    CHECK_EQUAL(tv.size(), 2);
}

TEST(Query_StringPrimaryKey)
{
    Table table;
    auto col = table.add_column(type_String, "name");
    table.set_primary_key_column(col);

    table.create_object_with_primary_key("RASMUS");
    table.create_object_with_primary_key("Rasmus");

    Query q = table.where().equal(col, "rasmus", false);
    CHECK_EQUAL(q.count(), 2);
    TableView tv = q.find_all();
    CHECK_EQUAL(tv.size(), 2);
}

TEST(Query_IntOnly)
{
    Table table;
    auto c0 = table.add_column(type_Int, "i1");
    auto c1 = table.add_column(type_Int, "i2");

    table.create_object(ObjKey(7)).set_all(7, 6);
    table.create_object(ObjKey(19)).set_all(19, 9);
    table.create_object(ObjKey(5)).set_all(19, 22);
    table.create_object(ObjKey(21)).set_all(2, 6);

    auto q = table.column<Int>(c1) == 6;
    ObjKey key = q.find();
    CHECK_EQUAL(key, ObjKey(7));

    TableView tv = q.find_all();
    CHECK_EQUAL(tv.size(), 2);
    CHECK_EQUAL(tv.get(0).get_key(), ObjKey(7));
    CHECK_EQUAL(tv.get(1).get_key(), ObjKey(21));

    auto q1 = table.where(&tv).equal(c0, 2);
    TableView tv1 = q1.find_all();
    CHECK_EQUAL(tv1.size(), 1);
    CHECK_EQUAL(tv1.get(0).get_key(), ObjKey(21));

    q1 = table.where(&tv).greater(c0, 5);
    tv1 = q1.find_all();
    CHECK_EQUAL(tv1.size(), 1);
    CHECK_EQUAL(tv1.get(0).get_key(), ObjKey(7));

    q = table.column<Int>(c0) == 19 && table.column<Int>(c1) == 9;
    key = q.find();
    CHECK_EQUAL(key.value, 19);

    tv = q.find_all();
    CHECK_EQUAL(tv.size(), 1);
    CHECK_EQUAL(tv.get(0).get_key(), ObjKey(19));

    // Two column expression
    q = table.column<Int>(c0) < table.column<Int>(c1);
    tv = q.find_all();
    CHECK_EQUAL(tv.size(), 2);
    CHECK_EQUAL(tv.get(0).get_key(), ObjKey(5));
    CHECK_EQUAL(tv.get(1).get_key(), ObjKey(21));
}

TEST(Query_LinksTo)
{
    Query q;
    ObjKey found_key;
    Group group;

    TableRef source = group.add_table("source");
    TableRef target = group.add_table("target");

    auto col_link = source->add_column(*target, "link");
    auto col_linklist = source->add_column_list(*target, "linklist");

    std::vector<ObjKey> target_keys;
    target->create_objects(10, target_keys);

    std::vector<ObjKey> source_keys;
    source->create_objects(10, source_keys);

    source->get_object(source_keys[2]).set(col_link, target_keys[2]);
    source->get_object(source_keys[5]).set(col_link, target_keys[5]);
    source->get_object(source_keys[9]).set(col_link, target_keys[9]);

    q = source->column<Link>(col_link) == target->get_object(target_keys[2]);
    found_key = q.find();
    CHECK_EQUAL(found_key, source_keys[2]);

    q = source->column<Link>(col_link) == target->get_object(target_keys[5]);
    found_key = q.find();
    CHECK_EQUAL(found_key, source_keys[5]);

    q = source->column<Link>(col_link) == target->get_object(target_keys[9]);
    found_key = q.find();
    CHECK_EQUAL(found_key, source_keys[9]);

    q = source->column<Link>(col_link) == target->get_object(target_keys[0]);
    found_key = q.find();
    CHECK_EQUAL(found_key, null_key);

    q = source->column<Link>(col_link).is_null();
    auto tv = q.find_all();
    CHECK_EQUAL(tv.size(), 7);

    q = source->column<Link>(col_link) != null();
    found_key = q.find();
    CHECK_EQUAL(found_key, source_keys[2]);

    auto linklist = source->get_object(source_keys[1]).get_linklist_ptr(col_linklist);
    linklist->add(target_keys[6]);
    linklist = source->get_object(source_keys[2]).get_linklist_ptr(col_linklist);
    linklist->add(target_keys[0]);
    linklist->add(target_keys[1]);
    linklist->add(target_keys[2]);
    linklist = source->get_object(source_keys[8]).get_linklist_ptr(col_linklist);
    linklist->add(target_keys[0]);
    linklist->add(target_keys[5]);
    linklist->add(target_keys[7]);

    q = source->column<Link>(col_linklist) == target->get_object(target_keys[5]);
    found_key = q.find();
    CHECK_EQUAL(found_key, source_keys[8]);

    q = source->column<Link>(col_linklist) != target->get_object(target_keys[6]);
    found_key = q.find();
    CHECK_EQUAL(found_key, source_keys[2]);
}

TEST(Query_Group_bug)
{
    // Tests for a bug in queries with OR nodes at different nesting levels

    Group g;
    TableRef service_table = g.add_table("service");
    TableRef profile_table = g.add_table("profile");
    TableRef person_table = g.add_table("person");

    auto col_service_id = service_table->add_column(type_String, "id");
    auto col_service_link = service_table->add_column_list(*profile_table, "profiles");

    auto col_profile_id = profile_table->add_column(type_String, "role");
    auto col_profile_link = profile_table->add_column(*service_table, "services");

    auto col_person_id = person_table->add_column(type_String, "id");
    auto col_person_link = person_table->add_column_list(*service_table, "services");

    auto sk0 = service_table->create_object().set(col_service_id, "service_1").get_key();
    auto sk1 = service_table->create_object().set(col_service_id, "service_2").get_key();

    auto pk0 = profile_table->create_object().set(col_profile_id, "profile_1").get_key();
    auto pk1 = profile_table->create_object().set(col_profile_id, "profile_2").get_key();
    auto pk2 = profile_table->create_object().set(col_profile_id, "profile_3").get_key();
    auto pk3 = profile_table->create_object().set(col_profile_id, "profile_4").get_key();
    auto pk4 = profile_table->create_object().set(col_profile_id, "profile_5").get_key();

    {
        auto ll0 = service_table->get_object(sk0).get_linklist(col_service_link);
        auto ll1 = service_table->get_object(sk1).get_linklist(col_service_link);
        ll0.add(pk0);
        ll0.add(pk1);
        ll1.add(pk2);
        ll0.add(pk3);
        ll0.add(pk4);
    }

    profile_table->get_object(pk0).set(col_profile_link, sk0);
    profile_table->get_object(pk1).set(col_profile_link, sk0);
    profile_table->get_object(pk2).set(col_profile_link, sk1);
    profile_table->get_object(pk3).set(col_profile_link, sk0);
    profile_table->get_object(pk4).set(col_profile_link, sk0);

    person_table->create_object().set(col_person_id, "person_1").get_linklist(col_person_link).add(sk0);
    person_table->create_object().set(col_person_id, "person_2").get_linklist(col_person_link).add(sk0);
    person_table->create_object().set(col_person_id, "person_3").get_linklist(col_person_link).add(sk1);
    person_table->create_object().set(col_person_id, "person_4").get_linklist(col_person_link).add(sk0);
    person_table->create_object().set(col_person_id, "person_5").get_linklist(col_person_link).add(sk0);

    realm::Query q0 =
        person_table->where()
            .group()

            .group()
            .and_query(person_table->link(col_person_link)
                           .link(col_service_link)
                           .column<String>(col_profile_id)
                           .equal("profile_1"))
            .Or()
            .and_query(person_table->link(col_person_link)
                           .link(col_service_link)
                           .column<String>(col_profile_id)
                           .equal("profile_2"))
            .end_group()

            .group()
            .and_query(person_table->link(col_person_link).column<String>(col_service_id).equal("service_1"))
            .end_group()

            .end_group()

            .Or()

            .group()
            .equal(col_person_id, "person_3")
            .end_group();

    CHECK_EQUAL(5, q0.count());
}

TEST(Query_TwoColumnUnaligned)
{
    Group g;
    TableRef table = g.add_table("table");
    ColKey a_col_ndx = table->add_column(type_Int, "a");
    ColKey b_col_ndx = table->add_column(type_Int, "b");

    // Adding 1001 rows causes arrays in the 2 columns to be aligned differently
    // (on a 0 and on an 8 address resp)
    auto matches = 0;
    for (int i = 0; i < 1001; ++i) {
        Obj obj = table->create_object();
        obj.set(a_col_ndx, i);
        if (i % 88) {
            obj.set(b_col_ndx, i + 5);
        }
        else {
            obj.set(b_col_ndx, i);
            matches++;
        }
    }

    Query q = table->column<Int>(a_col_ndx) == table->column<Int>(b_col_ndx);
    size_t cnt = q.count();
    CHECK_EQUAL(cnt, matches);
}


TEST(Query_IntOrQueryOptimisation)
{
    Group g;
    TableRef table = g.add_table("table");
    auto col_optype = table->add_column(type_String, "optype");
    auto col_active = table->add_column(type_Bool, "active");
    auto col_id = table->add_column(type_Int, "id");

    for (int i = 0; i < 100; i++) {
        auto obj = table->create_object();
        obj.set<bool>(col_active, (i % 10) != 0);
        obj.set<int>(col_id, i);
        if (i == 0) obj.set(col_optype, "CREATE");
        if (i == 1) obj.set(col_optype, "DELETE");
        if (i == 2) obj.set(col_optype, "CREATE");
    }
    auto optype = table->column<String>(col_optype);
    auto active = table->column<Bool>(col_active);
    auto id = table->column<Int>(col_id);

    Query q;
    q = (id == 0 && optype == "CREATE") || id == 1;
    CHECK_EQUAL(q.count(), 2);

    q = id == 1 || (id == 0 && optype == "DELETE");
    CHECK_EQUAL(q.count(), 1);

    q = table->where().equal(col_id, 1).Or().equal(col_id, 0).Or().equal(col_id, 2);
    CHECK_EQUAL(q.count(), 3);
}

TEST_IF(Query_IntOrQueryPerformance, TEST_DURATION > 0)
{
    using std::chrono::duration_cast;
    using std::chrono::microseconds;

    Group g;
    TableRef table = g.add_table("table");
    auto ints_col_key = table->add_column(type_Int, "ints");
    auto nullable_ints_col_key = table->add_column(type_Int, "nullable_ints", true);

    const int null_frequency = 1000;
    int num_nulls_added = 0;
    int limit = 100000;
    for (int i = 0; i < limit; ++i) {
        if (i % null_frequency == 0) {
            auto o = table->create_object().set_all(i);
            o.set_null(nullable_ints_col_key);
            ++num_nulls_added;
        }
        else {
            auto o = table->create_object().set_all(i, i);
        }
    }

    auto run_queries = [&](int num_matches) {
        // std::cout << "num_matches: " << num_matches << std::endl;
        Query q_ints = table->column<Int>(ints_col_key) == -1;
        Query q_nullables =
            (table->column<Int>(nullable_ints_col_key) == -1).Or().equal(nullable_ints_col_key, realm::null());
        for (int i = 0; i < num_matches; ++i) {
            q_ints = q_ints.Or().equal(ints_col_key, i);
            q_nullables = q_nullables.Or().equal(nullable_ints_col_key, i);
        }

        auto before = std::chrono::steady_clock().now();
        size_t ints_count = q_ints.count();
        auto after = std::chrono::steady_clock().now();
        // std::cout << "ints count: " << duration_cast<microseconds>(after - before).count() << " us" << std::endl;

        before = std::chrono::steady_clock().now();
        size_t nullable_ints_count = q_nullables.count();
        after = std::chrono::steady_clock().now();
        // std::cout << "nullable ints count: " << duration_cast<microseconds>(after - before).count() << " us"
        //           << std::endl;

        size_t expected_nullable_query_count =
            num_matches + num_nulls_added - (((num_matches - 1) / null_frequency) + 1);
        CHECK_EQUAL(ints_count, num_matches);
        CHECK_EQUAL(nullable_ints_count, expected_nullable_query_count);
    };

    run_queries(2);
    run_queries(2048);

    table->add_search_index(ints_col_key);
    table->add_search_index(nullable_ints_col_key);

    run_queries(2);
    run_queries(2048);
}

TEST(Query_IntIndexed)
{
    Group g;
    TableRef table = g.add_table("table");
    auto col_id = table->add_column(type_Int, "id");

    for (int i = 0; i < 100; i++) {
        table->create_object().set_all(i % 10);
    }

    table->add_search_index(col_id);
    Query q = table->where().equal(col_id, 1);
    CHECK_EQUAL(q.count(), 10);
    auto tv = q.find_all();
    CHECK_EQUAL(tv.size(), 10);
}

TEST(Query_IntFindInNextLeaf)
{
    Group g;
    TableRef table = g.add_table("table");
    auto col_id = table->add_column(type_Int, "id");

    // num_misses > MAX_BPNODE_SIZE to check results on other leafs
    constexpr int num_misses = 1000 * 2 + 10;
    for (int i = 0; i < num_misses; i++) {
        table->create_object().set(col_id, i % 10);
    }
    table->create_object().set(col_id, 20);

    auto check_results = [&]() {
        for (int i = 0; i < 10; ++i) {
            Query qi = table->where().equal(col_id, i);
            CHECK_EQUAL(qi.count(), num_misses / 10);
        }
        Query q20 = table->where().equal(col_id, 20);
        CHECK_EQUAL(q20.count(), 1);
    };
    check_results();
    table->add_search_index(col_id);
    check_results();
}

TEST(Query_IntIndexOverLinkViewNotInTableOrder)
{
    Group g;

    TableRef child_table = g.add_table("child");
    auto col_child_id = child_table->add_column(type_Int, "id");
    child_table->add_search_index(col_child_id);

    auto k0 = child_table->create_object().set(col_child_id, 3).get_key();
    auto k1 = child_table->create_object().set(col_child_id, 2).get_key();

    TableRef parent_table = g.add_table("parent");
    auto col_parent_children = parent_table->add_column_list(*child_table, "children");

    auto parent_obj = parent_table->create_object();
    auto children = parent_obj.get_linklist(col_parent_children);
    // Add in reverse order so that the query node sees declining start indices
    children.add(k1);
    children.add(k0);

    // Query via linkview
    Query q = child_table->where(children).equal(col_child_id, 3);
    // Call find() twice. This caused a memory lead at some point. Must pass a memory leak test.
    CHECK_EQUAL(k0, q.find());
    CHECK_EQUAL(k0, q.find());
    CHECK_EQUAL(k1, child_table->where(children).equal(col_child_id, 2).find());

    // Query directly
    CHECK_EQUAL(k0, child_table->where().equal(col_child_id, 3).find());
    CHECK_EQUAL(k1, child_table->where().equal(col_child_id, 2).find());
}

TEST(Query_MixedTypeQuery)
{
    Group g;
    auto table = g.add_table("Foo");
    auto col_int = table->add_column(type_Int, "int");
    auto col_double = table->add_column(type_Double, "double");
    for (int64_t i = 0; i < 100; i++) {
        table->create_object().set(col_int, i).set(col_double, 100. - i);
    }

    auto tv = (table->column<Int>(col_int) > 9.5).find_all();
    CHECK_EQUAL(tv.size(), 90);
    auto tv1 = (table->column<Int>(col_int) > table->column<Double>(col_double)).find_all();
    CHECK_EQUAL(tv1.size(), 49);
}

TEST(Query_LinkListIntPastOneIsNull)
{
    Group g;
    auto table_foo = g.add_table("Foo");
    auto table_bar = g.add_table("Bar");
    auto col_int = table_foo->add_column(type_Int, "int", true);
    auto col_list = table_bar->add_column_list(*table_foo, "foo_link");
    std::vector<util::Optional<int64_t>> values = {{0}, {1}, {2}, {util::none}};
    auto bar_obj = table_bar->create_object();
    auto list = bar_obj.get_linklist(col_list);

    for (size_t i = 0; i < values.size(); i++) {
        auto obj = table_foo->create_object();
        obj.set(col_int, values[i]);
        list.add(obj.get_key());
    }

    Query q = table_bar->link(col_list).column<Int>(col_int) == realm::null();

    CHECK_EQUAL(q.count(), 1);
}

TEST(Query_LinkView_StrIndex)
{
    Group g;
    auto table_foo = g.add_table_with_primary_key("class_Foo", type_String, "id");
    auto col_id = table_foo->get_column_key("id");

    auto table_bar = g.add_table("class_Bar");
    auto col_list = table_bar->add_column_list(*table_foo, "link");

    auto foo = table_foo->create_object_with_primary_key("97625fdc-d3f8-4c45-9a4d-dc8c83c657a1");
    auto bar = table_bar->create_object();
    auto ll = bar.get_linklist(col_list);
    ll.add(foo.get_key());

    auto q = table_foo->where(ll).equal(col_id, "97625fdc-d3f8-4c45-9a4d-dc8c83c657a1");
    CHECK_EQUAL(q.count(), 1);
}

TEST(Query_StringOrShortStrings)
{
    Group g;
    TableRef table = g.add_table("table");
    auto col_value = table->add_column(type_String, "value");

    std::string strings[] = {"0", "1", "2"};
    for (auto& str : strings) {
        table->create_object().set(col_value, str);
    }

    for (auto& str : strings) {
        Query q = table->where()
                      .group()
                      .equal(col_value, StringData(str))
                      .Or()
                      .equal(col_value, StringData("not present"))
                      .end_group();
        CHECK_EQUAL(q.count(), 1);
    }
}

TEST(Query_StringOrMediumStrings)
{
    Group g;
    TableRef table = g.add_table("table");
    auto col_value = table->add_column(type_String, "value");

    std::string strings[] = {"0", "1", "2"};
    for (auto& str : strings) {
        str.resize(16, str[0]); // Make the strings long enough to require ArrayStringLong
        table->create_object().set(col_value, str);
    }

    for (auto& str : strings) {
        Query q = table->where()
                      .group()
                      .equal(col_value, StringData(str))
                      .Or()
                      .equal(col_value, StringData("not present"))
                      .end_group();
        CHECK_EQUAL(q.count(), 1);
    }
}

TEST(Query_StringOrLongStrings)
{
    Group g;
    TableRef table = g.add_table("table");
    auto col_value = table->add_column(type_String, "value");

    std::string strings[] = {"0", "1", "2"};
    for (auto& str : strings) {
        str.resize(64, str[0]); // Make the strings long enough to require ArrayBigBlobs
        table->create_object().set(col_value, str);
    }

    for (auto& str : strings) {
        Query q = table->where()
                      .group()
                      .equal(col_value, StringData(str))
                      .Or()
                      .equal(col_value, StringData("not present"))
                      .end_group();
        CHECK_EQUAL(q.count(), 1);
    }
}

TEST(Query_LinkViewAnd)
{
    Group g;

    TableRef child_table = g.add_table("child");
    auto col_child_id = child_table->add_column(type_Int, "id");
    auto col_child_name = child_table->add_column(type_String, "name");

    auto k0 = child_table->create_object().set(col_child_id, 3).set(col_child_name, "Adam").get_key();
    auto k1 = child_table->create_object().set(col_child_id, 2).set(col_child_name, "Jeff").get_key();

    TableRef parent_table = g.add_table("parent");
    auto col_parent_children = parent_table->add_column_list(*child_table, "children");

    auto parent_obj = parent_table->create_object();
    auto children = parent_obj.get_linklist(col_parent_children);
    children.add(k0);
    children.add(k1);

    Query q1 = child_table->where(children).equal(col_child_id, 3);
    Query q2 = child_table->where(children).equal(col_child_name, "Jeff");
    CHECK_EQUAL(k0, q1.find());
    CHECK_EQUAL(k1, q2.find());
    q1.and_query(q2);
    CHECK_NOT(q1.find());
}

TEST(Query_LinksWithIndex)
{
    Group g;

    TableRef target = g.add_table("target");
    auto col_value = target->add_column(type_String, "value");
    auto col_date = target->add_column(type_Timestamp, "date");
    target->add_search_index(col_value);
    target->add_search_index(col_date);

    TableRef foo = g.add_table("foo");
    auto col_foo = foo->add_column_list(*target, "linklist");
    auto col_location = foo->add_column(type_String, "location");
    auto col_score = foo->add_column(type_Int, "score");
    foo->add_search_index(col_location);
    foo->add_search_index(col_score);

    TableRef middle = g.add_table("middle");
    auto col_link = middle->add_column(*target, "link");

    TableRef origin = g.add_table("origin");
    auto col_linklist = origin->add_column_list(*middle, "linklist");

    std::vector<StringData> strings{"Copenhagen", "Aarhus", "Odense", "Aalborg", "Faaborg"};
    auto now = std::chrono::system_clock::now();
    std::chrono::seconds d{0};
    for (auto& str : strings) {
        target->create_object().set(col_value, str).set(col_date, Timestamp(now + d));
        d = d + std::chrono::seconds{1};
    }

    auto m0 = middle->create_object().set(col_link, target->find_first(col_value, strings[0])).get_key();
    auto m1 = middle->create_object().set(col_link, target->find_first(col_value, strings[2])).get_key();
    auto m2 = middle->create_object().set(col_link, target->find_first(col_value, strings[2])).get_key();
    auto m3 = middle->create_object().set(col_link, target->find_first(col_value, strings[2])).get_key();
    auto m4 = middle->create_object().set(col_link, target->find_first(col_value, strings[3])).get_key();

    auto obj0 = origin->create_object();
    obj0.get_linklist(col_linklist).add(m3);

    auto obj1 = origin->create_object();
    auto ll1 = obj1.get_linklist(col_linklist);
    ll1.add(m1);
    ll1.add(m2);

    origin->create_object().get_linklist(col_linklist).add(m4);
    origin->create_object().get_linklist(col_linklist).add(m3);
    auto obj4 = origin->create_object();
    obj4.get_linklist(col_linklist).add(m0);

    Query q = origin->link(col_linklist).link(col_link).column<String>(col_value) == "Odense";
    CHECK_EQUAL(q.find(), obj0.get_key());
    auto tv = q.find_all();
    CHECK_EQUAL(tv.size(), 3);

    auto ll = foo->create_object().set(col_location, "Fyn").set(col_score, 5).get_linklist(col_foo);
    ll.add(target->find_first(col_value, strings[2]));
    ll.add(target->find_first(col_value, strings[4]));

    Query q1 =
        origin->link(col_linklist).link(col_link).backlink(*foo, col_foo).column<String>(col_location) == "Fyn";
    CHECK_EQUAL(q1.find(),  obj0.get_key());
    Query q2 = origin->link(col_linklist).link(col_link).backlink(*foo, col_foo).column<Int>(col_score) == 5;
    CHECK_EQUAL(q2.find(),  obj0.get_key());

    // Make sure that changes in the table are reflected in the query result
    middle->get_object(m3).set(col_link, target->find_first(col_value, strings[1]));
    CHECK_EQUAL(q.find(), obj1.get_key());

    q = origin->link(col_linklist).link(col_link).column<Timestamp>(col_date) == Timestamp(now);
    CHECK_EQUAL(q.find(), obj4.get_key());
}

TEST(Query_NotImmediatelyBeforeKnownRange)
{
    Group g;
    TableRef parent = g.add_table("parent");
    TableRef child = g.add_table("child");
    auto col_link = parent->add_column_list(*child, "list");
    auto col_str = child->add_column(type_String, "value");
    child->add_search_index(col_str);

    Obj obj = parent->create_object();
    auto k0 = child->create_object().set(col_str, "a").get_key();
    auto k1 = child->create_object().set(col_str, "b").get_key();
    auto list = obj.get_linklist(col_link);
    list.insert(0, k0);
    list.insert(0, k1);

    Query q = child->where(list).Not().equal(col_str, "a");
    CHECK_EQUAL(q.count(), 1);
}

TEST_TYPES(Query_PrimaryKeySearchForNull, Prop<String>, Prop<Int>, Prop<ObjectId>, Nullable<String>, Nullable<Int>,
           Nullable<ObjectId>)
{
    using type = typename TEST_TYPE::type;
    using underlying_type = typename TEST_TYPE::underlying_type;
    Table table;
    TestValueGenerator gen;
    auto col = table.add_column(TEST_TYPE::data_type, "property", TEST_TYPE::is_nullable);
    table.set_primary_key_column(col);
    underlying_type v0 = gen.convert_for_test<underlying_type>(42);
    underlying_type v1 = gen.convert_for_test<underlying_type>(43);
    Mixed mixed_null;
    auto obj0 = table.create_object_with_primary_key(v0);
    auto obj1 = table.create_object_with_primary_key(v1);

    auto verify_result_count = [&](Query& q, size_t expected_count) {
        CHECK_EQUAL(q.count(), expected_count);
        TableView tv = q.find_all();
        CHECK_EQUAL(tv.size(), expected_count);
    };
    Query q = table.where().equal(col, v0);
    verify_result_count(q, 1);
    q = table.where().equal(col, v1);
    verify_result_count(q, 1);

    CHECK_EQUAL(table.find_first(col, v0), obj0.get_key());
    CHECK_EQUAL(table.find_first(col, v1), obj1.get_key());
    CHECK_NOT(table.find_first(col, type{}));
}

TEST(Query_Mixed)
{
    Group g;
    auto table = g.add_table("Foo");
    auto origin = g.add_table("Origin");
    auto col_any = table->add_column(type_Mixed, "any");
    auto col_int = table->add_column(type_Int, "int");
    auto col_link = origin->add_column(*table, "link");
    auto col_links = origin->add_column_list(*table, "links");
    size_t int_over_50 = 0;
    size_t nb_strings = 0;
    for (int64_t i = 0; i < 100; i++) {
        if (i % 4) {
            if (i > 50)
                int_over_50++;
            table->create_object().set(col_any, Mixed(i)).set(col_int, i);
        }
        else {
            std::string str = "String" + util::to_string(i);
            table->create_object().set(col_any, Mixed(str)).set(col_int, i);
            nb_strings++;
        }
    }
    std::string str2bin("String2Binary");
    table->get_object(15).set(col_any, Mixed());
    table->get_object(75).set(col_any, Mixed(75.));
    table->get_object(28).set(col_any, Mixed(BinaryData(str2bin)));
    table->get_object(25).set(col_any, Mixed(3.));
    table->get_object(35).set(col_any, Mixed(Decimal128("3")));

    auto it = table->begin();
    for (int64_t i = 0; i < 10; i++) {
        auto obj = origin->create_object();
        auto ll = obj.get_linklist(col_links);

        obj.set(col_link, it->get_key());
        for (int64_t j = 0; j < 10; j++) {
            ll.add(it->get_key());
            ++it;
        }
    }

    // g.to_json(std::cout);
    auto tv = (table->column<Mixed>(col_any) > Mixed(50)).find_all();
    CHECK_EQUAL(tv.size(), int_over_50);
    tv = (table->column<Mixed>(col_any) > 50).find_all();
    CHECK_EQUAL(tv.size(), int_over_50);
    tv = (table->column<Mixed>(col_any) == 37).find_all();
    CHECK_EQUAL(tv.size(), 1);
    tv = table->where().equal(col_any, Mixed(37)).find_all();
    CHECK_EQUAL(tv.size(), 1);
    tv = (table->column<Mixed>(col_any) >= 50).find_all();
    CHECK_EQUAL(tv.size(), int_over_50 + 1);
    tv = (table->column<Mixed>(col_any) <= 50).find_all();
    CHECK_EQUAL(tv.size(), 100 - int_over_50 - nb_strings - 1);
    tv = (table->column<Mixed>(col_any) < 50).find_all();
    CHECK_EQUAL(tv.size(), 100 - int_over_50 - nb_strings - 2);
    tv = (table->column<Mixed>(col_any) < 50 || table->column<Mixed>(col_any) > 50).find_all();
    CHECK_EQUAL(tv.size(), 100 - nb_strings - 2);
    tv = (table->column<Mixed>(col_any) != 50).find_all();
    CHECK_EQUAL(tv.size(), 99);

    tv = table->where().greater(col_any, Mixed(50)).find_all();
    CHECK_EQUAL(tv.size(), int_over_50);
    tv = table->where().greater(col_any, 50).find_all();
    CHECK_EQUAL(tv.size(), int_over_50);

    tv = table->where().equal(col_any, null()).find_all();
    CHECK_EQUAL(tv.size(), 1);
    tv = table->where().not_equal(col_any, null()).find_all();
    CHECK_EQUAL(tv.size(), 99);

    tv = table->where().begins_with(col_any, StringData("String2")).find_all(); // 20, 24, 28
    CHECK_EQUAL(tv.size(), 3);
    tv = table->where().begins_with(col_any, BinaryData("String2", 7)).find_all(); // 20, 24, 28
    CHECK_EQUAL(tv.size(), 3);

    tv = table->where().contains(col_any, StringData("TRIN"), false).find_all();
    CHECK_EQUAL(tv.size(), 25);
    tv = table->where().contains(col_any, Mixed("TRIN"), false).find_all();
    CHECK_EQUAL(tv.size(), 25);

    tv = table->where().like(col_any, StringData("Strin*")).find_all();
    CHECK_EQUAL(tv.size(), 25);

    tv = table->where().ends_with(col_any, StringData("4")).find_all(); // 4, 24, 44, 64, 84
    CHECK_EQUAL(tv.size(), 5);
    char bin[1] = {0x34};
    tv = table->where().ends_with(col_any, BinaryData(bin)).find_all(); // 4, 24, 44, 64, 84
    CHECK_EQUAL(tv.size(), 5);

    tv = table->where().equal(col_any, "String2Binary", true).find_all();
    CHECK_EQUAL(tv.size(), 1);

    tv = table->where().equal(col_any, "string2binary", false).find_all();
    CHECK_EQUAL(tv.size(), 1);

    tv = table->where().not_equal(col_any, "string2binary", false).find_all();
    CHECK_EQUAL(tv.size(), 99);

    tv = (table->column<Mixed>(col_any) == "String48").find_all();
    CHECK_EQUAL(tv.size(), 1);
    tv = (table->column<Mixed>(col_any) == 3.).find_all();
    CHECK_EQUAL(tv.size(), 3);
    tv = (table->column<Mixed>(col_any) == table->column<Int>(col_int)).find_all();
    CHECK_EQUAL(tv.size(), 72);

    tv = (origin->link(col_links).column<Mixed>(col_any) > 50).find_all();
    CHECK_EQUAL(tv.size(), 5);
    tv = (origin->link(col_link).column<Mixed>(col_any) > 50).find_all();
    CHECK_EQUAL(tv.size(), 2);
    tv = (origin->link(col_links).column<Mixed>(col_any).contains("string2bin", false)).find_all();
    CHECK_EQUAL(tv.size(), 1);
    tv = (origin->link(col_links).column<Mixed>(col_any).like("*ring*", false)).find_all();
    CHECK_EQUAL(tv.size(), 10);
    tv = (origin->link(col_links).column<Mixed>(col_any).begins_with("String", true)).find_all();
    CHECK_EQUAL(tv.size(), 10);
    tv = (origin->link(col_links).column<Mixed>(col_any).ends_with("g40", true)).find_all();
    CHECK_EQUAL(tv.size(), 1);
}

TEST(Query_ListOfMixed)
{
    Group g;
    auto table = g.add_table("Foo");
    auto origin = g.add_table("Origin");
    auto col_any = table->add_column_list(type_Mixed, "any");
    auto col_int = origin->add_column(type_Int, "int");
    auto col_link = origin->add_column(*table, "link");
    auto col_links = origin->add_column_list(*table, "links");
    size_t expected = 0;

    for (int64_t i = 0; i < 100; i++) {
        auto obj = table->create_object();
        auto list = obj.get_list<Mixed>(col_any);
        if (i % 4) {
            list.add(i);
            if (i > 50)
                expected++;
        }
        else if ((i % 10) == 0) {
            list.add(100.);
            expected++;
        }
        if (i % 3) {
            std::string str = "String" + util::to_string(i);
            list.add(str);
        }
    }
    auto it = table->begin();
    for (int64_t i = 0; i < 10; i++) {
        auto obj = origin->create_object();
        obj.set(col_int, 100);
        auto ll = obj.get_linklist(col_links);

        obj.set(col_link, it->get_key());
        for (int64_t j = 0; j < 10; j++) {
            ll.add(it->get_key());
            ++it;
        }
    }

    // g.to_json(std::cout, 2);
    auto tv = (table->column<Lst<Mixed>>(col_any) > 50).find_all();
    CHECK_EQUAL(tv.size(), expected);
    tv = (origin->link(col_links).column<Lst<Mixed>>(col_any) > 50).find_all();
    CHECK_EQUAL(tv.size(), 8);
    tv = (origin->link(col_link).column<Lst<Mixed>>(col_any) > 50).find_all();
    CHECK_EQUAL(tv.size(), 7);
    tv = (origin->link(col_links).column<Lst<Mixed>>(col_any) == origin->column<Int>(col_int)).find_all();
    CHECK_EQUAL(tv.size(), 5);
}

TEST(Query_Dictionary)
{
    Group g;
    auto foo = g.add_table("foo");
    auto origin = g.add_table("origin");
    auto col_dict = foo->add_column_dictionary(type_Mixed, "dict");
    auto col_link = origin->add_column(*foo, "link");
    auto col_links = origin->add_column_list(*foo, "links");
    size_t expected = 0;

    for (int64_t i = 0; i < 100; i++) {
        auto obj = foo->create_object();
        Dictionary dict = obj.get_dictionary(col_dict);
        bool incr = false;
        if (i % 4) {
            dict.insert("Value", i);
            if (i > 50)
                incr = true;
        }
        else if ((i % 10) == 0) {
            dict.insert("Foo", "Bar");
            dict.insert("Value", 100.);
            incr = true;
        }
        if (i % 3) {
            std::string str = "String" + util::to_string(i);
            dict.insert("Value", str);
            incr = false;
        }
        dict.insert("Dummy", i);
        if (incr) {
            expected++;
        }
    }

    auto it = foo->begin();
    for (int64_t i = 0; i < 10; i++) {
        auto obj = origin->create_object();

        obj.set(col_link, it->get_key());

        auto ll = obj.get_linklist(col_links);
        for (int64_t j = 0; j < 10; j++) {
            ll.add(it->get_key());
            ++it;
        }
    }

    // g.to_json(std::cout);
    auto tv = (foo->column<Dictionary>(col_dict).key("Value") > Mixed(50)).find_all();
    CHECK_EQUAL(tv.size(), expected);
    tv = (foo->column<Dictionary>(col_dict) > 50).find_all(); // Any key will do
    CHECK_EQUAL(tv.size(), 50);                               // 0 and 51..99

    tv = (origin->link(col_link).column<Dictionary>(col_dict).key("Value") > 50).find_all();
    CHECK_EQUAL(tv.size(), 3);
    tv = (origin->link(col_links).column<Dictionary>(col_dict).key("Value") > 50).find_all();
    CHECK_EQUAL(tv.size(), 6);
    tv = (origin->link(col_links).column<Dictionary>(col_dict) > 50).find_all();
    CHECK_EQUAL(tv.size(), 6);
    tv = (origin->link(col_links).column<Dictionary>(col_dict).key("Value") == null()).find_all();
    CHECK_EQUAL(tv.size(), 7);

    tv = (foo->column<Dictionary>(col_dict).keys().begins_with("F")).find_all();
    CHECK_EQUAL(tv.size(), 5);
    tv = (origin->link(col_link).column<Dictionary>(col_dict).keys() == "Foo").find_all();
    CHECK_EQUAL(tv.size(), 5);
}

TEST(Query_DictionaryTypedLinks)
{
    Group g;
    auto dog = g.add_table("dog");
    auto cat = g.add_table("cat");
    auto person = g.add_table("person");
    auto col_data = person->add_column_dictionary(type_Mixed, "data");
    auto col_dog_name = dog->add_column(type_String, "Name");
    auto col_dog_parent = dog->add_column(*dog, "Parent");
    auto col_cat_name = cat->add_column(type_String, "Name");

    auto fido = dog->create_object().set(col_dog_name, "Fido");
    auto pluto = dog->create_object().set(col_dog_name, "Pluto");
    pluto.set(col_dog_parent, fido.get_key());
    auto vaks = dog->create_object().set(col_dog_name, "Vaks");
    auto marie = cat->create_object().set(col_cat_name, "Marie");
    auto berlioz = cat->create_object().set(col_cat_name, "Berlioz");
    auto toulouse = cat->create_object().set(col_cat_name, "Toulouse");

    auto john = person->create_object().get_dictionary(col_data);
    auto paul = person->create_object().get_dictionary(col_data);

    john.insert("Name", "John");
    john.insert("Pet", pluto);

    paul.insert("Name", "Paul");
    paul.insert("Pet", marie);

    // g.to_json(std::cout, 5);

    auto cnt = (person->column<Dictionary>(col_data).key("Pet").property("Name") == StringData("Pluto")).count();
    CHECK_EQUAL(cnt, 1);
    cnt = (person->column<Dictionary>(col_data).key("Pet").property("Name") == StringData("Marie")).count();
    CHECK_EQUAL(cnt, 1);
    cnt = (person->column<Dictionary>(col_data).key("Pet").property("Parent").property("Name") == StringData("Fido"))
              .count();
    CHECK_EQUAL(cnt, 1);
}

TEST(Query_TypeOfValue)
{
    Group g;
    auto table = g.add_table("Foo");
    auto origin = g.add_table("Origin");
    auto col_any = table->add_column(type_Mixed, "mixed");
    auto col_int = table->add_column(type_Int, "int");
    auto col_primitive_list = table->add_column_list(type_Mixed, "list");
    auto col_link = origin->add_column(*table, "link");
    auto col_links = origin->add_column_list(*table, "links");
    size_t nb_ints = 0;
    size_t nb_strings = 0;
    for (int64_t i = 0; i < 100; i++) {
        if (i % 4) {
            nb_ints++;
            table->create_object().set(col_any, Mixed(i)).set(col_int, i);
        }
        else {
            std::string str = "String" + util::to_string(i);
            table->create_object().set(col_any, Mixed(str)).set(col_int, i);
            nb_strings++;
        }
    }
    std::string bin_data("String2Binary");
    table->get_object(15).set(col_any, Mixed());
    nb_ints--;
    table->get_object(75).set(col_any, Mixed(75.));
    nb_ints--;
    table->get_object(28).set(col_any, Mixed(BinaryData(bin_data)));
    nb_strings--;
    table->get_object(25).set(col_any, Mixed(3.));
    nb_ints--;
    table->get_object(35).set(col_any, Mixed(Decimal128("3")));
    nb_ints--;

    auto list_0 = table->get_object(0).get_list<Mixed>(col_primitive_list);
    list_0.add(Mixed{1});
    list_0.add(Mixed{Decimal128(10)});
    list_0.add(Mixed{Double{100}});
    auto list_1 = table->get_object(1).get_list<Mixed>(col_primitive_list);
    list_1.add(Mixed{std::string("hello")});
    list_1.add(Mixed{1000});

    auto it = table->begin();
    for (int64_t i = 0; i < 10; i++) {
        auto obj = origin->create_object();
        auto ll = obj.get_linklist(col_links);

        obj.set(col_link, it->get_key());
        for (int64_t j = 0; j < 10; j++) {
            ll.add(it->get_key());
            ++it;
        }
    }

    auto tv = (table->column<Mixed>(col_any).type_of_value() == TypeOfValue(std::string("string"))).find_all();
    CHECK_EQUAL(tv.size(), nb_strings);
    tv = (table->column<Mixed>(col_any).type_of_value() == TypeOfValue(std::string("double"))).find_all();
    CHECK_EQUAL(tv.size(), 2);
    tv = (table->column<Mixed>(col_any).type_of_value() == TypeOfValue(std::string("Decimal128"))).find_all();
    CHECK_EQUAL(tv.size(), 1);
    tv = (table->column<Mixed>(col_any).type_of_value() == TypeOfValue(BinaryData(bin_data))).find_all();
    CHECK_EQUAL(tv.size(), 1);
    tv = (table->column<Mixed>(col_any).type_of_value() == TypeOfValue(util::none)).find_all();
    CHECK_EQUAL(tv.size(), 1);
    tv = (table->column<Mixed>(col_any).type_of_value() == TypeOfValue(type_String)).find_all();
    CHECK_EQUAL(tv.size(), nb_strings);
    tv = (table->column<Mixed>(col_any).type_of_value() == TypeOfValue(col_int)).find_all();
    CHECK_EQUAL(tv.size(), nb_ints);
    tv = (table->column<Lst<Mixed>>(col_primitive_list).type_of_value() == TypeOfValue(col_int)).find_all();
    CHECK_EQUAL(tv.size(), 2);
    tv = (table->column<Lst<Mixed>>(col_primitive_list).type_of_value() == TypeOfValue(type_Decimal)).find_all();
    CHECK_EQUAL(tv.size(), 1);
    tv = (table->column<Lst<Mixed>>(col_primitive_list).type_of_value() == TypeOfValue(type_Int)).find_all();
    CHECK_EQUAL(tv.size(), 2);
    tv = (table->column<Lst<Mixed>>(col_primitive_list, ExpressionComparisonType::All).type_of_value() ==
              TypeOfValue(TypeOfValue::Attribute::Numeric) &&
          table->column<Lst<Mixed>>(col_primitive_list).size() > 0)
             .find_all();
    CHECK_EQUAL(tv.size(), 1);
}

<<<<<<< HEAD

TEST(Query_FullText)
{
    Group g;
    auto table = g.add_table("table");
    auto col = table->add_column(type_String, "text");

    // Add before index creation
    table->create_object().set(col, "This is a test, with  spaces!");
    Obj obj2 = table->create_object().set(col, "Ål, ø og æbler");
    Obj obj3 = table->create_object().set(
        col,
        "An object database (also object-oriented database management system) is a database management system in "
        "which information is represented in the form of objects as used in object-oriented programming. Object "
        "databases are different from relational databases which are table-oriented. Object-relational databases "
        "are a hybrid of both approaches.");
    table->create_object().set(
        col,
        "Object database management systems grew out of research during the early to mid-1970s into having "
        "intrinsic database management support for graph-structured objects. The term 'object-oriented database "
        "system' first appeared around 1985.[4] Notable research projects included Encore-Ob/Server (Brown "
        "University), EXODUS (University of Wisconsin–Madison), IRIS (Hewlett-Packard), ODE (Bell Labs), ORION "
        "(Microelectronics and Computer Technology Corporation or MCC), Vodak (GMD-IPSI), and Zeitgeist (Texas "
        "Instruments). The ORION project had more published papers than any of the other efforts. Won Kim of MCC "
        "compiled the best of those papers in a book published by The MIT Press.");
    table->create_object().set(
        col, "Lilleø er i mange år blevet anvendt til græsning af Askø-bøndernes kreaturer. I 1788 blev en del af "
             "Askøs gårde flyttet til Lilleø, og tre gårde eksisterer fortsat på øen. Hovederhvervet på Lilleø er i "
             "dag frugtavl, og der dyrkes især æbler, pærer og blommer.");

    // Create the fulltext index
    table->add_search_index(col, true);

    auto tv = table->where().fulltext(col, "object").find_all();
    CHECK_EQUAL(2, tv.size());

    // Add after index creation
    auto k5 =
        table->create_object()
            .set(
                col,
                "Early commercial products included Gemstone (Servio Logic, name changed to GemStone Systems), Gbase "
                "(Graphael), and Vbase (Ontologic). The early to mid-1990s saw additional commercial products enter "
                "the market. These included ITASCA (Itasca Systems), Jasmine (Fujitsu, marketed by Computer "
                "Associates), Matisse (Matisse Software), Objectivity/DB (Objectivity, Inc.), ObjectStore (Progress "
                "Software, acquired from eXcelon which was originally Object Design), ONTOS (Ontos, Inc., name "
                "changed from Ontologic), O2[6] (O2 Technology, merged with several companies, acquired by Informix, "
                "which was in turn acquired by IBM), POET (now FastObjects from Versant which acquired Poet Software)"
                ", Versant Object Database (Versant Corporation), VOSS (Logic Arts) and JADE (Jade Software "
                "Corporation). Some of these products remain on the market and have been joined by new open source "
                "and commercial products such as InterSystems Caché.")
            .get_key();

    tv.sync_if_needed();
    CHECK_EQUAL(3, tv.size());

    // Add another
    table->create_object().set(
        col, "As the usage of web-based technology increases with the implementation of Intranets and extranets, "
             "companies have a vested interest in OODBMSs to display their complex data. Using a DBMS that has been "
             "specifically designed to store data as objects gives an advantage to those companies that are geared "
             "towards multimedia presentation or organizations that utilize computer-aided design (CAD).[3]");

    tv.sync_if_needed();
    CHECK_EQUAL(3, tv.size());

    // Delete one
    table->remove_object(k5);
    tv.sync_if_needed();
    CHECK_EQUAL(2, tv.size());

    tv = table->where().fulltext(col, "hybrid").find_all();
    CHECK_EQUAL(1, tv.size());

    // Change value in place
    obj3.set(
        col,
        "Object database management systems added the concept of persistence to object programming languages. The "
        "early commercial products were integrated with various languages: GemStone (Smalltalk), Gbase (LISP), Vbase "
        "(COP) and VOSS (Virtual Object Storage System for Smalltalk). For much of the 1990s, C++ dominated the "
        "commercial object database management market. Vendors added Java in the late 1990s and more recently, C#.");

    tv = table->where().fulltext(col, "hybrid").find_all();
    CHECK_EQUAL(0, tv.size());

    tv = table->where().fulltext(col, "Gemstone").find_all();
    CHECK_EQUAL(1, tv.size());

    tv = table->where().fulltext(col, "æbler").find_all();
    CHECK_EQUAL(2, tv.size());

    obj2.remove();
    tv.sync_if_needed();
    CHECK_EQUAL(1, tv.size());

    table->clear();
    CHECK(table->get_search_index(col)->is_empty());
}

TEST(Query_FullTextMulti)
{
    Group g;
    auto table = g.add_table("table");
    auto col = table->add_column(type_String, "text");
    table->add_search_index(col, true);

    table->create_object().set(
        col,
        "An object database (also object-oriented database management system) is a database management system in "
        "which information is represented in the form of objects as used in object-oriented programming. Object "
        "databases are different from relational databases which are table-oriented. Object-relational databases "
        "are a hybrid of both approaches.");
    table->create_object().set(
        col,
        "Object database management systems grew out of research during the early to mid-1970s into having "
        "intrinsic database management support for graph-structured objects. The term 'object-oriented database "
        "system' first appeared around 1985.[4] Notable research projects included Encore-Ob/Server (Brown "
        "University), EXODUS (University of Wisconsin–Madison), IRIS (Hewlett-Packard), ODE (Bell Labs), ORION "
        "(Microelectronics and Computer Technology Corporation or MCC), Vodak (GMD-IPSI), and Zeitgeist (Texas "
        "Instruments). The ORION project had more published papers than any of the other efforts. Won Kim of MCC "
        "compiled the best of those papers in a book published by The MIT Press.");
    table->create_object().set(
        col,
        "Early commercial products included Gemstone (Servio Logic, name changed to GemStone Systems), Gbase "
        "(Graphael), and Vbase (Ontologic). The early to mid-1990s saw additional commercial products enter the "
        "market. These included ITASCA (Itasca Systems), Jasmine (Fujitsu, marketed by Computer Associates), Matisse "
        "(Matisse Software), Objectivity/DB (Objectivity, Inc.), ObjectStore (Progress Software, acquired from "
        "eXcelon which was originally Object Design), ONTOS (Ontos, Inc., name changed from Ontologic), O2[6] (O2 "
        "Technology, merged with several companies, acquired by Informix, which was in turn acquired by IBM), POET "
        "(now FastObjects from Versant which acquired Poet Software), Versant Object Database (Versant Corporation), "
        "VOSS (Logic Arts) and JADE (Jade Software Corporation). Some of these products remain on the market and "
        "have been joined by new open source and commercial products such as InterSystems Caché.");
    table->create_object().set(
        col, "As the usage of web-based technology increases with the implementation of Intranets and extranets, "
             "companies have a vested interest in OODBMSs to display their complex data. Using a DBMS that has been "
             "specifically designed to store data as objects gives an advantage to those companies that are geared "
             "towards multimedia presentation or organizations that utilize computer-aided design (CAD).[3]");
    table->create_object().set(
        col,
        "Object database management systems added the concept of persistence to object programming languages. The "
        "early commercial products were integrated with various languages: GemStone (Smalltalk), Gbase (LISP), Vbase "
        "(COP) and VOSS (Virtual Object Storage System for Smalltalk). For much of the 1990s, C++ dominated the "
        "commercial object database management market. Vendors added Java in the late 1990s and more recently, C#.");

    // search with multiple terms
    auto tv = table->where().fulltext(col, "object gemstone").find_all();
    CHECK_EQUAL(2, tv.size());

    // search for combination that is not present
    tv = table->where().fulltext(col, "object data").find_all();
    CHECK_EQUAL(0, tv.size());

    // many terms
    tv = table->where().fulltext(col, "object database management brown").find_all();
    CHECK_EQUAL(1, tv.size());

    while (table->size() > 0) {
        table->begin()->remove();
    }

    CHECK(table->get_search_index(col)->is_empty());
=======
TEST(Query_links_to_with_bpnode_split)
{
    // The bug here is that LinksToNode would read a LinkList as a simple Array
    // instead of a BPTree. So this only worked when the number of items < REALM_MAX_BPNODE_SIZE
    Group g;
    auto table = g.add_table("Foo");
    auto origin = g.add_table("Origin");
    auto col_int = table->add_column(type_Int, "int");
    auto col_link = origin->add_column(*table, "link");
    auto col_links = origin->add_column_list(*table, "links");
    constexpr size_t num_items = REALM_MAX_BPNODE_SIZE + 1;
    for (size_t i = 0; i < num_items; ++i) {
        table->create_object().set(col_int, int64_t(i));
    }
    for (size_t i = 0; i < num_items; ++i) {
        auto obj = origin->create_object();
        auto it_i = table->begin();
        it_i.go(i);
        obj.set(col_link, it_i->get_key());
        auto list = obj.get_linklist(col_links);
        for (auto it = table->begin(); it != table->end(); ++it) {
            list.add(it->get_key());
        }
    }

    for (auto it = table->begin(); it != table->end(); ++it) {
        Query q = origin->where().links_to(col_links, it->get_key());
        CHECK_EQUAL(q.count(), num_items);
        Query q2 = origin->where().links_to(col_link, it->get_key());
        CHECK_EQUAL(q2.count(), 1);
    }
>>>>>>> 49217108
}

#endif // TEST_QUERY<|MERGE_RESOLUTION|>--- conflicted
+++ resolved
@@ -6126,7 +6126,38 @@
     CHECK_EQUAL(tv.size(), 1);
 }
 
-<<<<<<< HEAD
+TEST(Query_links_to_with_bpnode_split)
+{
+    // The bug here is that LinksToNode would read a LinkList as a simple Array
+    // instead of a BPTree. So this only worked when the number of items < REALM_MAX_BPNODE_SIZE
+    Group g;
+    auto table = g.add_table("Foo");
+    auto origin = g.add_table("Origin");
+    auto col_int = table->add_column(type_Int, "int");
+    auto col_link = origin->add_column(*table, "link");
+    auto col_links = origin->add_column_list(*table, "links");
+    constexpr size_t num_items = REALM_MAX_BPNODE_SIZE + 1;
+    for (size_t i = 0; i < num_items; ++i) {
+        table->create_object().set(col_int, int64_t(i));
+    }
+    for (size_t i = 0; i < num_items; ++i) {
+        auto obj = origin->create_object();
+        auto it_i = table->begin();
+        it_i.go(i);
+        obj.set(col_link, it_i->get_key());
+        auto list = obj.get_linklist(col_links);
+        for (auto it = table->begin(); it != table->end(); ++it) {
+            list.add(it->get_key());
+        }
+    }
+
+    for (auto it = table->begin(); it != table->end(); ++it) {
+        Query q = origin->where().links_to(col_links, it->get_key());
+        CHECK_EQUAL(q.count(), num_items);
+        Query q2 = origin->where().links_to(col_link, it->get_key());
+        CHECK_EQUAL(q2.count(), 1);
+    }
+}
 
 TEST(Query_FullText)
 {
@@ -6288,39 +6319,6 @@
     }
 
     CHECK(table->get_search_index(col)->is_empty());
-=======
-TEST(Query_links_to_with_bpnode_split)
-{
-    // The bug here is that LinksToNode would read a LinkList as a simple Array
-    // instead of a BPTree. So this only worked when the number of items < REALM_MAX_BPNODE_SIZE
-    Group g;
-    auto table = g.add_table("Foo");
-    auto origin = g.add_table("Origin");
-    auto col_int = table->add_column(type_Int, "int");
-    auto col_link = origin->add_column(*table, "link");
-    auto col_links = origin->add_column_list(*table, "links");
-    constexpr size_t num_items = REALM_MAX_BPNODE_SIZE + 1;
-    for (size_t i = 0; i < num_items; ++i) {
-        table->create_object().set(col_int, int64_t(i));
-    }
-    for (size_t i = 0; i < num_items; ++i) {
-        auto obj = origin->create_object();
-        auto it_i = table->begin();
-        it_i.go(i);
-        obj.set(col_link, it_i->get_key());
-        auto list = obj.get_linklist(col_links);
-        for (auto it = table->begin(); it != table->end(); ++it) {
-            list.add(it->get_key());
-        }
-    }
-
-    for (auto it = table->begin(); it != table->end(); ++it) {
-        Query q = origin->where().links_to(col_links, it->get_key());
-        CHECK_EQUAL(q.count(), num_items);
-        Query q2 = origin->where().links_to(col_link, it->get_key());
-        CHECK_EQUAL(q2.count(), 1);
-    }
->>>>>>> 49217108
 }
 
 #endif // TEST_QUERY