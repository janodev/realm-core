<<<<<<< HEAD
/*************************************************************************
 *
 * TIGHTDB CONFIDENTIAL
 * __________________
 *
 *  [2011] - [2012] TightDB Inc
 *  All Rights Reserved.
 *
 * NOTICE:  All information contained herein is, and remains
 * the property of TightDB Incorporated and its suppliers,
 * if any.  The intellectual and technical concepts contained
 * herein are proprietary to TightDB Incorporated
 * and its suppliers and may be covered by U.S. and Foreign Patents,
 * patents in process, and are protected by trade secret or copyright law.
 * Dissemination of this information or reproduction of this material
 * is strictly forbidden unless prior written permission is obtained
 * from TightDB Incorporated.
 *
 **************************************************************************/
#ifndef TIGHTDB_TIMER_HPP
#define TIGHTDB_TIMER_HPP

namespace tightdb {


/// Get the number of milliseconds since the system was started (or
/// since some other arbitrary point in time after the system was
/// started). The timer is guaranteed to increase without overflow for
/// at least 24.8 days after the system was started (corresponding to
/// a 31-bit representation).
long get_timer_millis();

class Timer {
public:
    void start() { m_start = get_timer_millis(); }
    double get_elapsed_millis() const;

private:
    long m_start;
};


} // namespace tightdb

=======
/*************************************************************************
 *
 * TIGHTDB CONFIDENTIAL
 * __________________
 *
 *  [2011] - [2012] TightDB Inc
 *  All Rights Reserved.
 *
 * NOTICE:  All information contained herein is, and remains
 * the property of TightDB Incorporated and its suppliers,
 * if any.  The intellectual and technical concepts contained
 * herein are proprietary to TightDB Incorporated
 * and its suppliers and may be covered by U.S. and Foreign Patents,
 * patents in process, and are protected by trade secret or copyright law.
 * Dissemination of this information or reproduction of this material
 * is strictly forbidden unless prior written permission is obtained
 * from TightDB Incorporated.
 *
 **************************************************************************/
#ifndef TIGHTDB_TIMER_HPP
#define TIGHTDB_TIMER_HPP

namespace tightdb {


/// Get the number of milliseconds since the system was started (or
/// since some other arbitrary point in time after the system was
/// started). The timer is guaranteed to increase without overflow for
/// at least 24.8 days after the system was started (corresponding to
/// a 31-bit representation).
long get_timer_millis();

class Timer {
public:
    void start() { m_start = get_timer_millis(); }
    double get_elapsed_millis() const;

private:
    long m_start;
};


} // namespace tightdb

>>>>>>> c5c13241
#endif // TIGHTDB_TIMER_HPP<|MERGE_RESOLUTION|>--- conflicted
+++ resolved
@@ -1,4 +1,3 @@
-<<<<<<< HEAD
 /*************************************************************************
  *
  * TIGHTDB CONFIDENTIAL
@@ -43,50 +42,4 @@
 
 } // namespace tightdb
 
-=======
-/*************************************************************************
- *
- * TIGHTDB CONFIDENTIAL
- * __________________
- *
- *  [2011] - [2012] TightDB Inc
- *  All Rights Reserved.
- *
- * NOTICE:  All information contained herein is, and remains
- * the property of TightDB Incorporated and its suppliers,
- * if any.  The intellectual and technical concepts contained
- * herein are proprietary to TightDB Incorporated
- * and its suppliers and may be covered by U.S. and Foreign Patents,
- * patents in process, and are protected by trade secret or copyright law.
- * Dissemination of this information or reproduction of this material
- * is strictly forbidden unless prior written permission is obtained
- * from TightDB Incorporated.
- *
- **************************************************************************/
-#ifndef TIGHTDB_TIMER_HPP
-#define TIGHTDB_TIMER_HPP
-
-namespace tightdb {
-
-
-/// Get the number of milliseconds since the system was started (or
-/// since some other arbitrary point in time after the system was
-/// started). The timer is guaranteed to increase without overflow for
-/// at least 24.8 days after the system was started (corresponding to
-/// a 31-bit representation).
-long get_timer_millis();
-
-class Timer {
-public:
-    void start() { m_start = get_timer_millis(); }
-    double get_elapsed_millis() const;
-
-private:
-    long m_start;
-};
-
-
-} // namespace tightdb
-
->>>>>>> c5c13241
 #endif // TIGHTDB_TIMER_HPP