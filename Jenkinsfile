--- conflicted
+++ resolved
@@ -130,14 +130,9 @@
             buildandroidArm64Debug  : doAndroidBuildInDocker('arm64-v8a', 'Debug', false),
             checkRaspberryPiQemu    : doLinuxCrossCompile('armhf', 'Debug', armhfQemuTestOptions),
             checkRaspberryPiNative  : doLinuxCrossCompile('armhf', 'Debug', armhfNativeTestOptions),
-<<<<<<< HEAD
             threadSanitizer         : doCheckSanity(buildOptions << [buildType : "Debug", sanitizeMode : "thread"]),
             addressSanitizer        : doCheckSanity(buildOptions << [buildType : "Debug", sanitizeMode : "address"]),
-=======
-            threadSanitizer         : doCheckSanity('Debug', '1000', 'thread'),
-            addressSanitizer        : doCheckSanity('Debug', '1000', 'address'),
             performance             : optionalBuildPerformance(releaseTesting), // always build performance on releases, otherwise make it optional
->>>>>>> ea38cac8
         ]
         if (releaseTesting) {
             extendedChecks = [
