--- conflicted
+++ resolved
@@ -51,9 +51,6 @@
       EXAMPLES:
       - CODE   : ex_cpp_shared_group_is_valid
         DESCR  :
-<<<<<<< HEAD
-- Write transactions:
-=======
   - g_shared_group_has_changed:
       NAMES    : has_changed
       SUMMARY  : &g_shared_group_has_changed_summary
@@ -71,8 +68,7 @@
       EXAMPLES:
       - CODE   : ex_cpp_shared_group_has_changed
         DESCR  :
-- Transactions:
->>>>>>> 041eeba1
+- Write transactions:
   METHODS:
   - g_shared_group_begin_write:
       NAMES    : begin_write
