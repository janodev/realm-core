////////////////////////////////////////////////////////////////////////////
//
// Copyright 2015 Realm Inc.
//
// Licensed under the Apache License, Version 2.0 (the "License");
// you may not use this file except in compliance with the License.
// You may obtain a copy of the License at
//
// http://www.apache.org/licenses/LICENSE-2.0
//
// Unless required by applicable law or agreed to in writing, software
// distributed under the License is distributed on an "AS IS" BASIS,
// WITHOUT WARRANTIES OR CONDITIONS OF ANY KIND, either express or implied.
// See the License for the specific language governing permissions and
// limitations under the License.
//
////////////////////////////////////////////////////////////////////////////

#ifndef REALM_REALM_HPP
#define REALM_REALM_HPP

#include "execution_context_id.hpp"
#include "schema.hpp"

#include <realm/util/optional.hpp>
#include <realm/binary_data.hpp>

#if REALM_ENABLE_SYNC
#include <realm/sync/client.hpp>
#endif

#include <memory>

namespace realm {
class BindingContext;
class DB;
class Group;
class Obj;
class Realm;
class Replication;
class StringData;
class Table;
class Transaction;
struct SyncConfig;
class ThreadSafeReferenceBase;
template <typename T> class ThreadSafeReference;
struct VersionID;
typedef std::shared_ptr<Realm> SharedRealm;
typedef std::weak_ptr<Realm> WeakRealm;

namespace _impl {
    class AnyHandover;
    class CollectionNotifier;
    class PartialSyncHelper;
    class RealmCoordinator;
    class RealmFriend;
}
namespace sync {
    struct PermissionsCache;
    struct TableInfoCache;
}

// How to handle update_schema() being called on a file which has
// already been initialized with a different schema
enum class SchemaMode : uint8_t {
    // If the schema version has increased, automatically apply all
    // changes, then call the migration function.
    //
    // If the schema version has not changed, verify that the only
    // changes are to add new tables and add or remove indexes, and then
    // apply them if so. Does not call the migration function.
    //
    // This mode does not automatically remove tables which are not
    // present in the schema that must be manually done in the migration
    // function, to support sharing a Realm file between processes using
    // different class subsets.
    //
    // This mode allows using schemata with different subsets of tables
    // on different threads, but the tables which are shared must be
    // identical.
    Automatic,

    // Open the file in immutable mode. Schema version must match the
    // version in the file, and all tables present in the file must
    // exactly match the specified schema, except for indexes. Tables
    // are allowed to be missing from the file.
    // WARNING: This is the original ReadOnly mode.
    Immutable,

    // Open the Realm in read-only mode, transactions are not allowed to
    // be performed on the Realm instance. The schema of the existing Realm
    // file won't be changed through this Realm instance. Extra tables and
    // extra properties are allowed in the existing Realm schema. The
    // difference of indexes is allowed as well. Other schema differences
    // than those will cause an exception. This is different from Immutable
    // mode, sync Realm can be opened with ReadOnly mode. Changes
    // can be made to the Realm file through another writable Realm instance.
    // Thus, notifications are also allowed in this mode.
    // FIXME: Rename this to ReadOnly
    // WARNING: This is not the original ReadOnly mode. The original ReadOnly
    // has been renamed to Immutable.
    ReadOnlyAlternative,

    // If the schema version matches and the only schema changes are new
    // tables and indexes being added or removed, apply the changes to
    // the existing file.
    // Otherwise delete the file and recreate it from scratch.
    // The migration function is not used.
    //
    // This mode allows using schemata with different subsets of tables
    // on different threads, but the tables which are shared must be
    // identical.
    ResetFile,

    // The only changes allowed are to add new tables, add columns to
    // existing tables, and to add or remove indexes from existing
    // columns. Extra tables not present in the schema are ignored.
    // Indexes are only added to or removed from existing columns if the
    // schema version is greater than the existing one (and unlike other
    // modes, the schema version is allowed to be less than the existing
    // one).
    // The migration function is not used.
    //
    // This mode allows updating the schema with additive changes even
    // if the Realm is already open on another thread.
    Additive,

    // Verify that the schema version has increased, call the migraiton
    // function, and then verify that the schema now matches.
    // The migration function is mandatory for this mode.
    //
    // This mode requires that all threads and processes which open a
    // file use identical schemata.
    Manual
};

enum class ComputedPrivileges : uint8_t {
    None = 0,

    Read = (1 << 0),
    Update = (1 << 1),
    Delete = (1 << 2),
    SetPermissions = (1 << 3),
    Query = (1 << 4),
    Create = (1 << 5),
    ModifySchema = (1 << 6),

    AllRealm = Read | Update | SetPermissions | ModifySchema,
    AllClass = Read | Update | Create | Query | SetPermissions,
    AllObject = Read | Update | Delete | SetPermissions,
    All = (1 << 7) - 1
};

class Realm : public std::enable_shared_from_this<Realm> {
public:
    // A callback function to be called during a migration for Automatic and
    // Manual schema modes. It is passed a SharedRealm at the version before
    // the migration, the SharedRealm in the migration, and a mutable reference
    // to the realm's Schema. Updating the schema with changes made within the
    // migration function is only required if you wish to use the ObjectStore
    // functions which take a Schema from within the migration function.
    using MigrationFunction = std::function<void (SharedRealm old_realm, SharedRealm realm, Schema&)>;

    // A callback function to be called the first time when a schema is created.
    // It is passed a SharedRealm which is in a write transaction with the schema
    // initialized. So it is possible to create some initial objects inside the callback
    // with the given SharedRealm. Those changes will be committed together with the
    // schema creation in a single transaction.
    using DataInitializationFunction = std::function<void (SharedRealm realm)>;

    // A callback function called when opening a SharedRealm when no cached
    // version of this Realm exists. It is passed the total bytes allocated for
    // the file (file size) and the total bytes used by data in the file.
    // Return `true` to indicate that an attempt to compact the file should be made
    // if it is possible to do so.
    // Won't compact the file if another process is accessing it.
    //
    // WARNING / FIXME: compact() should NOT be exposed publicly on Windows
    // because it's not crash safe! It may corrupt your database if something fails
    using ShouldCompactOnLaunchFunction = std::function<bool (uint64_t total_bytes, uint64_t used_bytes)>;

    struct Config {
        // Path and binary data are mutually exclusive
        std::string path;
        BinaryData realm_data;
        // User-supplied encryption key. Must be either empty or 64 bytes.
        std::vector<char> encryption_key;

        bool in_memory = false;
        SchemaMode schema_mode = SchemaMode::Automatic;

        // Optional schema for the file.
        // If the schema and schema version are supplied, update_schema() is
        // called with the supplied schema, version and migration function when
        // the Realm is actually opened and not just retrieved from the cache
        util::Optional<Schema> schema;
        uint64_t schema_version = -1;
        MigrationFunction migration_function;

        DataInitializationFunction initialization_function;

        // A callback function called when opening a SharedRealm when no cached
        // version of this Realm exists. It is passed the total bytes allocated for
        // the file (file size) and the total bytes used by data in the file.
        // Return `true` to indicate that an attempt to compact the file should be made
        // if it is possible to do so.
        // Won't compact the file if another process is accessing it.
        //
        // WARNING / FIXME: compact() should NOT be exposed publicly on Windows
        // because it's not crash safe! It may corrupt your database if something fails
        ShouldCompactOnLaunchFunction should_compact_on_launch_function;

        // WARNING: The original read_only() has been renamed to immutable().
        bool immutable() const { return schema_mode == SchemaMode::Immutable; }
        // FIXME: Rename this to read_only().
        bool read_only_alternative() const { return schema_mode == SchemaMode::ReadOnlyAlternative; }

        // The following are intended for internal/testing purposes and
        // should not be publicly exposed in binding APIs

        // Throw an exception rather than automatically upgrading the file
        // format. Used by the browser to warn the user that it'll modify
        // the file.
        bool disable_format_upgrade = false;
        // Disable the background worker thread for producing change
        // notifications. Useful for tests for those notifications so that
        // everything can be done deterministically on one thread, and
        // speeds up tests that don't need notifications.
        bool automatic_change_notifications = true;

        // The identifier of the abstract execution context in which this Realm will be used.
        // If unset, the current thread's identifier will be used to identify the execution context.
        util::Optional<AbstractExecutionContextID> execution_context;

        /// A data structure storing data used to configure the Realm for sync support.
        std::shared_ptr<SyncConfig> sync_config;

        // FIXME: Realm Java manages sync at the Java level, so it needs to create Realms using the sync history
        //        format.
        bool force_sync_history = false;
    };

    static SharedRealm get_shared_realm(Config config);

    // Updates a Realm to a given schema, using the Realm's pre-set schema mode.
    void update_schema(Schema schema, uint64_t version=0,
                       MigrationFunction migration_function=nullptr,
                       DataInitializationFunction initialization_function=nullptr,
                       bool in_transaction=false);

    // Set the schema used for this Realm, but do not update the file's schema
    // if it is not compatible (and instead throw an error).
    // Cannot be called multiple times on a single Realm instance or an instance
    // which has already had update_schema() called on it.
    void set_schema_subset(Schema schema);

    // Read the schema version from the file specified by the given config, or
    // ObjectStore::NotVersioned if it does not exist
    static uint64_t get_schema_version(Config const& config);

    Config const& config() const { return m_config; }
    Schema const& schema() const { return m_schema; }
    uint64_t schema_version() const { return m_schema_version; }

    // Returns `true` if this Realm is a Partially synchronized Realm.
    bool is_partial() const noexcept;

    void begin_transaction();
    void commit_transaction();
    void cancel_transaction();
    bool is_in_transaction() const noexcept;
    bool is_in_read_transaction() const { return !!m_group; }
    uint64_t last_seen_transaction_version() { return m_schema_transaction_version; }

    // Get the version of the current read transaction, or `none` if the Realm
    // is not in a read transaction
    util::Optional<VersionID> current_transaction_version() const;

    void enable_wait_for_change();
    bool wait_for_change();
    void wait_for_change_release();

    bool is_in_migration() const noexcept { return m_in_migration; }

    bool refresh();
    void set_auto_refresh(bool auto_refresh) { m_auto_refresh = auto_refresh; }
    bool auto_refresh() const { return m_auto_refresh; }
    void notify();

    void invalidate();

    // WARNING / FIXME: compact() should NOT be exposed publicly on Windows
    // because it's not crash safe! It may corrupt your database if something fails
    bool compact();
    void write_copy(StringData path, BinaryData encryption_key);
    OwnedBinaryData write_copy();

    void verify_thread() const;
    void verify_in_write() const;
    void verify_open() const;

    bool can_deliver_notifications() const noexcept;

    // Close this Realm. Continuing to use a Realm after closing it will throw ClosedRealmException
    void close();
    bool is_closed() const { return !m_group && !m_coordinator; }

    // returns the file format version upgraded from if an upgrade took place
    util::Optional<int> file_format_upgraded_from_version() const;

    Realm(const Realm&) = delete;
    Realm& operator=(const Realm&) = delete;
    Realm(Realm&&) = delete;
    Realm& operator=(Realm&&) = delete;
    ~Realm();

    // Construct a thread safe reference, pinning the version in the process.
    template <typename T>
    ThreadSafeReference<T> obtain_thread_safe_reference(T const& value);

    // Advances the read transaction to the latest version, resolving the thread safe reference and unpinning the
    // version in the process.
    template <typename T>
    T resolve_thread_safe_reference(ThreadSafeReference<T> reference);

    ComputedPrivileges get_privileges();
    ComputedPrivileges get_privileges(StringData object_type);
    ComputedPrivileges get_privileges(Obj const& obj);

    static SharedRealm make_shared_realm(Config config,
                                         std::shared_ptr<_impl::RealmCoordinator> coordinator)
    {
        return std::make_shared<Realm>(std::move(config), std::move(coordinator), MakeSharedTag{});
    }

    // Expose some internal functionality to other parts of the ObjectStore
    // without making it public to everyone
    class Internal {
        friend class _impl::CollectionNotifier;
        friend class _impl::PartialSyncHelper;
        friend class _impl::RealmCoordinator;
        friend class ThreadSafeReferenceBase;
        friend class GlobalNotifier;
        friend class TestHelper;

        static std::shared_ptr<Group> const& get_group_ptr(Realm& realm) {
            return realm.m_group;
        }


        // ResultsNotifier and ListNotifier need access to the Transaction
        // to be able to call the handover functions, which are not very wrappable
        static Transaction& get_transaction(Realm& realm) { return realm.transaction(); }
        static std::shared_ptr<Transaction> get_transaction_ref(Realm& realm) { return realm.transaction_ref(); }

        // CollectionNotifier needs to be able to access the owning
        // coordinator to wake up the worker thread when a callback is
        // added, and coordinators need to be able to get themselves from a Realm
        static _impl::RealmCoordinator& get_coordinator(Realm& realm) { return *realm.m_coordinator; }

        static std::shared_ptr<DB>& get_db(Realm& realm);
        static void begin_read(Realm&, VersionID);
    };

private:
    struct MakeSharedTag {};

    std::shared_ptr<_impl::RealmCoordinator> m_coordinator;
    std::unique_ptr<sync::PermissionsCache> m_permissions_cache;

    Config m_config;
    AnyExecutionContextID m_execution_context;
    bool m_auto_refresh = true;

    std::shared_ptr<Group> m_group;

    uint64_t m_schema_version;
    Schema m_schema;
    util::Optional<Schema> m_new_schema;
    uint64_t m_schema_transaction_version = -1;

    // FIXME: this should be a Dynamic schema mode instead, but only once
    // that's actually fully working
    bool m_dynamic_schema = true;

<<<<<<< HEAD
=======
    std::shared_ptr<_impl::RealmCoordinator> m_coordinator;
    std::unique_ptr<sync::TableInfoCache> m_table_info_cache;
    std::unique_ptr<sync::PermissionsCache> m_permissions_cache;

>>>>>>> f964c264
    // File format versions populated when a file format upgrade takes place during realm opening
    int upgrade_initial_version = 0, upgrade_final_version = 0;

    // True while sending the notifications caused by advancing the read
    // transaction version, to avoid recursive notifications where possible
    bool m_is_sending_notifications = false;

    // True while we're performing a schema migration via this Realm instance
    // to allow for different behavior (such as allowing modifications to
    // primary key values)
    bool m_in_migration = false;

    void begin_read(VersionID);

    void set_schema(Schema const& reference, Schema schema);
    bool reset_file(Schema& schema, std::vector<SchemaChange>& changes_required);
    bool schema_change_needs_write_transaction(Schema& schema, std::vector<SchemaChange>& changes, uint64_t version);
    Schema get_full_schema();

    // Ensure that m_schema and m_schema_version match that of the current
    // version of the file
    void read_schema_from_group_if_needed();

    void add_schema_change_handler();
    void cache_new_schema();
    void translate_schema_error();
    void notify_schema_changed();

    bool init_permission_cache();
    void invalidate_permission_cache();

    Transaction& transaction();
    Transaction& transaction() const;
    std::shared_ptr<Transaction> transaction_ref();

public:
    std::unique_ptr<BindingContext> m_binding_context;
    Group& read_group();

    std::size_t compute_size();

    // `enable_shared_from_this` is unsafe with public constructors; use `make_shared_realm` instead
    Realm(Config config, std::shared_ptr<_impl::RealmCoordinator> coordinator, MakeSharedTag);
};

class RealmFileException : public std::runtime_error {
public:
    enum class Kind {
        /** Thrown for any I/O related exception scenarios when a realm is opened. */
        AccessError,
        /** Thrown if the history type of the on-disk Realm is unexpected or incompatible. */
        BadHistoryError,
        /** Thrown if the user does not have permission to open or create
         the specified file in the specified access mode when the realm is opened. */
        PermissionDenied,
        /** Thrown if create_Always was specified and the file did already exist when the realm is opened. */
        Exists,
        /** Thrown if no_create was specified and the file was not found when the realm is opened. */
        NotFound,
        /** Thrown if the database file is currently open in another
         process which cannot share with the current process due to an
         architecture mismatch. */
        IncompatibleLockFile,
        /** Thrown if the file needs to be upgraded to a new format, but upgrades have been explicitly disabled. */
        FormatUpgradeRequired,
        /** Thrown if the local copy of a synced Realm file was created using an incompatible version of Realm.
         The specified path is where the local file was moved for recovery. */
        IncompatibleSyncedRealm,
    };
    RealmFileException(Kind kind, std::string path, std::string message, std::string underlying)
    : std::runtime_error(std::move(message)), m_kind(kind), m_path(std::move(path)), m_underlying(std::move(underlying)) {}
    Kind kind() const { return m_kind; }
    const std::string& path() const { return m_path; }
    const std::string& underlying() const { return m_underlying; }

private:
    Kind m_kind;
    std::string m_path;
    std::string m_underlying;
};

class MismatchedConfigException : public std::logic_error {
public:
    MismatchedConfigException(StringData message, StringData path);
};

class MismatchedRealmException : public std::logic_error {
public:
    MismatchedRealmException(StringData message);
};

class InvalidTransactionException : public std::logic_error {
public:
    InvalidTransactionException(std::string message) : std::logic_error(message) {}
};

class IncorrectThreadException : public std::logic_error {
public:
    IncorrectThreadException() : std::logic_error("Realm accessed from incorrect thread.") {}
};

class ClosedRealmException : public std::logic_error {
public:
    ClosedRealmException() : std::logic_error("Cannot access realm that has been closed.") {}
};

class UninitializedRealmException : public std::runtime_error {
public:
    UninitializedRealmException(std::string message) : std::runtime_error(message) {}
};

class InvalidEncryptionKeyException : public std::logic_error {
public:
    InvalidEncryptionKeyException() : std::logic_error("Encryption key must be 64 bytes.") {}
};
} // namespace realm

#endif /* defined(REALM_REALM_HPP) */<|MERGE_RESOLUTION|>--- conflicted
+++ resolved
@@ -366,6 +366,7 @@
     struct MakeSharedTag {};
 
     std::shared_ptr<_impl::RealmCoordinator> m_coordinator;
+    std::unique_ptr<sync::TableInfoCache> m_table_info_cache;
     std::unique_ptr<sync::PermissionsCache> m_permissions_cache;
 
     Config m_config;
@@ -383,13 +384,6 @@
     // that's actually fully working
     bool m_dynamic_schema = true;
 
-<<<<<<< HEAD
-=======
-    std::shared_ptr<_impl::RealmCoordinator> m_coordinator;
-    std::unique_ptr<sync::TableInfoCache> m_table_info_cache;
-    std::unique_ptr<sync::PermissionsCache> m_permissions_cache;
-
->>>>>>> f964c264
     // File format versions populated when a file format upgrade takes place during realm opening
     int upgrade_initial_version = 0, upgrade_final_version = 0;
 
