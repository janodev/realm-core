#include <algorithm>

#include <tightdb/array.hpp>
#include <tightdb/column_basic.hpp>
#include <tightdb/column_fwd.hpp>
#include <tightdb/query.hpp>
#include <tightdb/query_engine.hpp>
#include <cstdio>

using namespace std;
using namespace tightdb;

const size_t thread_chunk_size = 1000;

Query::Query(Table& table) : m_table(table.get_table_ref())
{
    Create();
}

Query::Query(const Table& table) : m_table((const_cast<Table&>(table)).get_table_ref())
{
    Create();
}

void Query::Create()
{
    update.push_back(0);
    update_override.push_back(0);
    first.push_back(0);
#if TIGHTDB_MULTITHREAD_QUERY
    m_threadcount = 0;
#endif
    do_delete = true;
}

// FIXME: Try to remove this
Query::Query(const Query& copy)
{
    m_table = copy.m_table;
    all_nodes = copy.all_nodes;
    update = copy.update;
    update_override = copy.update_override;
    first = copy.first;
    error_code = copy.error_code;
#if TIGHTDB_MULTITHREAD_QUERY
    m_threadcount = copy.m_threadcount;
#endif
    //    copy.first[0] = 0;
    copy.do_delete = false;
    do_delete = true;
}

Query::~Query()
{
#if TIGHTDB_MULTITHREAD_QUERY
    for (size_t i = 0; i < m_threadcount; i++)
        pthread_detach(threads[i]);
#endif

    if (do_delete) {
        for (size_t t = 0; t < all_nodes.size(); t++) {
            ParentNode *p = all_nodes[t];
            delete p;
        }
    }
}

// Makes query search only in rows contained in tv
Query& Query::tableview(const TableView& tv)
{
    const Array& arr = tv.get_ref_column();
    return tableview(arr);
}

// Makes query search only in rows contained in tv
Query& Query::tableview(const Array &arr)
{
    ParentNode* const p = new ArrayNode(arr);
    UpdatePointers(p, &p->m_child);
    return *this;
}


// Binary
Query& Query::equal(size_t column_ndx, BinaryData b)
{
    ParentNode* const p = new BinaryNode<Equal>(b, column_ndx);
    UpdatePointers(p, &p->m_child);
    return *this;
}
Query& Query::not_equal(size_t column_ndx, BinaryData b)
{
    ParentNode* const p = new BinaryNode<NotEqual>(b, column_ndx);
    UpdatePointers(p, &p->m_child);
    return *this;
}
Query& Query::begins_with(size_t column_ndx, BinaryData b)
{
    ParentNode* p = new BinaryNode<BeginsWith>(b, column_ndx);
    UpdatePointers(p, &p->m_child);
    return *this;
}
Query& Query::ends_with(size_t column_ndx, BinaryData b)
{
    ParentNode* p = new BinaryNode<EndsWith>(b, column_ndx);
    UpdatePointers(p, &p->m_child);
    return *this;
}
Query& Query::contains(size_t column_ndx, BinaryData b)
{
    ParentNode* p = new BinaryNode<Contains>(b, column_ndx);
    UpdatePointers(p, &p->m_child);
    return *this;
}

// Generic 'simple type' condition
template <typename T, class N>
Query& Query::add_condition(size_t column_ndx, T value)
{
    ParentNode* const parent = new N(value, column_ndx);
    UpdatePointers(parent, &parent->m_child);
    return *this;
}


template <class TColumnType> Query& Query::equal(size_t column_ndx1, size_t column_ndx2)
{
    ParentNode* const p = new TwoColumnsNode<TColumnType, Equal>(column_ndx1, column_ndx2);
    UpdatePointers(p, &p->m_child);
    return *this;
}

// Two column methods, any type
template <class TColumnType> Query& Query::less(size_t column_ndx1, size_t column_ndx2)
{
    ParentNode* const p = new TwoColumnsNode<TColumnType, Less>(column_ndx1, column_ndx2);
    UpdatePointers(p, &p->m_child);
    return *this;
}
template <class TColumnType> Query& Query::less_equal(size_t column_ndx1, size_t column_ndx2)
{
    ParentNode* const p = new TwoColumnsNode<TColumnType, LessEqual>(column_ndx1, column_ndx2);
    UpdatePointers(p, &p->m_child);
    return *this;
}
template <class TColumnType> Query& Query::greater(size_t column_ndx1, size_t column_ndx2)
{
    ParentNode* const p = new TwoColumnsNode<TColumnType, Greater>(column_ndx1, column_ndx2);
    UpdatePointers(p, &p->m_child);
    return *this;
}
template <class TColumnType> Query& Query::greater_equal(size_t column_ndx1, size_t column_ndx2)
{
    ParentNode* const p = new TwoColumnsNode<TColumnType, GreaterEqual>(column_ndx1, column_ndx2);
    UpdatePointers(p, &p->m_child);
    return *this;
}
template <class TColumnType> Query& Query::not_equal(size_t column_ndx1, size_t column_ndx2)
{
    ParentNode* const p = new TwoColumnsNode<TColumnType, NotEqual>(column_ndx1, column_ndx2);
    UpdatePointers(p, &p->m_child);
    return *this;
}

// column vs column, integer
Query& Query::equal_int(size_t column_ndx1, size_t column_ndx2)
{
    return equal<int64_t>(column_ndx1, column_ndx2);
}

Query& Query::not_equal_int(size_t column_ndx1, size_t column_ndx2)
{
    return not_equal<int64_t>(column_ndx1, column_ndx2);
}

Query& Query::less_int(size_t column_ndx1, size_t column_ndx2)
{
    return less<int64_t>(column_ndx1, column_ndx2);
}

Query& Query::greater_equal_int(size_t column_ndx1, size_t column_ndx2)
{
    return greater_equal<int64_t>(column_ndx1, column_ndx2);
}

Query& Query::less_equal_int(size_t column_ndx1, size_t column_ndx2)
{
    return less_equal<int64_t>(column_ndx1, column_ndx2);
}

Query& Query::greater_int(size_t column_ndx1, size_t column_ndx2)
{
    return greater<int64_t>(column_ndx1, column_ndx2);
}


// column vs column, float
Query& Query::not_equal_float(size_t column_ndx1, size_t column_ndx2)
{
    return not_equal<float>(column_ndx1, column_ndx2);
}

Query& Query::less_float(size_t column_ndx1, size_t column_ndx2)
{
    return less<float>(column_ndx1, column_ndx2);
}

Query& Query::greater_float(size_t column_ndx1, size_t column_ndx2)
{
    return greater<float>(column_ndx1, column_ndx2);
}

Query& Query::greater_equal_float(size_t column_ndx1, size_t column_ndx2)
{
    return greater_equal<float>(column_ndx1, column_ndx2);
}

Query& Query::less_equal_float(size_t column_ndx1, size_t column_ndx2)
{
    return less_equal<float>(column_ndx1, column_ndx2);
}

Query& Query::equal_float(size_t column_ndx1, size_t column_ndx2)
{
    return equal<float>(column_ndx1, column_ndx2);
}

// column vs column, double
Query& Query::equal_double(size_t column_ndx1, size_t column_ndx2)
{
    return equal<double>(column_ndx1, column_ndx2);
}

Query& Query::less_equal_double(size_t column_ndx1, size_t column_ndx2)
{
    return less_equal<double>(column_ndx1, column_ndx2);
}

Query& Query::greater_equal_double(size_t column_ndx1, size_t column_ndx2)
{
    return greater_equal<double>(column_ndx1, column_ndx2);
}
Query& Query::greater_double(size_t column_ndx1, size_t column_ndx2)
{
    return greater<double>(column_ndx1, column_ndx2);
}
Query& Query::less_double(size_t column_ndx1, size_t column_ndx2)
{
    return less<double>(column_ndx1, column_ndx2);
}

Query& Query::not_equal_double(size_t column_ndx1, size_t column_ndx2)
{
    return not_equal<double>(column_ndx1, column_ndx2);
}




// int64 constant vs column
Query& Query::equal(size_t column_ndx, int64_t value)
{
    ParentNode* const p = new IntegerNode<int64_t, Equal>(value, column_ndx);
    UpdatePointers(p, &p->m_child);
    return *this;
}
Query& Query::not_equal(size_t column_ndx, int64_t value)
{
    ParentNode* const p = new IntegerNode<int64_t, NotEqual>(value, column_ndx);
    UpdatePointers(p, &p->m_child);
    return *this;
}
Query& Query::greater(size_t column_ndx, int64_t value)
{
    ParentNode* const p = new IntegerNode<int64_t, Greater>(value, column_ndx);
    UpdatePointers(p, &p->m_child);
    return *this;
}
Query& Query::greater_equal(size_t column_ndx, int64_t value)
{
    if (value > LLONG_MIN) {
        ParentNode* const p = new IntegerNode<int64_t, Greater>(value - 1, column_ndx);
        UpdatePointers(p, &p->m_child);
    }
    // field >= LLONG_MIN has no effect
    return *this;
}
Query& Query::less_equal(size_t column_ndx, int64_t value)
{
    if (value < LLONG_MAX) {
        ParentNode* const p = new IntegerNode<int64_t, Less>(value + 1, column_ndx);
        UpdatePointers(p, &p->m_child);
    }
    // field <= LLONG_MAX has no effect
    return *this;
}
Query& Query::less(size_t column_ndx, int64_t value)
{
    ParentNode* const p = new IntegerNode<int64_t, Less>(value, column_ndx);
    UpdatePointers(p, &p->m_child);
    return *this;
}
Query& Query::between(size_t column_ndx, int64_t from, int64_t to)
{
    greater_equal(column_ndx, from);
    less_equal(column_ndx, to);
    return *this;
}
Query& Query::equal(size_t column_ndx, bool value)
{
    ParentNode* const p = new IntegerNode<bool, Equal>(value, column_ndx);
    UpdatePointers(p, &p->m_child);
    return *this;
}

// ------------- float
Query& Query::equal(size_t column_ndx, float value)
{
    return add_condition<float, BasicNode<float, Equal> >(column_ndx, value);
}
Query& Query::not_equal(size_t column_ndx, float value)
{
    return add_condition<float, BasicNode<float, NotEqual> >(column_ndx, value);
}
Query& Query::greater(size_t column_ndx, float value)
{
    return add_condition<float, BasicNode<float, Greater> >(column_ndx, value);
}
Query& Query::greater_equal(size_t column_ndx, float value)
{
    return add_condition<float, BasicNode<float, GreaterEqual> >(column_ndx, value);
}
Query& Query::less_equal(size_t column_ndx, float value)
{
    return add_condition<float, BasicNode<float, LessEqual> >(column_ndx, value);
}
Query& Query::less(size_t column_ndx, float value)
{
    return add_condition<float, BasicNode<float, Less> >(column_ndx, value);
}
Query& Query::between(size_t column_ndx, float from, float to)
{
    greater_equal(column_ndx, from);
    less_equal(column_ndx, to);
    return *this;
}


// ------------- double
Query& Query::equal(size_t column_ndx, double value)
{
    return add_condition<double, BasicNode<double, Equal> >(column_ndx, value);
}
Query& Query::not_equal(size_t column_ndx, double value)
{
    return add_condition<double, BasicNode<double, NotEqual> >(column_ndx, value);
}
Query& Query::greater(size_t column_ndx, double value)
{
    return add_condition<double, BasicNode<double, Greater> >(column_ndx, value);
}
Query& Query::greater_equal(size_t column_ndx, double value)
{
    return add_condition<double, BasicNode<double, GreaterEqual> >(column_ndx, value);
}
Query& Query::less_equal(size_t column_ndx, double value)
{
    return add_condition<double, BasicNode<double, LessEqual> >(column_ndx, value);
}
Query& Query::less(size_t column_ndx, double value)
{
    return add_condition<double, BasicNode<double, Less> >(column_ndx, value);
}
Query& Query::between(size_t column_ndx, double from, double to)
{
    greater_equal(column_ndx, from);
    less_equal(column_ndx, to);
    return *this;
}
<<<<<<< HEAD
	
=======


// Strings, const char*

Query& Query::equal(size_t column_ndx, const char* value, bool case_sensitive)
{
    return equal(column_ndx, StringData(value), case_sensitive);
}

Query& Query::begins_with(size_t column_ndx, const char* value, bool case_sensitive)
{
    return begins_with(column_ndx, StringData(value), case_sensitive);
}

Query& Query::ends_with(size_t column_ndx, const char* value, bool case_sensitive)
{
    return ends_with(column_ndx, StringData(value), case_sensitive);
}

Query& Query::contains(size_t column_ndx, const char* value, bool case_sensitive)
{
    return contains(column_ndx, StringData(value), case_sensitive);
}

Query& Query::not_equal(size_t column_ndx, const char* value, bool case_sensitive)
{
    return not_equal(column_ndx, StringData(value), case_sensitive);
}
    
>>>>>>> 63d1bff1
// Strings, StringData()

Query& Query::equal(size_t column_ndx, StringData value, bool case_sensitive)
{
    ParentNode* p;
    if (case_sensitive)
        p = new StringNode<Equal>(value, column_ndx);
    else
        p = new StringNode<EqualIns>(value, column_ndx);
    UpdatePointers(p, &p->m_child);
    return *this;
}
Query& Query::begins_with(size_t column_ndx, StringData value, bool case_sensitive)
{
    ParentNode* p;
    if (case_sensitive)
        p = new StringNode<BeginsWith>(value, column_ndx);
    else
        p = new StringNode<BeginsWithIns>(value, column_ndx);
    UpdatePointers(p, &p->m_child);
    return *this;
}
Query& Query::ends_with(size_t column_ndx, StringData value, bool case_sensitive)
{
    ParentNode* p;
    if (case_sensitive)
        p = new StringNode<EndsWith>(value, column_ndx);
    else
        p = new StringNode<EndsWithIns>(value, column_ndx);
    UpdatePointers(p, &p->m_child);
    return *this;
}
Query& Query::contains(size_t column_ndx, StringData value, bool case_sensitive)
{
    ParentNode* p;
    if (case_sensitive)
        p = new StringNode<Contains>(value, column_ndx);
    else
        p = new StringNode<ContainsIns>(value, column_ndx);
    UpdatePointers(p, &p->m_child);
    return *this;
}
Query& Query::not_equal(size_t column_ndx, StringData value, bool case_sensitive)
{
    ParentNode* p;
    if (case_sensitive)
        p = new StringNode<NotEqual>(value, column_ndx);
    else
        p = new StringNode<NotEqualIns>(value, column_ndx);
    UpdatePointers(p, &p->m_child);
    return *this;
}


// Aggregates =================================================================================

template <Action action, typename T, typename R, class ColType>
R Query::aggregate(R (ColType::*aggregateMethod)(size_t start, size_t end) const,
                    size_t column_ndx, size_t* resultcount, size_t start, size_t end, size_t limit) const
{
    if (end == size_t(-1))
        end = m_table->size();

    const ColType& column =
        m_table->GetColumn<ColType, ColumnType(ColumnTypeTraits<T>::id)>(column_ndx);

    if (first.size() == 0 || first[0] == 0) {
        // User created query with no criteria; aggregate range
        if (resultcount)
            *resultcount = end-start;
        // direct aggregate on the column
        return (column.*aggregateMethod)(start, end);
    }

    // Aggregate with criteria
    Init(*m_table);
    size_t matchcount = 0;
    QueryState<R> st;
    st.init(action, NULL, limit);
    R r = first[0]->aggregate<action, R, T>(&st, start, end, column_ndx, &matchcount);
    if (resultcount)
        *resultcount = matchcount;
    return r;
}

// Sum

int64_t Query::sum(size_t column_ndx, size_t* resultcount, size_t start, size_t end, size_t limit) const
{
    return aggregate<act_Sum, int64_t>(&Column::sum, column_ndx, resultcount, start, end, limit);
}
double Query::sum_float(size_t column_ndx, size_t* resultcount, size_t start, size_t end, size_t limit) const
{
    return aggregate<act_Sum, float>(&ColumnFloat::sum, column_ndx, resultcount, start, end, limit);
}
double Query::sum_double(size_t column_ndx, size_t* resultcount, size_t start, size_t end, size_t limit) const
{
    return aggregate<act_Sum, double>(&ColumnDouble::sum, column_ndx, resultcount, start, end, limit);
}

// Maximum

int64_t Query::maximum(size_t column_ndx, size_t* resultcount, size_t start, size_t end, size_t limit) const
{
    return aggregate<act_Max, int64_t>(&Column::maximum, column_ndx, resultcount, start, end, limit);
}
float Query::maximum_float(size_t column_ndx, size_t* resultcount, size_t start, size_t end, size_t limit) const
{
    return aggregate<act_Max, float>(&ColumnFloat::maximum, column_ndx, resultcount, start, end, limit);
}
double Query::maximum_double(size_t column_ndx, size_t* resultcount, size_t start, size_t end, size_t limit) const
{
    return aggregate<act_Max, double>(&ColumnDouble::maximum, column_ndx, resultcount, start, end, limit);
}

// Minimum

int64_t Query::minimum(size_t column_ndx, size_t* resultcount, size_t start, size_t end, size_t limit) const
{
    return aggregate<act_Min, int64_t>(&Column::minimum, column_ndx, resultcount, start, end, limit);
}
float Query::minimum_float(size_t column_ndx, size_t* resultcount, size_t start, size_t end, size_t limit) const
{
    return aggregate<act_Min, float>(&ColumnFloat::minimum, column_ndx, resultcount, start, end, limit);
}
double Query::minimum_double(size_t column_ndx, size_t* resultcount, size_t start, size_t end, size_t limit) const
{
    return aggregate<act_Min, double>(&ColumnDouble::minimum, column_ndx, resultcount, start, end, limit);
}

// Average

template <typename T>
double Query::average(size_t column_ndx, size_t* resultcount, size_t start, size_t end, size_t limit) const
{
    size_t resultcount2 = 0;
    typedef typename ColumnTypeTraits<T>::column_type ColType;
    typedef typename ColumnTypeTraits<T>::sum_type SumType;
    const SumType sum1 = aggregate<act_Sum, T>(&ColType::sum, column_ndx, &resultcount2, start, end, limit);
    double avg1 = 0;
    if (resultcount2 != 0)
        avg1 = static_cast<double>(sum1) / resultcount2;
    if (resultcount)
        *resultcount = resultcount2;
    return avg1;
}

double Query::average(size_t column_ndx, size_t* resultcount, size_t start, size_t end, size_t limit) const
{
    return average<int64_t>(column_ndx, resultcount, start, end, limit);
}
double Query::average_float(size_t column_ndx, size_t* resultcount, size_t start, size_t end, size_t limit) const
{
    return average<float>(column_ndx, resultcount, start, end, limit);
}
double Query::average_double(size_t column_ndx, size_t* resultcount, size_t start, size_t end, size_t limit) const
{
    return average<double>(column_ndx, resultcount, start, end, limit);
}


// Grouping
Query& Query::group()
{
    update.push_back(0);
    update_override.push_back(0);
    first.push_back(0);
    return *this;
}
Query& Query::end_group()
{
    if (first.size() < 2) {
        error_code = "Unbalanced blockBegin/blockEnd";
        return *this;
    }

    if (update[update.size()-2] != 0)
        *update[update.size()-2] = first[first.size()-1];

    if (first[first.size()-2] == 0)
        first[first.size()-2] = first[first.size()-1];

    if (update_override[update_override.size()-1] != 0)
        update[update.size() - 2] = update_override[update_override.size()-1];
    else if (update[update.size()-1] != 0)
        update[update.size() - 2] = update[update.size()-1];

    first.pop_back();
    update.pop_back();
    update_override.pop_back();
    return *this;
}

Query& Query::Or()
{
    ParentNode* const o = new OrNode(first[first.size()-1]);
    all_nodes.push_back(o);

    first[first.size()-1] = o;
    update[update.size()-1] = &((OrNode*)o)->m_cond[1];
    update_override[update_override.size()-1] = &((OrNode*)o)->m_child;
    return *this;
}

void Query::subtable(size_t column)
{
    ParentNode* const p = new SubtableNode(column);
    UpdatePointers(p, &p->m_child);
    // once subtable conditions have been evaluated, resume evaluation from m_child2
    subtables.push_back(&((SubtableNode*)p)->m_child2);
    group();
}

void Query::end_subtable()
{
    end_group();

    if (update[update.size()-1] != 0)
        update[update.size()-1] = subtables[subtables.size()-1];

    subtables.pop_back();
}


size_t Query::find_next(size_t lastmatch)
{
    if (lastmatch == size_t(-1)) Init(*m_table);

    const size_t end = m_table->size();
    const size_t res = first[0]->find_first(lastmatch + 1, end);

    return (res == end) ? not_found : res;
}

TableView Query::find_all(size_t start, size_t end, size_t limit)
{
    Init(*m_table);

    if (end == size_t(-1))
        end = m_table->size();

    // User created query with no criteria; return everything
    if (first.size() == 0 || first[0] == 0) {
        TableView tv(*m_table);
        for (size_t i = start; i < end && i - start < limit; i++)
            tv.get_ref_column().add(i);
        return move(tv);
    }

#if TIGHTDB_MULTITHREAD_QUERY
    if (m_threadcount > 0) {
        // Use multithreading
        return find_all_multi(start, end);
    }
#endif

    // Use single threading
    TableView tv(*m_table);
    QueryState<int64_t> st;
    st.init(act_FindAll, &tv.get_ref_column(), limit);
    first[0]->aggregate<act_FindAll, int64_t, int64_t>(&st, start, end, not_found, NULL);
    return move(tv);
}


size_t Query::count(size_t start, size_t end, size_t limit) const
{
    if (end == size_t(-1))
        end = m_table->size();

    if (first.size() == 0 || first[0] == 0) {
        // User created query with no criteria; count all
        return (limit < end - start ? limit : end - start);
    }

    Init(*m_table);
    QueryState<int64_t> st;
    st.init(act_Count, NULL, limit);
    int64_t r = first[0]->aggregate<act_Count, int64_t, int64_t>(&st, start, end, not_found, NULL);
    return size_t(r);
}


// todo, not sure if start, end and limit could be useful for delete.
size_t Query::remove(size_t start, size_t end, size_t limit)
{
    if (end == not_found)
        end = m_table->size();

    size_t r = start;
    size_t results = 0;

    for (;;) {
        // Every remove invalidates the array cache in the nodes
        // so we have to re-initialize it before searching
        Init(*m_table);

        r = FindInternal(r, end - results);
        if (r == not_found || r == m_table->size() || results == limit)
            break;
        ++results;
        m_table->remove(r);
    }
    return results;
}

#if TIGHTDB_MULTITHREAD_QUERY
TableView Query::find_all_multi(size_t start, size_t end)
{
    (void)start;
    (void)end;

    // Initialization
    Init(*m_table);
    ts.next_job = start;
    ts.end_job = end;
    ts.done_job = 0;
    ts.count = 0;
    ts.table = &table;
    ts.node = first[0];

    // Signal all threads to start
    pthread_mutex_unlock(&ts.jobs_mutex);
    pthread_cond_broadcast(&ts.jobs_cond);

    // Wait until all threads have completed
    pthread_mutex_lock(&ts.completed_mutex);
    while (ts.done_job < ts.end_job)
        pthread_cond_wait(&ts.completed_cond, &ts.completed_mutex);
    pthread_mutex_lock(&ts.jobs_mutex);
    pthread_mutex_unlock(&ts.completed_mutex);

    TableView tv(*m_table);

    // Sort search results because user expects ascending order
    sort(ts.chunks.begin(), ts.chunks.end(), &Query::comp);
    for (size_t i = 0; i < ts.chunks.size(); ++i) {
        const size_t from = ts.chunks[i].first;
        const size_t upto = (i == ts.chunks.size() - 1) ? size_t(-1) : ts.chunks[i + 1].first;
        size_t first = ts.chunks[i].second;

        while (first < ts.results.size() && ts.results[first] < upto && ts.results[first] >= from) {
            tv.get_ref_column().add(ts.results[first]);
            ++first;
        }
    }

    return move(tv);
}

int Query::set_threads(unsigned int threadcount)
{
#if defined(_WIN32) || defined(__WIN32__) || defined(_WIN64)
    pthread_win32_process_attach_np ();
#endif
    pthread_mutex_init(&ts.result_mutex, NULL);
    pthread_cond_init(&ts.completed_cond, NULL);
    pthread_mutex_init(&ts.jobs_mutex, NULL);
    pthread_mutex_init(&ts.completed_mutex, NULL);
    pthread_cond_init(&ts.jobs_cond, NULL);

    pthread_mutex_lock(&ts.jobs_mutex);

    for (size_t i = 0; i < m_threadcount; ++i)
        pthread_detach(threads[i]);

    for (size_t i = 0; i < threadcount; ++i) {
        int r = pthread_create(&threads[i], NULL, query_thread, (void*)&ts);
        if (r != 0)
            TIGHTDB_ASSERT(false); //todo
    }
    m_threadcount = threadcount;
    return 0;
}


void* Query::query_thread(void* arg)
{
    static_cast<void>(arg);
    thread_state* ts = static_cast<thread_state*>(arg);

    vector<size_t> res;
    vector<pair<size_t, size_t> > chunks;

    for (;;) {
        // Main waiting loop that waits for a query to start
        pthread_mutex_lock(&ts->jobs_mutex);
        while (ts->next_job == ts->end_job)
            pthread_cond_wait(&ts->jobs_cond, &ts->jobs_mutex);
        pthread_mutex_unlock(&ts->jobs_mutex);

        for (;;) {
            // Pick a job
            pthread_mutex_lock(&ts->jobs_mutex);
            if (ts->next_job == ts->end_job)
                break;
            const size_t chunk = min(ts->end_job - ts->next_job, thread_chunk_size);
            const size_t mine = ts->next_job;
            ts->next_job += chunk;
            size_t r = mine - 1;
            const size_t end = mine + chunk;

            pthread_mutex_unlock(&ts->jobs_mutex);

            // Execute job
            for (;;) {
                r = ts->node->find_first(r + 1, end);
                if (r == end)
                    break;
                res.push_back(r);
            }

            // Append result in common queue shared by all threads.
            pthread_mutex_lock(&ts->result_mutex);
            ts->done_job += chunk;
            if (res.size() > 0) {
                ts->chunks.push_back(pair<size_t, size_t>(mine, ts->results.size()));
                ts->count += res.size();
                for (size_t i = 0; i < res.size(); i++) {
                    ts->results.push_back(res[i]);
                }
                res.clear();
            }
            pthread_mutex_unlock(&ts->result_mutex);

            // Signal main thread that we might have compleeted
            pthread_mutex_lock(&ts->completed_mutex);
            pthread_cond_signal(&ts->completed_cond);
            pthread_mutex_unlock(&ts->completed_mutex);
        }
    }
    return 0;
}

#endif // TIGHTDB_MULTITHREADQUERY


#ifdef TIGHTDB_DEBUG
string Query::Verify()
{
    if (first.size() == 0)
        return "";

    if (error_code != "") // errors detected by QueryInterface
        return error_code;

    if (first[0] == 0)
        return "Syntax error";

    return first[0]->Verify(); // errors detected by QueryEngine
}
#endif // TIGHTDB_DEBUG

void Query::Init(const Table& table) const
{
    if (first[0] != NULL) {
        ParentNode* top = first[0];
        top->init(table);
        vector<ParentNode*> v;
        top->gather_children(v);
    }
}

size_t Query::FindInternal(size_t start, size_t end) const
{
    if (end == size_t(-1))
        end = m_table->size();
    if (start == end)
        return not_found;

    size_t r;
    if (first[0] != 0)
        r = first[0]->find_first(start, end);
    else
        r = start; // user built an empty query; return any first

    if (r == m_table->size())
        return not_found;
    else
        return r;
}

void Query::UpdatePointers(ParentNode* p, ParentNode** newnode)
{
    all_nodes.push_back(p);
    if (first[first.size()-1] == 0)
        first[first.size()-1] = p;

    if (update[update.size()-1] != 0)
        *update[update.size()-1] = p;

    update[update.size()-1] = newnode;
}

bool Query::comp(const pair<size_t, size_t>& a, const pair<size_t, size_t>& b)
{
    return a.first < b.first;
}


<|MERGE_RESOLUTION|>--- conflicted
+++ resolved
@@ -377,39 +377,8 @@
     less_equal(column_ndx, to);
     return *this;
 }
-<<<<<<< HEAD
-	
-=======
-
-
-// Strings, const char*
-
-Query& Query::equal(size_t column_ndx, const char* value, bool case_sensitive)
-{
-    return equal(column_ndx, StringData(value), case_sensitive);
-}
-
-Query& Query::begins_with(size_t column_ndx, const char* value, bool case_sensitive)
-{
-    return begins_with(column_ndx, StringData(value), case_sensitive);
-}
-
-Query& Query::ends_with(size_t column_ndx, const char* value, bool case_sensitive)
-{
-    return ends_with(column_ndx, StringData(value), case_sensitive);
-}
-
-Query& Query::contains(size_t column_ndx, const char* value, bool case_sensitive)
-{
-    return contains(column_ndx, StringData(value), case_sensitive);
-}
-
-Query& Query::not_equal(size_t column_ndx, const char* value, bool case_sensitive)
-{
-    return not_equal(column_ndx, StringData(value), case_sensitive);
-}
-    
->>>>>>> 63d1bff1
+
+
 // Strings, StringData()
 
 Query& Query::equal(size_t column_ndx, StringData value, bool case_sensitive)
