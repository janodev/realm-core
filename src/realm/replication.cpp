--- conflicted
+++ resolved
@@ -64,17 +64,8 @@
 
 } // anonymous namespace
 
-<<<<<<< HEAD
 template <>
 void Replication::set(const Table* table, ColKey col_key, ObjKey key, Mixed value, _impl::Instruction variant)
-=======
-std::string TrivialReplication::get_database_path() const
-{
-    return m_database_file;
-}
-
-void TrivialReplication::apply_changeset(const char* data, size_t size, SharedGroup& target, util::Logger* logger)
->>>>>>> 432c5058
 {
     switch (value.get_type()) {
         case type_Int:
@@ -106,16 +97,12 @@
     }
 }
 
-<<<<<<< HEAD
-std::string TrivialReplication::get_database_path()
+std::string TrivialReplication::get_database_path() const
 {
     return m_database_file;
 }
 
 void TrivialReplication::initialize(DB&)
-=======
-void TrivialReplication::initialize(SharedGroup&)
->>>>>>> 432c5058
 {
     // Nothing needs to be done here
 }
