--- conflicted
+++ resolved
@@ -316,13 +316,12 @@
     // Please see Group::get_file_format_version() for information about the
     // individual file format versions.
 
-<<<<<<< HEAD
-    if (requested_history_type == Replication::hist_None && current_file_format_version == 10)
-        return 10;
-
-=======
->>>>>>> 93aa26f9
-    return 11;
+    if (requested_history_type == Replication::hist_None && current_file_format_version == 11) {
+        // We are able to open file format 11 in RO mode
+        return 11;
+    }
+
+    return 12;
 }
 
 void Group::get_version_and_history_info(const Array& top, _impl::History::version_type& version, int& history_type,
@@ -380,7 +379,7 @@
     // Be sure to revisit the following upgrade logic when a new file format
     // version is introduced. The following assert attempt to help you not
     // forget it.
-    REALM_ASSERT_EX(target_file_format_version == 11, target_file_format_version);
+    REALM_ASSERT_EX(target_file_format_version == 12, target_file_format_version);
 
     int current_file_format_version = get_file_format_version();
     REALM_ASSERT(current_file_format_version < target_file_format_version);
@@ -446,14 +445,14 @@
 
             if (pk_table) {
                 pk_table->migrate_column_info();
-                pk_table->migrate_indexes();
+                pk_table->migrate_indexes(ColKey());
                 pk_table->create_columns();
                 pk_table->migrate_objects(ColKey());
                 pk_cols = get_primary_key_columns_from_pk_table(pk_table);
             }
 
             for (auto k : table_accessors) {
-                k->migrate_indexes();
+                k->migrate_indexes(pk_cols[k]);
             }
             for (auto k : table_accessors) {
                 k->migrate_subspec();
@@ -510,40 +509,23 @@
         }
         remove_table(progress_info->get_key());
     }
-<<<<<<< HEAD
+
     // If we come from a file format version lower than 10, all objects with primary keys
-    // will be upgraded correctly by the above process
-    if (current_file_format_version == 10 && target_file_format_version >= 11) {
-=======
-    if (current_file_format_version == 10 && target_file_format_version >= 11 &&
-        get_replication()->get_history_type() == Replication::HistoryType::hist_SyncClient) {
-        // If the file is version 10, then we have to check for missing search index on
-        // string primary key columns. If index is not present, we will try to deduce the
-        // ObjKey from the primary key value by hashing. This will often fail as we use a
-        // different hashing function than was used in core-5. So we add the index here.
->>>>>>> 93aa26f9
+    // will be upgraded correctly by the above process. In file format 12 we don't have
+    // search index on primary key columns. We need to rebuild the tables to ensure that
+    // the ObjKeys matches the primary key value.
+    if (current_file_format_version < 12 && target_file_format_version >= 12) {
         auto table_keys = get_table_keys();
         for (auto k : table_keys) {
             auto t = get_table(k);
             if (auto col = t->get_primary_key_column()) {
-<<<<<<< HEAD
-                if (col.get_type() == col_type_Int) {
-                    // Tables with integer primary keys have to be rebuilt
-                    t->remove_search_index(col);
-                    t->rebuild_table_with_pk_column();
-                }
-            }
-        }
-    }
+                t->remove_search_index(col);
+                t->rebuild_table_with_pk_column();
+            }
+        }
+    }
+
     // NOTE: Additional future upgrade steps go here.
-=======
-                if (col.get_type() == col_type_String) {
-                    t->add_search_index(col);
-                }
-            }
-        }
-    }
->>>>>>> 93aa26f9
 }
 
 void Group::open(ref_type top_ref, const std::string& file_path)
@@ -563,11 +545,8 @@
         case 0:
             file_format_ok = (top_ref == 0);
             break;
-<<<<<<< HEAD
-        case 10:
-=======
->>>>>>> 93aa26f9
         case 11:
+        case 12:
             file_format_ok = true;
             break;
     }
