/*************************************************************************
 *
 * Copyright 2016 Realm Inc.
 *
 * Licensed under the Apache License, Version 2.0 (the "License");
 * you may not use this file except in compliance with the License.
 * You may obtain a copy of the License at
 *
 * http://www.apache.org/licenses/LICENSE-2.0
 *
 * Unless required by applicable law or agreed to in writing, software
 * distributed under the License is distributed on an "AS IS" BASIS,
 * WITHOUT WARRANTIES OR CONDITIONS OF ANY KIND, either express or implied.
 * See the License for the specific language governing permissions and
 * limitations under the License.
 *
 **************************************************************************/

/*
A query consists of node objects, one for each query condition. Each node contains pointers to all other nodes:

node1        node2         node3
------       -----         -----
node2*       node1*        node1*
node3*       node3*        node2*

The construction of all this takes part in query.cpp. Each node has two important functions:

    aggregate(start, end)
    aggregate_local(start, end)

The aggregate() function executes the aggregate of a query. You can call the method on any of the nodes
(except children nodes of OrNode and SubtableNode) - it has the same behaviour. The function contains
scheduling that calls aggregate_local(start, end) on different nodes with different start/end ranges,
depending on what it finds is most optimal.

The aggregate_local() function contains a tight loop that tests the condition of its own node, and upon match
it tests all other conditions at that index to report a full match or not. It will remain in the tight loop
after a full match.

So a call stack with 2 and 9 being local matches of a node could look like this:

aggregate(0, 10)
    node1->aggregate_local(0, 3)
        node2->find_first_local(2, 3)
        node3->find_first_local(2, 3)
    node3->aggregate_local(3, 10)
        node1->find_first_local(4, 5)
        node2->find_first_local(4, 5)
        node1->find_first_local(7, 8)
        node2->find_first_local(7, 8)

find_first_local(n, n + 1) is a function that can be used to test a single row of another condition. Note that
this is very simplified. There are other statistical arguments to the methods, and also, find_first_local() can be
called from a callback function called by an integer Array.


Template arguments in methods:
----------------------------------------------------------------------------------------------------

TConditionFunction: Each node has a condition from query_conditions.c such as Equal, GreaterEqual, etc

TConditionValue:    Type of values in condition column. That is, int64_t, float, int, bool, etc

TAction:            What to do with each search result, from the enums act_ReturnFirst, act_Count, act_Sum, etc

TResult:            Type of result of actions - float, double, int64_t, etc. Special notes: For act_Count it's
                    int64_t, for RLM_FIND_ALL it's int64_t which points at destination array.

TSourceColumn:      Type of source column used in actions, or *ignored* if no source column is used (like for
                    act_Count, act_ReturnFirst)


There are two important classes used in queries:
----------------------------------------------------------------------------------------------------
SequentialGetter    Column iterator used to get successive values with leaf caching. Used both for condition columns
                    and aggregate source column

AggregateState      State of the aggregate - contains a state variable that stores intermediate sum, max, min,
                    etc, etc.

*/

#ifndef REALM_QUERY_ENGINE_HPP
#define REALM_QUERY_ENGINE_HPP

#include <algorithm>
#include <functional>
#include <sstream>
#include <string>
#include <array>

#include <realm/array_basic.hpp>
#include <realm/array_key.hpp>
#include <realm/array_string.hpp>
#include <realm/array_binary.hpp>
#include <realm/array_timestamp.hpp>
#include <realm/array_decimal128.hpp>
#include <realm/array_fixed_bytes.hpp>
#include <realm/array_mixed.hpp>
#include <realm/array_list.hpp>
#include <realm/array_bool.hpp>
#include <realm/array_backlink.hpp>
#include <realm/column_type_traits.hpp>
#include <realm/metrics/query_info.hpp>
#include <realm/query_conditions.hpp>
#include <realm/table.hpp>
#include <realm/column_integer.hpp>
#include <realm/unicode.hpp>
#include <realm/util/miscellaneous.hpp>
#include <realm/util/serializer.hpp>
#include <realm/util/shared_ptr.hpp>
#include <realm/util/string_buffer.hpp>
#include <realm/utilities.hpp>
#include <realm/index_string.hpp>

#include <map>
#include <unordered_set>

#if REALM_X86_OR_X64_TRUE && defined(_MSC_FULL_VER) && _MSC_FULL_VER >= 160040219
#include <immintrin.h>
#endif

namespace realm {

// Number of matches to find in best condition loop before breaking out to probe other conditions. Too low value gives
// too many constant time overheads everywhere in the query engine. Too high value makes it adapt less rapidly to
// changes in match frequencies.
const size_t findlocals = 64;

// Average match distance in linear searches where further increase in distance no longer increases query speed
// (because time spent on handling each match becomes insignificant compared to time spent on the search).
const size_t bestdist = 512;

// Minimum number of matches required in a certain condition before it can be used to compute statistics. Too high
// value can spent too much time in a bad node (with high match frequency). Too low value gives inaccurate statistics.
const size_t probe_matches = 4;

const size_t bitwidth_time_unit = 64;

typedef bool (*CallbackDummy)(int64_t);
using Evaluator = util::FunctionRef<bool(const Obj& obj)>;

class ParentNode {
    typedef ParentNode ThisType;

public:
    ParentNode() = default;
    virtual ~ParentNode() = default;

    virtual bool has_search_index() const
    {
        return false;
    }
    virtual void index_based_aggregate(size_t, Evaluator) {}

    void gather_children(std::vector<ParentNode*>& v)
    {
        m_children.clear();
        size_t i = v.size();
        v.push_back(this);

        if (m_child)
            m_child->gather_children(v);

        m_children = v;
        m_children.erase(m_children.begin() + i);
        m_children.insert(m_children.begin(), this);
    }

    double cost() const
    {
        // dt = 1/64 to 1. Match dist is 8 times more important than bitwidth
        return 8 * bitwidth_time_unit / m_dD + m_dT;
    }

    size_t find_first(size_t start, size_t end);

    bool match(const Obj& obj);

    virtual void init(bool will_query_ranges)
    {
        m_dD = 100.0;

        if (m_child)
            m_child->init(will_query_ranges);

        m_column_action_specializer = nullptr;
    }

    void get_link_dependencies(std::vector<TableKey>& tables) const
    {
        collect_dependencies(tables);
        if (m_child)
            m_child->get_link_dependencies(tables);
    }

    void set_table(ConstTableRef table)
    {
        if (table == m_table)
            return;

        m_table = table;
        if (m_condition_column_key != ColKey()) {
            m_condition_column_name = m_table->get_column_name(m_condition_column_key);
        }
        if (m_child)
            m_child->set_table(table);
        table_changed();
    }

    void set_cluster(const Cluster* cluster)
    {
        m_cluster = cluster;
        if (m_child)
            m_child->set_cluster(cluster);
        cluster_changed();
    }

    virtual void collect_dependencies(std::vector<TableKey>&) const
    {
    }

    virtual size_t find_first_local(size_t start, size_t end) = 0;

    virtual void aggregate_local_prepare(Action TAction, DataType col_id, bool nullable);
    template <Action action>
    void aggregate_local_prepare(DataType col_id, bool nullable);

    template <Action TAction, class LeafType>
    bool column_action_specialization(QueryStateBase* st, ArrayPayload* source_column, size_t r)
    {
        // TResult: type of query result
        // TSourceValue: type of aggregate source
        using TSourceValue = typename LeafType::value_type;
        using TResult = typename AggregateResultType<TSourceValue, TAction>::result_type;

        // Sum of float column must accumulate in double
        static_assert(
            !(TAction == act_Sum && (std::is_same_v<TSourceValue, float> && !std::is_same_v<TResult, double>)), "");

        TSourceValue av{};
        // uses_val test because compiler cannot see that IntegerColumn::get has no side effect and result is
        // discarded
        if (static_cast<QueryState<TResult>*>(st)->template uses_val<TAction>() && source_column != nullptr) {
            REALM_ASSERT_DEBUG(dynamic_cast<LeafType*>(source_column) != nullptr);
            av = static_cast<LeafType*>(source_column)->get(r);
        }
        REALM_ASSERT_DEBUG(dynamic_cast<QueryState<TResult>*>(st) != nullptr);
        bool cont = static_cast<QueryState<TResult>*>(st)->template match<TAction, 0>(r, 0, av);
        return cont;
    }

    virtual size_t aggregate_local(QueryStateBase* st, size_t start, size_t end, size_t local_limit,
                                   ArrayPayload* source_column);


    virtual std::string validate()
    {
        if (error_code != "")
            return error_code;
        if (m_child == nullptr)
            return "";
        else
            return m_child->validate();
    }

    ParentNode(const ParentNode& from);

    void add_child(std::unique_ptr<ParentNode> child)
    {
        if (m_child)
            m_child->add_child(std::move(child));
        else
            m_child = std::move(child);
    }

    virtual std::unique_ptr<ParentNode> clone() const = 0;

    ColKey get_column_key(StringData column_name) const
    {
        ColKey column_key;
        if (column_name.size() > 0) {
            column_key = m_table.unchecked_ptr()->get_column_key(column_name);
            if (column_key == ColKey()) {
                throw LogicError(LogicError::column_does_not_exist);
            }
        }
        return column_key;
    }

    virtual std::string describe(util::serializer::SerialisationState&) const
    {
        return "";
    }

    virtual std::string describe_condition() const
    {
        return "matches";
    }

    virtual std::string describe_expression(util::serializer::SerialisationState& state) const
    {
        std::string s;
        s = describe(state);
        if (m_child) {
            s = s + " and " + m_child->describe_expression(state);
        }
        return s;
    }

    bool consume_condition(ParentNode& other, bool ignore_indexes)
    {
        // We can only combine conditions if they're the same operator on the
        // same column and there's no additional conditions ANDed on
        if (m_condition_column_key != other.m_condition_column_key)
            return false;
        if (m_child || other.m_child)
            return false;
        if (typeid(*this) != typeid(other))
            return false;

        // If a search index is present, don't try to combine conditions since index search is most likely faster.
        // Assuming N elements to search and M conditions to check:
        // 1) search index present:                     O(log(N)*M)
        // 2) no search index, combine conditions:      O(N)
        // 3) no search index, conditions not combined: O(N*M)
        // In practice N is much larger than M, so if we have a search index, choose 1, otherwise if possible
        // choose 2. The exception is if we're inside a Not group or if the query is restricted to a view, as in those
        // cases end will always be start+1 and we'll have O(N*M) runtime even with a search index, so we want to
        // combine even with an index.
        if (has_search_index() && !ignore_indexes)
            return false;
        return do_consume_condition(other);
    }

    std::unique_ptr<ParentNode> m_child;
    std::vector<ParentNode*> m_children;
    std::string m_condition_column_name;
    mutable ColKey m_condition_column_key = ColKey(); // Column of search criteria

    double m_dD;       // Average row distance between each local match at current position
    double m_dT = 1.0; // Time overhead of testing index i + 1 if we have just tested index i. > 1 for linear scans, 0
    // for index/tableview

    size_t m_probes = 0;
    size_t m_matches = 0;

protected:
    typedef bool (ParentNode::*Column_action_specialized)(QueryStateBase*, ArrayPayload*, size_t);
    Column_action_specialized m_column_action_specializer = nullptr;
    ConstTableRef m_table = ConstTableRef();
    const Cluster* m_cluster = nullptr;
    QueryStateBase* m_state = nullptr;
    std::string error_code;

    ColumnType get_real_column_type(ColKey key)
    {
        return m_table.unchecked_ptr()->get_real_column_type(key);
    }

private:
    virtual void table_changed()
    {
    }
    virtual void cluster_changed()
    {
        // TODO: Should eventually be pure
    }
    virtual bool do_consume_condition(ParentNode&)
    {
        return false;
    }
};


class ColumnNodeBase : public ParentNode {
protected:
    ColumnNodeBase(ColKey column_key)
    {
        m_condition_column_key = column_key;
    }

    ColumnNodeBase(const ColumnNodeBase& from)
        : ParentNode(from)
        , m_last_local_match(from.m_last_local_match)
        , m_local_matches(from.m_local_matches)
        , m_local_limit(from.m_local_limit)
        , m_fastmode_disabled(from.m_fastmode_disabled)
        , m_action(from.m_action)
        , m_state(from.m_state)
        , m_source_column(from.m_source_column)
    {
    }

    template <Action TAction, class LeafType>
    bool match_callback(int64_t v)
    {
        using TSourceValue = typename LeafType::value_type;
        using ResultType = typename AggregateResultType<TSourceValue, TAction>::result_type;

        size_t i = to_size_t(v);
        m_last_local_match = i;
        m_local_matches++;

        auto state = static_cast<QueryState<ResultType>*>(m_state);
        auto source_column = static_cast<LeafType*>(m_source_column);

        // Test remaining sub conditions of this node. m_children[0] is the node that called match_callback(), so skip
        // it
        for (size_t c = 1; c < m_children.size(); c++) {
            m_children[c]->m_probes++;
            size_t m = m_children[c]->find_first_local(i, i + 1);
            if (m != i)
                return true;
        }

        bool b;
        if (state->template uses_val<TAction>()) { // Compiler cannot see that IntegerColumn::Get has no side effect
            // and result is discarded
            TSourceValue av = source_column->get(i);
            b = state->template match<TAction, false>(i, 0, av);
        }
        else {
            b = state->template match<TAction, false>(i, 0, TSourceValue{});
        }

        return b;
    }

    // Aggregate bookkeeping
    size_t m_last_local_match = npos;
    size_t m_local_matches = 0;
    size_t m_local_limit = 0;
    bool m_fastmode_disabled = false;
    Action m_action;
    QueryStateBase* m_state = nullptr;
    // Column of values used in aggregate (act_FindAll, actReturnFirst, act_Sum, etc)
    ArrayPayload* m_source_column = nullptr;
};

template <class LeafType>
class IntegerNodeBase : public ColumnNodeBase {
    using ThisType = IntegerNodeBase<LeafType>;

public:
    using TConditionValue = typename LeafType::value_type;
    // static const bool nullable = ColType::nullable;

    template <class TConditionFunction, Action TAction, DataType TDataType, bool Nullable>
    bool find_callback_specialization(size_t start_in_leaf, size_t end_in_leaf)
    {
        using AggregateLeafType = typename GetLeafType<TDataType, Nullable>::type;
        auto cb = std::bind(std::mem_fn(&ThisType::template match_callback<TAction, AggregateLeafType>), this,
                            std::placeholders::_1);
        return this->m_leaf_ptr->template find<TConditionFunction, act_CallbackIdx>(m_value, start_in_leaf,
                                                                                    end_in_leaf, 0, nullptr, cb);
    }

protected:
    size_t aggregate_local_impl(QueryStateBase* st, size_t start, size_t end, size_t local_limit,
                                ArrayPayload* source_column, int c)
    {
        m_table.check();
        REALM_ASSERT(m_cluster);
        REALM_ASSERT(m_children.size() > 0);
        m_local_matches = 0;
        m_local_limit = local_limit;
        m_last_local_match = start - 1;
        m_state = st;

        // If there are no other nodes than us (m_children.size() == 1) AND the column used for our condition is
        // the same as the column used for the aggregate action, then the entire query can run within scope of that
        // column only, with no references to other columns:
        bool fastmode = should_run_in_fastmode(source_column);
        if (fastmode) {
            bool cont;
            cont = m_leaf_ptr->find(c, m_action, m_value, start, end, 0, static_cast<QueryState<int64_t>*>(st));
            if (!cont)
                return not_found;
        }
        // Else, for each match in this node, call our IntegerNodeBase::match_callback to test remaining nodes
        // and/or extract
        // aggregate payload from aggregate column:
        else {
            m_source_column = source_column;
            bool cont = (this->*m_find_callback_specialized)(start, end);
            if (!cont)
                return not_found;
        }

        if (m_local_matches == m_local_limit) {
            m_dD = (m_last_local_match + 1 - start) / (m_local_matches + 1.0);
            return m_last_local_match + 1;
        }
        else {
            m_dD = (end - start) / (m_local_matches + 1.0);
            return end;
        }
    }

    IntegerNodeBase(TConditionValue value, ColKey column_key)
        : ColumnNodeBase(column_key)
        , m_value(std::move(value))
    {
    }

    IntegerNodeBase(const ThisType& from)
        : ColumnNodeBase(from)
        , m_value(from.m_value)
        , m_find_callback_specialized(from.m_find_callback_specialized)
    {
    }

    void cluster_changed() override
    {
        // Assigning nullptr will cause the Leaf destructor to be called. Must
        // be done before assigning a new one. Otherwise the destructor will be
        // called after the constructor is called and that is unfortunate if
        // the object has the same address. (As in this case)
        m_array_ptr = nullptr;
        // Create new Leaf
        m_array_ptr = LeafPtr(new (&m_leaf_cache_storage) LeafType(m_table.unchecked_ptr()->get_alloc()));
        m_cluster->init_leaf(this->m_condition_column_key, m_array_ptr.get());
        m_leaf_ptr = m_array_ptr.get();
    }

    void init(bool will_query_ranges) override
    {
        ColumnNodeBase::init(will_query_ranges);

        m_dT = .25;
    }

    bool should_run_in_fastmode(ArrayPayload* source_leaf) const
    {
        if (m_children.size() > 1 || m_fastmode_disabled)
            return false;
        if (source_leaf == nullptr)
            return true;
        // Compare leafs to see if they are the same
        auto leaf = dynamic_cast<LeafType*>(source_leaf);
        return leaf ? leaf->get_ref() == m_leaf_ptr->get_ref() : false;
    }

    // Search value:
    TConditionValue m_value;

    // Leaf cache
    using LeafCacheStorage = typename std::aligned_storage<sizeof(LeafType), alignof(LeafType)>::type;
    using LeafPtr = std::unique_ptr<LeafType, PlacementDelete>;
    LeafCacheStorage m_leaf_cache_storage;
    LeafPtr m_array_ptr;
    const LeafType* m_leaf_ptr = nullptr;

    // Aggregate optimization
    using TFind_callback_specialized = bool (ThisType::*)(size_t, size_t);
    TFind_callback_specialized m_find_callback_specialized = nullptr;

    template <class TConditionFunction>
    static TFind_callback_specialized get_specialized_callback(Action action, DataType col_id, bool is_nullable)
    {
        switch (action) {
            case act_Count:
                return get_specialized_callback_2_int<act_Count, TConditionFunction>(col_id, is_nullable);
            case act_Sum:
                return get_specialized_callback_2<act_Sum, TConditionFunction>(col_id, is_nullable);
            case act_Max:
                return get_specialized_callback_2<act_Max, TConditionFunction>(col_id, is_nullable);
            case act_Min:
                return get_specialized_callback_2<act_Min, TConditionFunction>(col_id, is_nullable);
            case act_FindAll:
                return get_specialized_callback_2_int<act_FindAll, TConditionFunction>(col_id, is_nullable);
            case act_CallbackIdx:
                return get_specialized_callback_2_int<act_CallbackIdx, TConditionFunction>(col_id, is_nullable);
            default:
                break;
        }
        REALM_ASSERT(false); // Invalid aggregate function
        return nullptr;
    }

    template <Action TAction, class TConditionFunction>
    static TFind_callback_specialized get_specialized_callback_2(DataType col_id, bool is_nullable)
    {
        switch (col_id) {
            case type_Int:
                return get_specialized_callback_3<TAction, type_Int, TConditionFunction>(is_nullable);
            case type_Float:
                return get_specialized_callback_3<TAction, type_Float, TConditionFunction>(is_nullable);
            case type_Double:
                return get_specialized_callback_3<TAction, type_Double, TConditionFunction>(is_nullable);
            case type_Timestamp:
                return get_specialized_callback_3<TAction, type_Timestamp, TConditionFunction>(is_nullable);
            case type_Decimal:
                return get_specialized_callback_3<TAction, type_Decimal, TConditionFunction>(is_nullable);
            default:
                break;
        }
        REALM_ASSERT(false); // Invalid aggregate source column
        return nullptr;
    }

    template <Action TAction, class TConditionFunction>
    static TFind_callback_specialized get_specialized_callback_2_int(DataType col_id, bool is_nullable)
    {
        if (col_id == type_Int) {
            return get_specialized_callback_3<TAction, type_Int, TConditionFunction>(is_nullable);
        }
        REALM_ASSERT(false); // Invalid aggregate source column
        return nullptr;
    }

    template <Action TAction, DataType TDataType, class TConditionFunction>
    static TFind_callback_specialized get_specialized_callback_3(bool is_nullable)
    {
        if (is_nullable) {
            return &IntegerNodeBase<LeafType>::template find_callback_specialization<TConditionFunction, TAction,
                                                                                     TDataType, true>;
        }
        else {
            return &IntegerNodeBase<LeafType>::template find_callback_specialization<TConditionFunction, TAction,
                                                                                     TDataType, false>;
        }
    }
};


template <class LeafType, class TConditionFunction>
class IntegerNode : public IntegerNodeBase<LeafType> {
    using BaseType = IntegerNodeBase<LeafType>;
    using ThisType = IntegerNode<LeafType, TConditionFunction>;

public:
    static const bool special_null_node = false;
    using TConditionValue = typename BaseType::TConditionValue;

    IntegerNode(TConditionValue value, ColKey column_key)
        : BaseType(value, column_key)
    {
    }
    IntegerNode(const IntegerNode& from)
        : BaseType(from)
    {
    }

    void aggregate_local_prepare(Action action, DataType col_id, bool is_nullable) override
    {
        this->m_fastmode_disabled = (col_id == type_Float || col_id == type_Double);
        this->m_action = action;
        this->m_find_callback_specialized =
            IntegerNodeBase<LeafType>::template get_specialized_callback<TConditionFunction>(action, col_id,
                                                                                             is_nullable);
    }

    size_t aggregate_local(QueryStateBase* st, size_t start, size_t end, size_t local_limit,
                           ArrayPayload* source_column) override
    {
        constexpr int cond = TConditionFunction::condition;
        return this->aggregate_local_impl(st, start, end, local_limit, source_column, cond);
    }

    size_t find_first_local(size_t start, size_t end) override
    {
        return this->m_leaf_ptr->template find_first<TConditionFunction>(this->m_value, start, end);
    }

    std::string describe(util::serializer::SerialisationState& state) const override
    {
        return state.describe_column(ParentNode::m_table, ColumnNodeBase::m_condition_column_key) + " " +
               describe_condition() + " " + util::serializer::print_value(this->m_value);
    }

    std::string describe_condition() const override
    {
        return TConditionFunction::description();
    }

    std::unique_ptr<ParentNode> clone() const override
    {
        return std::unique_ptr<ParentNode>(new ThisType(*this));
    }
};

template <size_t linear_search_threshold, class LeafType, class NeedleContainer>
static size_t find_first_haystack(LeafType& leaf, NeedleContainer& needles, size_t start, size_t end)
{
    // for a small number of conditions, it is faster to do a linear search than to compute the hash
    // the exact thresholds were found experimentally
    if (needles.size() < linear_search_threshold) {
        for (size_t i = start; i < end; ++i) {
            auto element = leaf.get(i);
            if (std::find(needles.begin(), needles.end(), element) != needles.end())
                return i;
        }
    }
    else {
        for (size_t i = start; i < end; ++i) {
            auto element = leaf.get(i);
            if (needles.count(element))
                return i;
        }
    }
    return realm::npos;
}

template <class LeafType>
class IntegerNode<LeafType, Equal> : public IntegerNodeBase<LeafType> {
public:
    using BaseType = IntegerNodeBase<LeafType>;
    using TConditionValue = typename BaseType::TConditionValue;
    using ThisType = IntegerNode<LeafType, Equal>;

    IntegerNode(TConditionValue value, ColKey column_key)
        : BaseType(value, column_key)
    {
    }
    ~IntegerNode()
    {
    }

    void init(bool will_query_ranges) override
    {
        BaseType::init(will_query_ranges);
        m_nb_needles = m_needles.size();

        if (has_search_index()) {
            // _search_index_init();
            m_result.clear();
            auto index = ParentNode::m_table->get_search_index(ParentNode::m_condition_column_key);
            index->find_all(m_result, BaseType::m_value);
            m_result_get = 0;
            m_last_start_key = ObjKey();
            IntegerNodeBase<LeafType>::m_dT = 0;
        }
    }

    bool do_consume_condition(ParentNode& node) override
    {
        auto& other = static_cast<ThisType&>(node);
        REALM_ASSERT(this->m_condition_column_key == other.m_condition_column_key);
        REALM_ASSERT(other.m_needles.empty());
        if (m_needles.empty()) {
            m_needles.insert(this->m_value);
        }
        m_needles.insert(other.m_value);
        return true;
    }

    bool has_search_index() const override
    {
        return this->m_table->has_search_index(IntegerNodeBase<LeafType>::m_condition_column_key);
    }

    void index_based_aggregate(size_t limit, Evaluator evaluator) override
    {
        for (size_t t = 0; t < m_result.size() && limit > 0; ++t) {
            auto obj = this->m_table->get_object(m_result[t]);
            if (evaluator(obj)) {
                --limit;
            }
        }
    }

    void aggregate_local_prepare(Action action, DataType col_id, bool is_nullable) override
    {
        this->m_fastmode_disabled = (col_id == type_Float || col_id == type_Double);
        this->m_action = action;
        this->m_find_callback_specialized =
            IntegerNodeBase<LeafType>::template get_specialized_callback<Equal>(action, col_id, is_nullable);
    }

    size_t aggregate_local(QueryStateBase* st, size_t start, size_t end, size_t local_limit,
                           ArrayPayload* source_column) override
    {
        constexpr int cond = Equal::condition;
        return this->aggregate_local_impl(st, start, end, local_limit, source_column, cond);
    }
 
    size_t find_first_local(size_t start, size_t end) override
    {
        REALM_ASSERT(this->m_table);
        size_t s = realm::npos;

        if (start < end) {
            if (m_nb_needles) {
                s = find_first_haystack<22>(*this->m_leaf_ptr, m_needles, start, end);
            }
            else if (has_search_index()) {
                return do_search_index(m_last_start_key, m_result_get, m_result, BaseType::m_cluster, start, end);
            }
            else if (end - start == 1) {
                if (this->m_leaf_ptr->get(start) == this->m_value) {
                    s = start;
                }
            }
            else {
                s = this->m_leaf_ptr->template find_first<Equal>(this->m_value, start, end);
            }
        }

        return s;
    }

    std::string describe(util::serializer::SerialisationState& state) const override
    {
        REALM_ASSERT(this->m_condition_column_key);
        std::string col_descr = state.describe_column(this->m_table, this->m_condition_column_key);

        if (m_needles.empty()) {
            return col_descr + " " + Equal::description() + " " +
                   util::serializer::print_value(IntegerNodeBase<LeafType>::m_value);
        }

        // FIXME: once the parser supports it, print something like "column IN {n1, n2, n3}"
        std::string desc = "(";
        bool is_first = true;
        for (auto it : m_needles) {
            if (!is_first)
                desc += " or ";
            desc +=
                col_descr + " " + Equal::description() + " " + util::serializer::print_value(it); // "it" may be null
            is_first = false;
        }
        desc += ")";
        return desc;
    }

    std::unique_ptr<ParentNode> clone() const override
    {
        return std::unique_ptr<ParentNode>(new ThisType(*this));
    }

private:
    std::unordered_set<TConditionValue> m_needles;
    std::vector<ObjKey> m_result;
    size_t m_nb_needles = 0;
    size_t m_result_get = 0;
    ObjKey m_last_start_key;

    IntegerNode(const IntegerNode<LeafType, Equal>& from)
        : BaseType(from)
        , m_needles(from.m_needles)
    {
    }
};


// This node is currently used for floats and doubles only
template <class LeafType, class TConditionFunction>
class FloatDoubleNode : public ParentNode {
public:
    using TConditionValue = typename LeafType::value_type;
    static const bool special_null_node = false;

    FloatDoubleNode(TConditionValue v, ColKey column_key)
        : m_value(v)
    {
        m_condition_column_key = column_key;
        m_dT = 1.0;
    }
    FloatDoubleNode(null, ColKey column_key)
        : m_value(null::get_null_float<TConditionValue>())
    {
        m_condition_column_key = column_key;
        m_dT = 1.0;
    }

    void cluster_changed() override
    {
        // Assigning nullptr will cause the Leaf destructor to be called. Must
        // be done before assigning a new one. Otherwise the destructor will be
        // called after the constructor is called and that is unfortunate if
        // the object has the same address. (As in this case)
        m_array_ptr = nullptr;
        // Create new Leaf
        m_array_ptr = LeafPtr(new (&m_leaf_cache_storage) LeafType(m_table.unchecked_ptr()->get_alloc()));
        m_cluster->init_leaf(this->m_condition_column_key, m_array_ptr.get());
        m_leaf_ptr = m_array_ptr.get();
    }

    size_t find_first_local(size_t start, size_t end) override
    {
        TConditionFunction cond;

        auto find = [&](bool nullability) {
            bool m_value_nan = nullability ? null::is_null_float(m_value) : false;
            for (size_t s = start; s < end; ++s) {
                TConditionValue v = m_leaf_ptr->get(s);
                REALM_ASSERT(!(null::is_null_float(v) && !nullability));
                if (cond(v, m_value, nullability ? null::is_null_float<TConditionValue>(v) : false, m_value_nan))
                    return s;
            }
            return not_found;
        };

        // This will inline the second case but no the first. Todo, use templated lambda when switching to c++14
        if (m_table->is_nullable(m_condition_column_key))
            return find(true);
        else
            return find(false);
    }

    std::string describe(util::serializer::SerialisationState& state) const override
    {
        REALM_ASSERT(m_condition_column_key);
        return state.describe_column(ParentNode::m_table, m_condition_column_key) + " " + describe_condition() + " " +
               util::serializer::print_value(FloatDoubleNode::m_value);
    }
    std::string describe_condition() const override
    {
        return TConditionFunction::description();
    }

    std::unique_ptr<ParentNode> clone() const override
    {
        return std::unique_ptr<ParentNode>(new FloatDoubleNode(*this));
    }

    FloatDoubleNode(const FloatDoubleNode& from)
        : ParentNode(from)
        , m_value(from.m_value)
    {
    }

protected:
    TConditionValue m_value;
    // Leaf cache
    using LeafCacheStorage = typename std::aligned_storage<sizeof(LeafType), alignof(LeafType)>::type;
    using LeafPtr = std::unique_ptr<LeafType, PlacementDelete>;
    LeafCacheStorage m_leaf_cache_storage;
    LeafPtr m_array_ptr;
    const LeafType* m_leaf_ptr = nullptr;
};

template <class T, class TConditionFunction>
class SizeNode : public ParentNode {
public:
    SizeNode(int64_t v, ColKey column)
        : m_value(v)
    {
        m_condition_column_key = column;
        m_dT = 20.0;
    }

    void cluster_changed() override
    {
        // Assigning nullptr will cause the Leaf destructor to be called. Must
        // be done before assigning a new one. Otherwise the destructor will be
        // called after the constructor is called and that is unfortunate if
        // the object has the same address. (As in this case)
        m_array_ptr = nullptr;
        m_array_ptr = LeafPtr(new (&m_leaf_cache_storage) LeafType(m_table.unchecked_ptr()->get_alloc()));
        m_cluster->init_leaf(this->m_condition_column_key, m_array_ptr.get());
        m_leaf_ptr = m_array_ptr.get();
    }

    size_t find_first_local(size_t start, size_t end) override
    {
        for (size_t s = start; s < end; ++s) {
            T v = m_leaf_ptr->get(s);
            if (v) {
                int64_t sz = v.size();
                if (TConditionFunction()(sz, m_value))
                    return s;
            }
        }
        return not_found;
    }

    std::unique_ptr<ParentNode> clone() const override
    {
        return std::unique_ptr<ParentNode>(new SizeNode(*this));
    }

    SizeNode(const SizeNode& from)
        : ParentNode(from)
        , m_value(from.m_value)
    {
    }

private:
    // Leaf cache
    using LeafType = typename ColumnTypeTraits<T>::cluster_leaf_type;
    using LeafCacheStorage = typename std::aligned_storage<sizeof(LeafType), alignof(LeafType)>::type;
    using LeafPtr = std::unique_ptr<LeafType, PlacementDelete>;
    LeafCacheStorage m_leaf_cache_storage;
    LeafPtr m_array_ptr;
    const LeafType* m_leaf_ptr = nullptr;

    int64_t m_value;
};

extern size_t size_of_list_from_ref(ref_type ref, Allocator& alloc, ColumnType col_type, bool nullable);

template <class TConditionFunction>
class SizeListNode : public ParentNode {
public:
    SizeListNode(int64_t v, ColKey column)
        : m_value(v)
    {
        m_condition_column_key = column;
        m_dT = 30.0;
    }

    void reset_cache()
    {
        m_cached_col_type = m_condition_column_key.get_type();
        m_cached_nullable = m_condition_column_key.is_nullable();
        REALM_ASSERT_DEBUG(m_condition_column_key.is_list());
    }

    void cluster_changed() override
    {
        // Assigning nullptr will cause the Leaf destructor to be called. Must
        // be done before assigning a new one. Otherwise the destructor will be
        // called after the constructor is called and that is unfortunate if
        // the object has the same address. (As in this case)
        m_array_ptr = nullptr;
        m_array_ptr = LeafPtr(new (&m_leaf_cache_storage) ArrayList(m_table.unchecked_ptr()->get_alloc()));
        m_cluster->init_leaf(this->m_condition_column_key, m_array_ptr.get());
        m_leaf_ptr = m_array_ptr.get();
        reset_cache();
    }

    void init(bool will_query_ranges) override
    {
        ParentNode::init(will_query_ranges);
        reset_cache();
    }

    size_t find_first_local(size_t start, size_t end) override
    {
        Allocator& alloc = m_table.unchecked_ptr()->get_alloc();
        for (size_t s = start; s < end; ++s) {
            ref_type ref = m_leaf_ptr->get(s);
            if (ref) {
                int64_t sz = size_of_list_from_ref(ref, alloc, m_cached_col_type, m_cached_nullable);
                if (TConditionFunction()(sz, m_value))
                    return s;
            }
        }
        return not_found;
    }

    std::unique_ptr<ParentNode> clone() const override
    {
        return std::unique_ptr<ParentNode>(new SizeListNode(*this));
    }

    SizeListNode(const SizeListNode& from)
        : ParentNode(from)
        , m_value(from.m_value)
    {
    }

private:
    // Leaf cache
    using LeafCacheStorage = typename std::aligned_storage<sizeof(ArrayList), alignof(ArrayList)>::type;
    using LeafPtr = std::unique_ptr<ArrayList, PlacementDelete>;
    LeafCacheStorage m_leaf_cache_storage;
    LeafPtr m_array_ptr;
    const ArrayList* m_leaf_ptr = nullptr;

    int64_t m_value;

    ColumnType m_cached_col_type;
    bool m_cached_nullable;
};


template <class TConditionFunction>
class BinaryNode : public ParentNode {
public:
    using TConditionValue = BinaryData;
    static const bool special_null_node = false;

    BinaryNode(BinaryData v, ColKey column)
        : m_value(v)
    {
        m_condition_column_key = column;
        m_dT = 100.0;
    }

    BinaryNode(null, ColKey column)
        : BinaryNode(BinaryData{}, column)
    {
    }

    void cluster_changed() override
    {
        m_array_ptr = nullptr;
        m_array_ptr = LeafPtr(new (&m_leaf_cache_storage) ArrayBinary(m_table.unchecked_ptr()->get_alloc()));
        m_cluster->init_leaf(this->m_condition_column_key, m_array_ptr.get());
        m_leaf_ptr = m_array_ptr.get();
    }

    size_t find_first_local(size_t start, size_t end) override
    {
        TConditionFunction condition;
        for (size_t s = start; s < end; ++s) {
            BinaryData value = m_leaf_ptr->get(s);
            if (condition(m_value.get(), value))
                return s;
        }
        return not_found;
    }

    virtual std::string describe(util::serializer::SerialisationState& state) const override
    {
        REALM_ASSERT(m_condition_column_key);
        return state.describe_column(ParentNode::m_table, m_condition_column_key) + " " +
               TConditionFunction::description() + " " + util::serializer::print_value(BinaryNode::m_value.get());
    }

    std::unique_ptr<ParentNode> clone() const override
    {
        return std::unique_ptr<ParentNode>(new BinaryNode(*this));
    }

    BinaryNode(const BinaryNode& from)
        : ParentNode(from)
        , m_value(from.m_value)
    {
    }

private:
    OwnedBinaryData m_value;
    using LeafCacheStorage = typename std::aligned_storage<sizeof(ArrayBinary), alignof(ArrayBinary)>::type;
    using LeafPtr = std::unique_ptr<ArrayBinary, PlacementDelete>;
    LeafCacheStorage m_leaf_cache_storage;
    LeafPtr m_array_ptr;
    const ArrayBinary* m_leaf_ptr = nullptr;
};

template <class TConditionFunction>
class BoolNode : public ParentNode {
public:
    using TConditionValue = bool;

    BoolNode(util::Optional<bool> v, ColKey column)
        : m_value(v)
    {
        m_condition_column_key = column;
    }

    BoolNode(const BoolNode& from)
        : ParentNode(from)
        , m_value(from.m_value)
    {
    }

    void cluster_changed() override
    {
        m_array_ptr = nullptr;
        m_array_ptr = LeafPtr(new (&m_leaf_cache_storage) ArrayBoolNull(m_table.unchecked_ptr()->get_alloc()));
        m_cluster->init_leaf(this->m_condition_column_key, m_array_ptr.get());
        m_leaf_ptr = m_array_ptr.get();
    }

    size_t find_first_local(size_t start, size_t end) override
    {
        TConditionFunction condition;
        bool m_value_is_null = !m_value;
        for (size_t s = start; s < end; ++s) {
            util::Optional<bool> value = m_leaf_ptr->get(s);
            if (condition(value, m_value, !value, m_value_is_null))
                return s;
        }
        return not_found;
    }

    virtual std::string describe(util::serializer::SerialisationState& state) const override
    {
        return state.describe_column(ParentNode::m_table, m_condition_column_key) + " " +
               TConditionFunction::description() + " " + util::serializer::print_value(m_value);
    }

    std::unique_ptr<ParentNode> clone() const override
    {
        return std::unique_ptr<ParentNode>(new BoolNode(*this));
    }

private:
    util::Optional<bool> m_value;
    using LeafCacheStorage = typename std::aligned_storage<sizeof(ArrayBoolNull), alignof(ArrayBoolNull)>::type;
    using LeafPtr = std::unique_ptr<ArrayBoolNull, PlacementDelete>;
    LeafCacheStorage m_leaf_cache_storage;
    LeafPtr m_array_ptr;
    const ArrayBoolNull* m_leaf_ptr = nullptr;
};

class TimestampNodeBase : public ParentNode {
public:
    using TConditionValue = Timestamp;
    static const bool special_null_node = false;

    TimestampNodeBase(Timestamp v, ColKey column)
        : m_value(v)
    {
        m_condition_column_key = column;
        m_dT = 2.0;
    }

    TimestampNodeBase(null, ColKey column)
        : TimestampNodeBase(Timestamp{}, column)
    {
    }

    void cluster_changed() override
    {
        m_array_ptr = nullptr;
        m_array_ptr = LeafPtr(new (&m_leaf_cache_storage) ArrayTimestamp(m_table.unchecked_ptr()->get_alloc()));
        m_cluster->init_leaf(this->m_condition_column_key, m_array_ptr.get());
        m_leaf_ptr = m_array_ptr.get();
    }

protected:
    TimestampNodeBase(const TimestampNodeBase& from)
        : ParentNode(from)
        , m_value(from.m_value)
    {
    }

    Timestamp m_value;
    using LeafCacheStorage = typename std::aligned_storage<sizeof(ArrayTimestamp), alignof(ArrayTimestamp)>::type;
    using LeafPtr = std::unique_ptr<ArrayTimestamp, PlacementDelete>;
    LeafCacheStorage m_leaf_cache_storage;
    LeafPtr m_array_ptr;
    const ArrayTimestamp* m_leaf_ptr = nullptr;
};

template <class TConditionFunction>
class TimestampNode : public TimestampNodeBase {
public:
    using TimestampNodeBase::TimestampNodeBase;

    size_t find_first_local(size_t start, size_t end) override
    {
        return m_leaf_ptr->find_first<TConditionFunction>(m_value, start, end);
    }

    std::string describe(util::serializer::SerialisationState& state) const override
    {
        REALM_ASSERT(m_condition_column_key);
        return state.describe_column(ParentNode::m_table, m_condition_column_key) + " " +
               TConditionFunction::description() + " " + util::serializer::print_value(TimestampNode::m_value);
    }

    std::unique_ptr<ParentNode> clone() const override
    {
        return std::unique_ptr<ParentNode>(new TimestampNode(*this));
    }

protected:
    TimestampNode(const TimestampNode& from, Transaction* tr)
        : TimestampNodeBase(from, tr)
    {
    }
};

class DecimalNodeBase : public ParentNode {
public:
    using TConditionValue = Decimal128;
    static const bool special_null_node = false;

    DecimalNodeBase(Decimal128 v, ColKey column)
        : m_value(v)
    {
        m_condition_column_key = column;
    }

    DecimalNodeBase(null, ColKey column)
        : DecimalNodeBase(Decimal128{null()}, column)
    {
    }

    void cluster_changed() override
    {
        m_array_ptr = nullptr;
        m_array_ptr = LeafPtr(new (&m_leaf_cache_storage) ArrayDecimal128(m_table.unchecked_ptr()->get_alloc()));
        m_cluster->init_leaf(this->m_condition_column_key, m_array_ptr.get());
        m_leaf_ptr = m_array_ptr.get();
    }

    void init(bool will_query_ranges) override
    {
        ParentNode::init(will_query_ranges);

        m_dD = 100.0;
    }

protected:
    DecimalNodeBase(const DecimalNodeBase& from)
        : ParentNode(from)
        , m_value(from.m_value)
    {
    }

    Decimal128 m_value;
    using LeafCacheStorage = typename std::aligned_storage<sizeof(ArrayDecimal128), alignof(ArrayDecimal128)>::type;
    using LeafPtr = std::unique_ptr<ArrayDecimal128, PlacementDelete>;
    LeafCacheStorage m_leaf_cache_storage;
    LeafPtr m_array_ptr;
    const ArrayDecimal128* m_leaf_ptr = nullptr;
};

template <class TConditionFunction>
class DecimalNode : public DecimalNodeBase {
public:
    using DecimalNodeBase::DecimalNodeBase;

    size_t find_first_local(size_t start, size_t end) override
    {
        TConditionFunction cond;
        bool value_is_null = m_value.is_null();
        for (size_t i = start; i < end; i++) {
            Decimal128 val = m_leaf_ptr->get(i);
            if (cond(val, m_value, val.is_null(), value_is_null))
                return i;
        }
        return realm::npos;
    }

    std::string describe(util::serializer::SerialisationState& state) const override
    {
        REALM_ASSERT(m_condition_column_key);
        return state.describe_column(ParentNode::m_table, m_condition_column_key) + " " +
               TConditionFunction::description() + " " + util::serializer::print_value(DecimalNode::m_value);
    }

    std::unique_ptr<ParentNode> clone() const override
    {
        return std::unique_ptr<ParentNode>(new DecimalNode(*this));
    }

protected:
    DecimalNode(const DecimalNode& from, Transaction* tr)
        : DecimalNodeBase(from, tr)
    {
    }
};

size_t do_search_index(ObjKey& last_start_key, size_t& result_get, std::vector<ObjKey>& results,
                       const Cluster* cluster, size_t start, size_t end);

template <class ObjectType, class ArrayType>
class FixedBytesNodeBase : public ParentNode {
public:
    using TConditionValue = ObjectType;
    static const bool special_null_node = false;

    FixedBytesNodeBase(ObjectType v, ColKey column)
        : m_value(v)
    {
        m_condition_column_key = column;
    }

    FixedBytesNodeBase(null, ColKey column)
        : FixedBytesNodeBase(ObjectType{}, column)
    {
        m_value_is_null = true;
    }

    void cluster_changed() override
    {
        m_array_ptr = nullptr;
        m_array_ptr = LeafPtr(new (&m_leaf_cache_storage) ArrayType(m_table.unchecked_ptr()->get_alloc()));
        m_cluster->init_leaf(this->m_condition_column_key, m_array_ptr.get());
        m_leaf_ptr = m_array_ptr.get();
    }

    void init(bool will_query_ranges) override
    {
        ParentNode::init(will_query_ranges);

        m_dD = 100.0;
    }

protected:
    FixedBytesNodeBase(const FixedBytesNodeBase& from)
        : ParentNode(from)
        , m_value(from.m_value)
        , m_value_is_null(from.m_value_is_null)
    {
    }

    ObjectType m_value;
    bool m_value_is_null = false;
    using LeafCacheStorage = typename std::aligned_storage<sizeof(ArrayType), alignof(ArrayType)>::type;
    using LeafPtr = std::unique_ptr<ArrayType, PlacementDelete>;
    LeafCacheStorage m_leaf_cache_storage;
    LeafPtr m_array_ptr;
    const ArrayType* m_leaf_ptr = nullptr;
};

template <class TConditionFunction, class ObjectType, class ArrayType>
class FixedBytesNode : public FixedBytesNodeBase<ObjectType, ArrayType> {
public:
    using FixedBytesNodeBase<ObjectType, ArrayType>::FixedBytesNodeBase;

    size_t find_first_local(size_t start, size_t end) override
    {
        TConditionFunction cond;
        for (size_t i = start; i < end; i++) {
            util::Optional<ObjectType> val = this->m_leaf_ptr->get(i);
            if (val) {
                if (cond(*val, this->m_value, false, this->m_value_is_null))
                    return i;
            }
            else {
                if (cond(ObjectType{}, this->m_value, true, this->m_value_is_null))
                    return i;
            }
        }
        return realm::npos;
    }

    std::string describe(util::serializer::SerialisationState& state) const override
    {
        REALM_ASSERT(this->m_condition_column_key);
        return state.describe_column(ParentNode::m_table, this->m_condition_column_key) + " " +
               TConditionFunction::description() + " " +
               (this->m_value_is_null ? util::serializer::print_value(realm::null())
                                      : util::serializer::print_value(this->m_value));
    }

    std::unique_ptr<ParentNode> clone() const override
    {
        return std::unique_ptr<ParentNode>(new FixedBytesNode(*this));
    }

protected:
    FixedBytesNode(const FixedBytesNode& from, Transaction* tr)
        : FixedBytesNode(from, tr)
    {
    }
};

template <class ObjectType, class ArrayType>
class FixedBytesNode<Equal, ObjectType, ArrayType> : public FixedBytesNodeBase<ObjectType, ArrayType> {
public:
    using FixedBytesNodeBase<ObjectType, ArrayType>::FixedBytesNodeBase;
    using BaseType = FixedBytesNodeBase<ObjectType, ArrayType>;

    void init(bool will_query_ranges) override
    {
        BaseType::init(will_query_ranges);

        if (!this->m_value_is_null) {
            m_optional_value = this->m_value;
        }

        if (has_search_index()) {
            // _search_index_init();
            m_result.clear();
            auto index = BaseType::m_table->get_search_index(BaseType::m_condition_column_key);
            index->find_all(m_result, m_optional_value);
            m_result_get = 0;
            m_last_start_key = ObjKey();
            this->m_dT = 0;
        }
    }

    void index_based_aggregate(size_t limit, Evaluator evaluator) override
    {
        for (size_t t = 0; t < m_result.size() && limit > 0; ++t) {
            auto obj = this->m_table->get_object(m_result[t]);
            if (evaluator(obj)) {
                --limit;
            }
        }
    }

    bool has_search_index() const override
    {
        return this->m_table->has_search_index(BaseType::m_condition_column_key);
    }

    size_t find_first_local(size_t start, size_t end) override
    {
        REALM_ASSERT(this->m_table);
        size_t s = realm::npos;

        if (start < end) {
            if (has_search_index()) {
                return do_search_index(m_last_start_key, m_result_get, m_result, this->m_cluster, start, end);
            }

            if (end - start == 1) {
                if (this->m_leaf_ptr->get(start) == m_optional_value) {
                    s = start;
                }
            }
            else {
                s = this->m_leaf_ptr->find_first(m_optional_value, start, end);
            }
        }

        return s;
    }

    std::string describe(util::serializer::SerialisationState& state) const override
    {
        REALM_ASSERT(this->m_condition_column_key);
        return state.describe_column(ParentNode::m_table, this->m_condition_column_key) + " " + Equal::description() +
               " " +
               (this->m_value_is_null ? util::serializer::print_value(realm::null())
                                      : util::serializer::print_value(this->m_value));
    }

    std::unique_ptr<ParentNode> clone() const override
    {
        return std::unique_ptr<ParentNode>(new FixedBytesNode(*this));
    }

protected:
    FixedBytesNode(const FixedBytesNode& from, Transaction* tr)
        : FixedBytesNode(from, tr)
    {
    }
    util::Optional<ObjectType> m_optional_value;
    std::vector<ObjKey> m_result;
    size_t m_result_get = 0;
    ObjKey m_last_start_key;
};


template <typename T>
using ObjectIdNode = FixedBytesNode<T, ObjectId, ArrayObjectIdNull>;
template <typename T>
using UUIDNode = FixedBytesNode<T, UUID, ArrayUUIDNull>;

class MixedNodeBase : public ParentNode {
public:
    using TConditionValue = Mixed;
    static const bool special_null_node = false;

    MixedNodeBase(Mixed v, ColKey column)
        : m_value(v)
    {
        m_condition_column_key = column;
    }

    MixedNodeBase(null, ColKey column)
        : MixedNodeBase(Mixed{}, column)
    {
        m_value_is_null = true;
    }

    void cluster_changed() override
    {
        m_array_ptr = nullptr;
        m_array_ptr = LeafPtr(new (&m_leaf_cache_storage) ArrayMixed(m_table.unchecked_ptr()->get_alloc()));
        m_cluster->init_leaf(this->m_condition_column_key, m_array_ptr.get());
        m_leaf_ptr = m_array_ptr.get();
    }

    void init(bool will_query_ranges) override
    {
        ParentNode::init(will_query_ranges);

        m_dD = 100.0;
    }

    std::string describe(util::serializer::SerialisationState& state) const override
    {
        REALM_ASSERT(m_condition_column_key);
        return state.describe_column(ParentNode::m_table, m_condition_column_key) + " " + this->describe_condition() +
               " " +
               (m_value_is_null ? util::serializer::print_value(realm::null())
                                : util::serializer::print_value(m_value));
    }

protected:
    MixedNodeBase(const MixedNodeBase& from)
        : ParentNode(from)
        , m_value(from.m_value)
        , m_value_is_null(from.m_value_is_null)
    {
    }

    Mixed m_value;
    bool m_value_is_null = false;
    using LeafCacheStorage = typename std::aligned_storage<sizeof(ArrayMixed), alignof(ArrayMixed)>::type;
    using LeafPtr = std::unique_ptr<ArrayMixed, PlacementDelete>;
    LeafCacheStorage m_leaf_cache_storage;
    LeafPtr m_array_ptr;
    const ArrayMixed* m_leaf_ptr = nullptr;
};

template <class TConditionFunction>
class MixedNode : public MixedNodeBase {
public:
    using MixedNodeBase::MixedNodeBase;

    size_t find_first_local(size_t start, size_t end) override
    {
        TConditionFunction cond;
        for (size_t i = start; i < end; i++) {
            Mixed val = m_leaf_ptr->get(i);
            if constexpr (realm::is_any_v<TConditionFunction, BeginsWith, BeginsWithIns, EndsWith, EndsWithIns, Like,
                                          LikeIns, NotEqualIns, Contains, ContainsIns>) {
                // For some strange reason the parameters are swapped for string conditions
                if (cond(m_value, val, m_value.is_null(), val.is_null()))
                    return i;
            }
            else {
                if (cond(val, m_value, val.is_null(), m_value.is_null()))
                    return i;
            }
        }
        return realm::npos;
    }

    virtual std::string describe_condition() const override
    {
        return TConditionFunction::description();
    }

    std::unique_ptr<ParentNode> clone() const override
    {
        return std::unique_ptr<ParentNode>(new MixedNode(*this));
    }

protected:
    MixedNode(const MixedNode& from, Transaction* tr)
        : MixedNode(from, tr)
    {
    }
};

class StringNodeBase : public ParentNode {
public:
    using TConditionValue = StringData;
    static const bool special_null_node = true;

    StringNodeBase(StringData v, ColKey column)
        : m_value(v.is_null() ? util::none : util::make_optional(std::string(v)))
    {
        m_condition_column_key = column;
        m_dT = 10.0;
    }

    void table_changed() override
    {
        m_is_string_enum = m_table.unchecked_ptr()->is_enumerated(m_condition_column_key);
    }

    void cluster_changed() override
    {
        // Assigning nullptr will cause the Leaf destructor to be called. Must
        // be done before assigning a new one. Otherwise the destructor will be
        // called after the constructor is called and that is unfortunate if
        // the object has the same address. (As in this case)
        m_array_ptr = nullptr;
        // Create new Leaf
        m_array_ptr = LeafPtr(new (&m_leaf_cache_storage) ArrayString(m_table.unchecked_ptr()->get_alloc()));
        m_cluster->init_leaf(this->m_condition_column_key, m_array_ptr.get());
        m_leaf_ptr = m_array_ptr.get();
    }

    void init(bool will_query_ranges) override
    {
        ParentNode::init(will_query_ranges);

        m_probes = 0;
        m_matches = 0;
        m_end_s = 0;
        m_leaf_start = 0;
        m_leaf_end = 0;
    }

    virtual void clear_leaf_state()
    {
        m_array_ptr = nullptr;
    }

    StringNodeBase(const StringNodeBase& from)
        : ParentNode(from)
        , m_value(from.m_value)
        , m_is_string_enum(from.m_is_string_enum)
    {
    }

    virtual std::string describe(util::serializer::SerialisationState& state) const override
    {
        REALM_ASSERT(m_condition_column_key);
        StringData sd;
        if (bool(StringNodeBase::m_value)) {
            sd = StringData(StringNodeBase::m_value.value());
        }
        return state.describe_column(ParentNode::m_table, m_condition_column_key) + " " + describe_condition() + " " +
               util::serializer::print_value(sd);
    }

protected:
    util::Optional<std::string> m_value;

    using LeafCacheStorage = typename std::aligned_storage<sizeof(ArrayString), alignof(ArrayString)>::type;
    using LeafPtr = std::unique_ptr<ArrayString, PlacementDelete>;
    LeafCacheStorage m_leaf_cache_storage;
    LeafPtr m_array_ptr;
    const ArrayString* m_leaf_ptr = nullptr;

    bool m_is_string_enum = false;

    size_t m_end_s = 0;
    size_t m_leaf_start = 0;
    size_t m_leaf_end = 0;

    inline StringData get_string(size_t s)
    {
        return m_leaf_ptr->get(s);
    }
};

// Conditions for strings. Note that Equal is specialized later in this file!
template <class TConditionFunction>
class StringNode : public StringNodeBase {
public:
    StringNode(StringData v, ColKey column)
        : StringNodeBase(v, column)
    {
        auto upper = case_map(v, true);
        auto lower = case_map(v, false);
        if (!upper || !lower) {
            error_code = "Malformed UTF-8: " + std::string(v);
        }
        else {
            m_ucase = std::move(*upper);
            m_lcase = std::move(*lower);
        }
    }

    void init(bool will_query_ranges) override
    {
        StringNodeBase::init(will_query_ranges);
        clear_leaf_state();
    }

    size_t find_first_local(size_t start, size_t end) override
    {
        TConditionFunction cond;

        for (size_t s = start; s < end; ++s) {
            StringData t = get_string(s);

            if (cond(StringData(m_value), m_ucase.c_str(), m_lcase.c_str(), t))
                return s;
        }
        return not_found;
    }

    virtual std::string describe_condition() const override
    {
        return TConditionFunction::description();
    }

    std::unique_ptr<ParentNode> clone() const override
    {
        return std::unique_ptr<ParentNode>(new StringNode<TConditionFunction>(*this));
    }

    StringNode(const StringNode& from)
        : StringNodeBase(from)
        , m_ucase(from.m_ucase)
        , m_lcase(from.m_lcase)
    {
    }

protected:
    std::string m_ucase;
    std::string m_lcase;
};

// Specialization for Contains condition on Strings - we specialize because we can utilize Boyer-Moore
template <>
class StringNode<Contains> : public StringNodeBase {
public:
    StringNode(StringData v, ColKey column)
        : StringNodeBase(v, column)
        , m_charmap()
    {
        if (v.size() == 0)
            return;

        // Build a dictionary of char-to-last distances in the search string
        // (zero indicates that the char is not in needle)
        size_t last_char_pos = v.size() - 1;
        for (size_t i = 0; i < last_char_pos; ++i) {
            // we never jump longer increments than 255 chars, even if needle is longer (to fit in one byte)
            uint8_t jump = last_char_pos - i < 255 ? static_cast<uint8_t>(last_char_pos - i) : 255;

            unsigned char c = v[i];
            m_charmap[c] = jump;
        }
        m_dT = 50.0;
    }

    void init(bool will_query_ranges) override
    {
        StringNodeBase::init(will_query_ranges);
        clear_leaf_state();
    }


    size_t find_first_local(size_t start, size_t end) override
    {
        Contains cond;

        for (size_t s = start; s < end; ++s) {
            StringData t = get_string(s);

            if (cond(StringData(m_value), m_charmap, t))
                return s;
        }
        return not_found;
    }

    virtual std::string describe_condition() const override
    {
        return Contains::description();
    }


    std::unique_ptr<ParentNode> clone() const override
    {
        return std::unique_ptr<ParentNode>(new StringNode<Contains>(*this));
    }

    StringNode(const StringNode& from)
        : StringNodeBase(from)
        , m_charmap(from.m_charmap)
    {
    }

protected:
    std::array<uint8_t, 256> m_charmap;
};

// Specialization for ContainsIns condition on Strings - we specialize because we can utilize Boyer-Moore
template <>
class StringNode<ContainsIns> : public StringNodeBase {
public:
    StringNode(StringData v, ColKey column)
        : StringNodeBase(v, column)
        , m_charmap()
    {
        auto upper = case_map(v, true);
        auto lower = case_map(v, false);
        if (!upper || !lower) {
            error_code = "Malformed UTF-8: " + std::string(v);
        }
        else {
            m_ucase = std::move(*upper);
            m_lcase = std::move(*lower);
        }

        if (v.size() == 0)
            return;

        // Build a dictionary of char-to-last distances in the search string
        // (zero indicates that the char is not in needle)
        size_t last_char_pos = m_ucase.size() - 1;
        for (size_t i = 0; i < last_char_pos; ++i) {
            // we never jump longer increments than 255 chars, even if needle is longer (to fit in one byte)
            uint8_t jump = last_char_pos - i < 255 ? static_cast<uint8_t>(last_char_pos - i) : 255;

            unsigned char uc = m_ucase[i];
            unsigned char lc = m_lcase[i];
            m_charmap[uc] = jump;
            m_charmap[lc] = jump;
        }
        m_dT = 75.0;
    }

    void init(bool will_query_ranges) override
    {
        StringNodeBase::init(will_query_ranges);
        clear_leaf_state();
    }


    size_t find_first_local(size_t start, size_t end) override
    {
        ContainsIns cond;

        for (size_t s = start; s < end; ++s) {
            StringData t = get_string(s);
            // The current behaviour is to return all results when querying for a null string.
            // See comment above Query_NextGen_StringConditions on why every string including "" contains null.
            if (!bool(m_value)) {
                return s;
            }
            if (cond(StringData(m_value), m_ucase.c_str(), m_lcase.c_str(), m_charmap, t))
                return s;
        }
        return not_found;
    }

    virtual std::string describe_condition() const override
    {
        return ContainsIns::description();
    }

    std::unique_ptr<ParentNode> clone() const override
    {
        return std::unique_ptr<ParentNode>(new StringNode<ContainsIns>(*this));
    }

    StringNode(const StringNode& from)
        : StringNodeBase(from)
        , m_charmap(from.m_charmap)
        , m_ucase(from.m_ucase)
        , m_lcase(from.m_lcase)
    {
    }

protected:
    std::array<uint8_t, 256> m_charmap;
    std::string m_ucase;
    std::string m_lcase;
};

class StringNodeEqualBase : public StringNodeBase {
public:
    StringNodeEqualBase(StringData v, ColKey column)
        : StringNodeBase(v, column)
    {
    }
    StringNodeEqualBase(const StringNodeEqualBase& from)
        : StringNodeBase(from)
        , m_has_search_index(from.m_has_search_index)
    {
    }

    void init(bool) override;

    bool has_search_index() const override
    {
        return m_has_search_index;
    }

    void cluster_changed() override
    {
        // If we use searchindex, we do not need further access to clusters
        if (!m_has_search_index) {
            StringNodeBase::cluster_changed();
        }
    }


    size_t find_first_local(size_t start, size_t end) override;

    virtual std::string describe_condition() const override
    {
        return Equal::description();
    }

protected:
    ObjKey m_actual_key;
    ObjKey m_last_start_key;
    size_t m_results_start;
    size_t m_results_ndx;
    size_t m_results_end;
    bool m_has_search_index = false;

    inline BinaryData str_to_bin(const StringData& s) noexcept
    {
        return BinaryData(s.data(), s.size());
    }

    virtual ObjKey get_key(size_t ndx) = 0;
    virtual void _search_index_init() = 0;
    virtual size_t _find_first_local(size_t start, size_t end) = 0;
};

// Specialization for Equal condition on Strings - we specialize because we can utilize indexes (if they exist) for
// Equal. This specialisation also supports combining other StringNode<Equal> conditions into itself in order to
// optimise the non-indexed linear search that can be happen when many conditions are OR'd together in an "IN" query.
// Future optimization: make specialization for greater, notequal, etc
template <>
class StringNode<Equal> : public StringNodeEqualBase {
public:
    using StringNodeEqualBase::StringNodeEqualBase;

    void table_changed() override
    {
        StringNodeBase::table_changed();
        m_has_search_index = m_table.unchecked_ptr()->has_search_index(m_condition_column_key) ||
                             m_table.unchecked_ptr()->get_primary_key_column() == m_condition_column_key;
    }

    void _search_index_init() override;

    bool do_consume_condition(ParentNode& other) override;

    std::unique_ptr<ParentNode> clone() const override
    {
        return std::unique_ptr<ParentNode>(new StringNode<Equal>(*this));
    }

    std::string describe(util::serializer::SerialisationState& state) const override;

    StringNode<Equal>(const StringNode& from)
        : StringNodeEqualBase(from)
    {
        for (auto& needle : from.m_needles) {
            if (needle.is_null()) {
                m_needles.emplace();
            }
            else {
                m_needle_storage.push_back(std::make_unique<char[]>(needle.size()));
                std::copy(needle.data(), needle.data() + needle.size(), m_needle_storage.back().get());
                m_needles.insert(StringData(m_needle_storage.back().get(), needle.size()));
            }
        }
    }
    void index_based_aggregate(size_t limit, Evaluator evaluator) override
    {
        if (limit == 0)
            return;
        if (m_index_matches == nullptr) {
            if (m_results_end) { // 1 result
                auto obj = m_table->get_object(m_actual_key);
                evaluator(obj);
            }
        }
        else { // multiple results
            for (size_t t = m_results_start; t < m_results_end && limit > 0; ++t) {
                auto obj = m_table->get_object(ObjKey(m_index_matches->get(t)));
                if (evaluator(obj)) {
                    --limit;
                }
            }
        }
    }

private:
    std::unique_ptr<IntegerColumn> m_index_matches;

    ObjKey get_key(size_t ndx) override
    {
        if (IntegerColumn* vec = m_index_matches.get()) {
            return ObjKey(vec->get(ndx));
        }
        else if (m_results_end == 1) {
            return m_actual_key;
        }
        return ObjKey();
    }

    size_t _find_first_local(size_t start, size_t end) override;
    std::unordered_set<StringData> m_needles;
    std::vector<std::unique_ptr<char[]>> m_needle_storage;
};


// Specialization for EqualIns condition on Strings - we specialize because we can utilize indexes (if they exist) for
// EqualIns.
template <>
class StringNode<EqualIns> : public StringNodeEqualBase {
public:
    StringNode(StringData v, ColKey column)
        : StringNodeEqualBase(v, column)
    {
        auto upper = case_map(v, true);
        auto lower = case_map(v, false);
        if (!upper || !lower) {
            error_code = "Malformed UTF-8: " + std::string(v);
        }
        else {
            m_ucase = std::move(*upper);
            m_lcase = std::move(*lower);
        }
    }

    void clear_leaf_state() override
    {
        StringNodeEqualBase::clear_leaf_state();
        m_index_matches.clear();
    }

    void table_changed() override
    {
        StringNodeBase::table_changed();
        m_has_search_index = m_table.unchecked_ptr()->has_search_index(m_condition_column_key);
    }
    void _search_index_init() override;

    virtual std::string describe_condition() const override
    {
        return EqualIns::description();
    }

    std::unique_ptr<ParentNode> clone() const override
    {
        return std::unique_ptr<ParentNode>(new StringNode(*this));
    }

    StringNode(const StringNode& from)
        : StringNodeEqualBase(from)
        , m_ucase(from.m_ucase)
        , m_lcase(from.m_lcase)
    {
    }

    void index_based_aggregate(size_t limit, Evaluator evaluator) override
    {
        for (size_t t = 0; t < m_index_matches.size() && limit > 0; ++t) {
            auto obj = m_table->get_object(m_index_matches[t]);
            if (evaluator(obj)) {
                --limit;
            }
        }
    }

private:
    // Used for index lookup
    std::vector<ObjKey> m_index_matches;
    std::string m_ucase;
    std::string m_lcase;

    ObjKey get_key(size_t ndx) override
    {
        return m_index_matches[ndx];
    }

    size_t _find_first_local(size_t start, size_t end) override;
};

// OR node contains at least two node pointers: Two or more conditions to OR
// together in m_conditions, and the next AND condition (if any) in m_child.
//
// For 'second.equal(23).begin_group().first.equal(111).Or().first.equal(222).end_group().third().equal(555)', this
// will first set m_conditions[0] = left-hand-side through constructor, and then later, when .first.equal(222) is
// invoked, invocation will set m_conditions[1] = right-hand-side through Query& Query::Or() (see query.cpp).
// In there, m_child is also set to next AND condition (if any exists) following the OR.
class OrNode : public ParentNode {
public:
    OrNode(std::unique_ptr<ParentNode> condition)
    {
        m_dT = 50.0;
        if (condition)
            m_conditions.emplace_back(std::move(condition));
    }

    OrNode(const OrNode& other)
        : ParentNode(other)
    {
        for (const auto& condition : other.m_conditions) {
            m_conditions.emplace_back(condition->clone());
        }
    }

    void table_changed() override
    {
        for (auto& condition : m_conditions) {
            condition->set_table(m_table);
        }
    }

    void cluster_changed() override
    {
        for (auto& condition : m_conditions) {
            condition->set_cluster(m_cluster);
        }

        m_start.clear();
        m_start.resize(m_conditions.size(), 0);

        m_last.clear();
        m_last.resize(m_conditions.size(), 0);

        m_was_match.clear();
        m_was_match.resize(m_conditions.size(), false);
    }

    std::string describe(util::serializer::SerialisationState& state) const override
    {
        std::string s;
        for (size_t i = 0; i < m_conditions.size(); ++i) {
            if (m_conditions[i]) {
                s += m_conditions[i]->describe_expression(state);
                if (i != m_conditions.size() - 1) {
                    s += " or ";
                }
            }
        }
        if (m_conditions.size() > 1) {
            s = "(" + s + ")";
        }
        return s;
    }

    void collect_dependencies(std::vector<TableKey>& versions) const override
    {
        for (const auto& cond : m_conditions) {
            cond->collect_dependencies(versions);
        }
    }

    void init(bool will_query_ranges) override
    {
        ParentNode::init(will_query_ranges);
        combine_conditions(!will_query_ranges);

        m_start.clear();
        m_start.resize(m_conditions.size(), 0);

        m_last.clear();
        m_last.resize(m_conditions.size(), 0);

        m_was_match.clear();
        m_was_match.resize(m_conditions.size(), false);

        std::vector<ParentNode*> v;
        for (auto& condition : m_conditions) {
            condition->init(will_query_ranges);
            v.clear();
            condition->gather_children(v);
        }
    }

    size_t find_first_local(size_t start, size_t end) override
    {
        if (start >= end)
            return not_found;

        size_t index = not_found;

        for (size_t c = 0; c < m_conditions.size(); ++c) {
            // out of order search; have to discard cached results
            if (start < m_start[c]) {
                m_last[c] = 0;
                m_was_match[c] = false;
            }
            // already searched this range and didn't match
            else if (m_last[c] >= end)
                continue;
            // already search this range and *did* match
            else if (m_was_match[c] && m_last[c] >= start) {
                if (index > m_last[c])
                    index = m_last[c];
                continue;
            }

            m_start[c] = start;
            size_t fmax = std::max(m_last[c], start);
            size_t f = m_conditions[c]->find_first(fmax, end);
            m_was_match[c] = f != not_found;
            m_last[c] = f == not_found ? end : f;
            if (f != not_found && index > m_last[c])
                index = m_last[c];
        }

        return index;
    }

    std::string validate() override
    {
        if (error_code != "")
            return error_code;
        if (m_conditions.size() == 0)
            return "Missing left-hand side of OR";
        if (m_conditions.size() == 1)
            return "Missing right-hand side of OR";
        std::string s;
        if (m_child != 0)
            s = m_child->validate();
        if (s != "")
            return s;
        for (size_t i = 0; i < m_conditions.size(); ++i) {
            s = m_conditions[i]->validate();
            if (s != "")
                return s;
        }
        return "";
    }

    std::unique_ptr<ParentNode> clone() const override
    {
        return std::unique_ptr<ParentNode>(new OrNode(*this));
    }

    std::vector<std::unique_ptr<ParentNode>> m_conditions;

private:
    void combine_conditions(bool ignore_indexes)
    {
        std::sort(m_conditions.begin(), m_conditions.end(), [](auto& a, auto& b) {
            return a->m_condition_column_key < b->m_condition_column_key;
        });

        auto prev = m_conditions.begin()->get();
        auto cond = [&](auto& node) {
            if (prev->consume_condition(*node, ignore_indexes))
                return true;
            prev = &*node;
            return false;
        };
        m_conditions.erase(std::remove_if(m_conditions.begin() + 1, m_conditions.end(), cond), m_conditions.end());
    }

    // start index of the last find for each cond
    std::vector<size_t> m_start;
    // last looked at index of the lasft find for each cond
    // is a matching index if m_was_match is true
    std::vector<size_t> m_last;
    std::vector<bool> m_was_match;
};


class NotNode : public ParentNode {
public:
    NotNode(std::unique_ptr<ParentNode> condition)
        : m_condition(std::move(condition))
    {
        m_dT = 50.0;
    }

    void table_changed() override
    {
        m_condition->set_table(m_table);
    }

    void cluster_changed() override
    {
        m_condition->set_cluster(m_cluster);
        // Heuristics bookkeeping:
        m_known_range_start = 0;
        m_known_range_end = 0;
        m_first_in_known_range = not_found;
    }

    void init(bool will_query_ranges) override
    {
        ParentNode::init(will_query_ranges);
        std::vector<ParentNode*> v;

        m_condition->init(false);
        v.clear();
        m_condition->gather_children(v);
    }

    size_t find_first_local(size_t start, size_t end) override;

    std::string validate() override
    {
        if (error_code != "")
            return error_code;
        if (m_condition == 0)
            return "Missing argument to Not";
        std::string s;
        if (m_child != 0)
            s = m_child->validate();
        if (s != "")
            return s;
        s = m_condition->validate();
        if (s != "")
            return s;
        return "";
    }

    std::string describe(util::serializer::SerialisationState& state) const override
    {
        if (m_condition) {
            return "!(" + m_condition->describe_expression(state) + ")";
        }
        return "!()";
    }

    void collect_dependencies(std::vector<TableKey>& versions) const override
    {
        if (m_condition) {
            m_condition->collect_dependencies(versions);
        }
    }


    std::unique_ptr<ParentNode> clone() const override
    {
        return std::unique_ptr<ParentNode>(new NotNode(*this));
    }

    NotNode(const NotNode& from)
        : ParentNode(from)
        , m_condition(from.m_condition ? from.m_condition->clone() : nullptr)
        , m_known_range_start(from.m_known_range_start)
        , m_known_range_end(from.m_known_range_end)
        , m_first_in_known_range(from.m_first_in_known_range)
    {
    }

    std::unique_ptr<ParentNode> m_condition;

private:
    // FIXME This heuristic might as well be reused for all condition nodes.
    size_t m_known_range_start;
    size_t m_known_range_end;
    size_t m_first_in_known_range;

    bool evaluate_at(size_t rowndx);
    void update_known(size_t start, size_t end, size_t first);
    size_t find_first_loop(size_t start, size_t end);
    size_t find_first_covers_known(size_t start, size_t end);
    size_t find_first_covered_by_known(size_t start, size_t end);
    size_t find_first_overlap_lower(size_t start, size_t end);
    size_t find_first_overlap_upper(size_t start, size_t end);
    size_t find_first_no_overlap(size_t start, size_t end);
};

// Compare two columns with eachother row-by-row
class TwoColumnsNodeBase : public ParentNode {
public:
    TwoColumnsNodeBase(ColKey column1, ColKey column2)
    {
        m_dT = 100.0;
        m_condition_column_key1 = column1;
        m_condition_column_key2 = column2;
    }

    ~TwoColumnsNodeBase() noexcept override {}
    void table_changed() override
    {
        if (this->m_table) {
            if (m_condition_column_key1.is_collection() || m_condition_column_key2.is_collection()) {
                throw std::runtime_error(util::format("queries comparing two properties are not yet supported for "
                                                      "collections (list/set/dictionary) (%1 and %2)",
                                                      ParentNode::m_table->get_column_name(m_condition_column_key1),
                                                      ParentNode::m_table->get_column_name(m_condition_column_key2)));
            }
            ParentNode::m_table->check_column(m_condition_column_key1);
            ParentNode::m_table->check_column(m_condition_column_key2);
        }
    }

    static std::unique_ptr<ArrayPayload> update_cached_leaf_pointers_for_column(Allocator& alloc,
                                                                                const ColKey& col_key);
    void cluster_changed() override
    {
        if (!m_leaf_ptr1) {
            m_leaf_ptr1 =
                update_cached_leaf_pointers_for_column(m_table.unchecked_ptr()->get_alloc(), m_condition_column_key1);
        }
        if (!m_leaf_ptr2) {
            m_leaf_ptr2 =
                update_cached_leaf_pointers_for_column(m_table.unchecked_ptr()->get_alloc(), m_condition_column_key2);
        }
        this->m_cluster->init_leaf(m_condition_column_key1, m_leaf_ptr1.get());
        this->m_cluster->init_leaf(m_condition_column_key2, m_leaf_ptr2.get());
    }

    virtual std::string describe(util::serializer::SerialisationState& state) const override
    {
        REALM_ASSERT(m_condition_column_key1 && m_condition_column_key2);
        return state.describe_column(ParentNode::m_table, m_condition_column_key1) + " " + describe_condition() +
               " " + state.describe_column(ParentNode::m_table, m_condition_column_key2);
    }

<<<<<<< HEAD
    void init(bool will_query_ranges) override
    {
        ParentNode::init(will_query_ranges);
        m_dD = 100.0;
    }

    TwoColumnsNodeBase(const TwoColumnsNodeBase& from)
        : ParentNode(from)
        , m_condition_column_key1(from.m_condition_column_key1)
        , m_condition_column_key2(from.m_condition_column_key2)
=======
    virtual std::string describe_condition() const override
    {
        return TConditionFunction::description();
    }

    size_t find_first_local(size_t start, size_t end) override
>>>>>>> e57227b2
    {
    }

protected:
    mutable ColKey m_condition_column_key1;
    mutable ColKey m_condition_column_key2;
    std::unique_ptr<ArrayPayload> m_leaf_ptr1 = nullptr;
    std::unique_ptr<ArrayPayload> m_leaf_ptr2 = nullptr;
};


template <class TConditionFunction>
class TwoColumnsNode : public TwoColumnsNodeBase {
public:
    using TwoColumnsNodeBase::TwoColumnsNodeBase;
    ~TwoColumnsNode() noexcept override {}
    size_t find_first_local(size_t start, size_t end) override
    {
        size_t s = start;
        while (s < end) {
            Mixed v1 = m_leaf_ptr1->get_any(s);
            Mixed v2 = m_leaf_ptr2->get_any(s);
            if (TConditionFunction()(v1, v2, v1.is_null(), v2.is_null()))
                return s;
            else
                s++;
        }
        return not_found;
    }

    virtual std::string describe_condition() const override
    {
        return TConditionFunction::description();
    }

    std::unique_ptr<ParentNode> clone() const override
    {
        return std::unique_ptr<ParentNode>(new TwoColumnsNode<TConditionFunction>(*this));
    }

protected:
    TwoColumnsNode(const TwoColumnsNode& from, Transaction* tr)
        : TwoColumnsNode(from, tr)
    {
    }
};


// For Next-Generation expressions like col1 / col2 + 123 > col4 * 100.
class ExpressionNode : public ParentNode {
public:
    ExpressionNode(std::unique_ptr<Expression>);

    void init(bool) override;
    size_t find_first_local(size_t start, size_t end) override;

    void table_changed() override;
    void cluster_changed() override;
    void collect_dependencies(std::vector<TableKey>&) const override;

    virtual std::string describe(util::serializer::SerialisationState& state) const override;

    std::unique_ptr<ParentNode> clone() const override;

private:
    ExpressionNode(const ExpressionNode& from);

    std::unique_ptr<Expression> m_expression;
};


class LinksToNode : public ParentNode {
public:
    LinksToNode(ColKey origin_column_key, ObjKey target_key)
        : m_target_keys(1, target_key)
    {
        m_dT = 50.0;
        m_condition_column_key = origin_column_key;
    }

    LinksToNode(ColKey origin_column_key, const std::vector<ObjKey>& target_keys)
        : m_target_keys(target_keys)
    {
        m_dT = 50.0;
        m_condition_column_key = origin_column_key;
    }

    void table_changed() override
    {
        m_column_type = m_table.unchecked_ptr()->get_column_type(m_condition_column_key);
        REALM_ASSERT(m_column_type == type_Link || m_column_type == type_LinkList);
    }

    void cluster_changed() override
    {
        m_array_ptr = nullptr;
        if (m_column_type == type_Link) {
            m_array_ptr = LeafPtr(new (&m_storage.m_list) ArrayKey(m_table.unchecked_ptr()->get_alloc()));
        }
        else if (m_column_type == type_LinkList) {
            m_array_ptr = LeafPtr(new (&m_storage.m_linklist) ArrayList(m_table.unchecked_ptr()->get_alloc()));
        }
        m_cluster->init_leaf(this->m_condition_column_key, m_array_ptr.get());
        m_leaf_ptr = m_array_ptr.get();
    }

    virtual std::string describe(util::serializer::SerialisationState& state) const override
    {
        REALM_ASSERT(m_condition_column_key);
        if (m_target_keys.size() > 1)
            throw SerialisationError("Serialising a query which links to multiple objects is currently unsupported.");
        return state.describe_column(ParentNode::m_table, m_condition_column_key) + " " + describe_condition() + " " +
               util::serializer::print_value(m_target_keys[0]);
    }

    virtual std::string describe_condition() const override
    {
        return "==";
    }

    size_t find_first_local(size_t start, size_t end) override
    {
        if (m_column_type == type_Link) {
            for (auto& key : m_target_keys) {
                if (key) {
                    // LinkColumn stores link to row N as the integer N + 1
                    auto pos = static_cast<const ArrayKey*>(m_leaf_ptr)->find_first(key, start, end);
                    if (pos != realm::npos) {
                        return pos;
                    }
                }
            }
        }
        else if (m_column_type == type_LinkList) {
            ArrayKeyNonNullable arr(m_table.unchecked_ptr()->get_alloc());
            for (size_t i = start; i < end; i++) {
                if (ref_type ref = static_cast<const ArrayList*>(m_leaf_ptr)->get(i)) {
                    arr.init_from_ref(ref);
                    for (auto& key : m_target_keys) {
                        if (key) {
                            if (arr.find_first(key, 0, arr.size()) != not_found)
                                return i;
                        }
                    }
                }
            }
        }

        return not_found;
    }

    std::unique_ptr<ParentNode> clone() const override
    {
        return std::unique_ptr<ParentNode>(new LinksToNode(*this));
    }

private:
    std::vector<ObjKey> m_target_keys;
    DataType m_column_type = type_Link;
    using LeafPtr = std::unique_ptr<ArrayPayload, PlacementDelete>;
    union Storage {
        typename std::aligned_storage<sizeof(ArrayKey), alignof(ArrayKey)>::type m_list;
        typename std::aligned_storage<sizeof(ArrayList), alignof(ArrayList)>::type m_linklist;
    };
    Storage m_storage;
    LeafPtr m_array_ptr;
    const ArrayPayload* m_leaf_ptr = nullptr;


    LinksToNode(const LinksToNode& source)
        : ParentNode(source)
        , m_target_keys(source.m_target_keys)
        , m_column_type(source.m_column_type)
    {
    }
};

} // namespace realm

#endif // REALM_QUERY_ENGINE_HPP<|MERGE_RESOLUTION|>--- conflicted
+++ resolved
@@ -2459,25 +2459,10 @@
                " " + state.describe_column(ParentNode::m_table, m_condition_column_key2);
     }
 
-<<<<<<< HEAD
-    void init(bool will_query_ranges) override
-    {
-        ParentNode::init(will_query_ranges);
-        m_dD = 100.0;
-    }
-
     TwoColumnsNodeBase(const TwoColumnsNodeBase& from)
         : ParentNode(from)
         , m_condition_column_key1(from.m_condition_column_key1)
         , m_condition_column_key2(from.m_condition_column_key2)
-=======
-    virtual std::string describe_condition() const override
-    {
-        return TConditionFunction::description();
-    }
-
-    size_t find_first_local(size_t start, size_t end) override
->>>>>>> e57227b2
     {
     }
 
