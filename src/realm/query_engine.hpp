--- conflicted
+++ resolved
@@ -1864,11 +1864,6 @@
 
     ExpressionNode(Expression* compare)
     {
-<<<<<<< HEAD
-        m_auto_delete = auto_delete;
-=======
-        m_child = nullptr;
->>>>>>> 914acbc4
         m_compare = util::SharedPtr<Expression>(compare);
         m_dD = 10.0;
         m_dT = 50.0;
