/*************************************************************************
 *
 * Copyright 2016 Realm Inc.
 *
 * Licensed under the Apache License, Version 2.0 (the "License");
 * you may not use this file except in compliance with the License.
 * You may obtain a copy of the License at
 *
 * http://www.apache.org/licenses/LICENSE-2.0
 *
 * Unless required by applicable law or agreed to in writing, software
 * distributed under the License is distributed on an "AS IS" BASIS,
 * WITHOUT WARRANTIES OR CONDITIONS OF ANY KIND, either express or implied.
 * See the License for the specific language governing permissions and
 * limitations under the License.
 *
 **************************************************************************/

#include <realm/query_engine.hpp>

#include <realm/query_expression.hpp>
#include <realm/index_string.hpp>
#include <realm/db.hpp>
#include <realm/utilities.hpp>

using namespace realm;

ParentNode::ParentNode(const ParentNode& from)
    : m_child(from.m_child ? from.m_child->clone() : nullptr)
    , m_condition_column_name(from.m_condition_column_name)
    , m_condition_column_key(from.m_condition_column_key)
    , m_dD(from.m_dD)
    , m_dT(from.m_dT)
    , m_probes(from.m_probes)
    , m_matches(from.m_matches)
    , m_table(from.m_table)
{
}


size_t ParentNode::find_first(size_t start, size_t end)
{
    size_t sz = m_children.size();
    size_t current_cond = 0;
    size_t nb_cond_to_test = sz;

    while (REALM_LIKELY(start < end)) {
        size_t m = m_children[current_cond]->find_first_local(start, end);

        if (m != start) {
            // Pointer advanced - we will have to check all other conditions
            nb_cond_to_test = sz;
            start = m;
        }

        nb_cond_to_test--;

        // Optimized for one condition where this will be true first time
        if (REALM_LIKELY(nb_cond_to_test == 0))
            return m;

        current_cond++;

        if (current_cond == sz)
            current_cond = 0;
    }
    return not_found;
}

bool ParentNode::match(ConstObj& obj)
{
    auto cb = [this](const Cluster* cluster, size_t row) {
        set_cluster(cluster);
        size_t m = find_first(row, row + 1);
        return m != npos;
    };
    return obj.evaluate(cb);
}

template <Action action>
void ParentNode::aggregate_local_prepare(DataType col_id, bool nullable)
{
    switch (col_id) {
        case type_Int: {
            if (nullable)
                m_column_action_specializer = &ThisType::column_action_specialization<action, ArrayIntNull>;
            else
                m_column_action_specializer = &ThisType::column_action_specialization<action, ArrayInteger>;
            break;
        }
        case type_Float:
            m_column_action_specializer = &ThisType::column_action_specialization<action, ArrayFloat>;
            break;
        case type_Double:
            m_column_action_specializer = &ThisType::column_action_specialization<action, ArrayDouble>;
            break;
        case type_Decimal:
            m_column_action_specializer = &ThisType::column_action_specialization<action, ArrayDecimal128>;
            break;
        default:
            REALM_ASSERT(false);
            break;
    }
}

void ParentNode::aggregate_local_prepare(Action TAction, DataType col_id, bool nullable)
{
    switch (TAction) {
        case act_ReturnFirst: {
            if (nullable)
                m_column_action_specializer = &ThisType::column_action_specialization<act_ReturnFirst, ArrayIntNull>;
            else
                m_column_action_specializer = &ThisType::column_action_specialization<act_ReturnFirst, ArrayInteger>;
            break;
        }
        case act_FindAll: {
            // For find_all(), the column below is a dummy and the caller sets it to nullptr. Hence, no data is being
            // read from any column upon each query match (just matchcount++ is performed), and we pass nullable =
            // false simply by convention. FIXME: Clean up all this.
            REALM_ASSERT(!nullable);
            m_column_action_specializer = &ThisType::column_action_specialization<act_FindAll, ArrayInteger>;
            break;
        }
        case act_Count: {
            // For count(), the column below is a dummy and the caller sets it to nullptr. Hence, no data is being
            // read from any column upon each query match (just matchcount++ is performed), and we pass nullable =
            // false simply by convention. FIXME: Clean up all this.
            REALM_ASSERT(!nullable);
            m_column_action_specializer = &ThisType::column_action_specialization<act_Count, ArrayInteger>;
            break;
        }
        case act_Sum: {
            aggregate_local_prepare<act_Sum>(col_id, nullable);
            break;
        }
        case act_Min: {
            aggregate_local_prepare<act_Min>(col_id, nullable);
            break;
        }
        case act_Max: {
            aggregate_local_prepare<act_Max>(col_id, nullable);
            break;
        }
        case act_CallbackIdx: {
            // Future features where for each query match, you want to perform an action that only requires knowlege
            // about the row index, and not the payload there. Examples could be find_all(), however, this code path
            // below is for new features given in a callback method and not yet supported by core.
            if (nullable)
                m_column_action_specializer = &ThisType::column_action_specialization<act_CallbackIdx, ArrayIntNull>;
            else
                m_column_action_specializer = &ThisType::column_action_specialization<act_CallbackIdx, ArrayInteger>;
            break;
        }
        default:
            REALM_ASSERT(false);
            break;
    }
}

size_t ParentNode::aggregate_local(QueryStateBase* st, size_t start, size_t end, size_t local_limit,
                                   ArrayPayload* source_column)
{
    // aggregate called on non-integer column type. Speed of this function is not as critical as speed of the
    // integer version, because find_first_local() is relatively slower here (because it's non-integers).
    //
    // Todo: Two speedups are possible. Simple: Initially test if there are no sub criterias and run
    // find_first_local()
    // in a tight loop if so (instead of testing if there are sub criterias after each match). Harder: Specialize
    // data type array to make array call match() directly on each match, like for integers.

    m_state = st;
    size_t local_matches = 0;

    size_t r = start - 1;
    for (;;) {
        if (local_matches == local_limit) {
            m_dD = double(r - start) / (local_matches + 1.1);
            return r + 1;
        }

        // Find first match in this condition node
        r = find_first_local(r + 1, end);
        if (r == not_found) {
            m_dD = double(r - start) / (local_matches + 1.1);
            return end;
        }

        local_matches++;

        // Find first match in remaining condition nodes
        size_t m = r;

        for (size_t c = 1; c < m_children.size(); c++) {
            m = m_children[c]->find_first_local(r, r + 1);
            if (m != r) {
                break;
            }
        }

        // If index of first match in this node equals index of first match in all remaining nodes, we have a final
        // match
        if (m == r) {
            bool cont = (this->*m_column_action_specializer)(st, source_column, r);
            if (!cont) {
                return static_cast<size_t>(-1);
            }
        }
    }
}

void StringNodeEqualBase::init(bool will_query_ranges)
{
    m_dD = 10.0;
    StringNodeBase::init(will_query_ranges);

    if (m_is_string_enum) {
        m_dT = 1.0;
    }
    else if (m_has_search_index) {
        m_dT = 0.0;
    }
    else {
        m_dT = 10.0;
    }

    if (m_has_search_index) {
        // Will set m_index_matches, m_index_matches_destroy, m_results_start and m_results_end
        _search_index_init();
    }
}

size_t StringNodeEqualBase::find_first_local(size_t start, size_t end)
{
    REALM_ASSERT(m_table);

    if (m_has_search_index) {
        if (start < end) {
            ObjKey first_key = m_cluster->get_real_key(start);
            if (first_key < m_last_start_key) {
                // We are not advancing through the clusters. We basically don't know where we are,
                // so just start over from the beginning.
                m_results_ndx = m_results_start;
                m_actual_key = get_key(m_results_ndx);
            }
            m_last_start_key = first_key;

            // Check if we can expect to find more keys
            if (m_results_ndx < m_results_end) {
                // Check if we should advance to next key to search for
                while (first_key > m_actual_key) {
                    m_results_ndx++;
                    if (m_results_ndx == m_results_end) {
                        return not_found;
                    }
                    m_actual_key = get_key(m_results_ndx);
                }

                // If actual_key is bigger than last key, it is not in this leaf
                ObjKey last_key = m_cluster->get_real_key(end - 1);
                if (m_actual_key > last_key)
                    return not_found;

                // Now actual_key must be found in leaf keys
                return m_cluster->lower_bound_key(ObjKey(m_actual_key.value - m_cluster->get_offset()));
            }
        }
        return not_found;
    }

    return _find_first_local(start, end);
}


namespace realm {

void StringNode<Equal>::_search_index_init()
{
    FindRes fr;
    InternalFindResult res;

    m_last_start_key = ObjKey();
    m_results_start = 0;
    if (ParentNode::m_table->get_primary_key_column() == ParentNode::m_condition_column_key) {
        m_actual_key = ParentNode::m_table.unchecked_ptr()->find_first(ParentNode::m_condition_column_key,
                                                                       StringData(StringNodeBase::m_value));
        m_results_end = m_actual_key ? 1 : 0;
    }
    else {
        auto index = ParentNode::m_table.unchecked_ptr()->get_search_index(ParentNode::m_condition_column_key);
        fr = index->find_all_no_copy(StringData(StringNodeBase::m_value), res);

        m_index_matches.reset();
        switch (fr) {
            case FindRes_single:
                m_actual_key = ObjKey(res.payload);
                m_results_end = 1;
                break;
            case FindRes_column:
                m_index_matches.reset(
                    new IntegerColumn(m_table.unchecked_ptr()->get_alloc(), ref_type(res.payload))); // Throws
                m_results_start = res.start_ndx;
                m_results_end = res.end_ndx;
                m_actual_key = ObjKey(m_index_matches->get(m_results_start));
                break;
            case FindRes_not_found:
                m_results_end = 0;
                break;
        }
    }
    m_results_ndx = m_results_start;
}

bool StringNode<Equal>::do_consume_condition(ParentNode& node)
{
    // Don't use the search index if present since we're in a scenario where
    // it'd be slower
    m_has_search_index = false;

    auto& other = static_cast<StringNode<Equal>&>(node);
    REALM_ASSERT(m_condition_column_key == other.m_condition_column_key);
    REALM_ASSERT(other.m_needles.empty());
    if (m_needles.empty()) {
        m_needles.insert(m_value ? StringData(*m_value) : StringData());
    }
<<<<<<< HEAD
    if (bool(other->m_value)) {
        m_needle_storage.push_back(util::StringBuffer());
        m_needle_storage.back().append(*other->m_value);
        m_needles.insert(StringData(m_needle_storage.back().data(), m_needle_storage.back().size()));
=======
    if (auto& str = other.m_value) {
        m_needle_storage.push_back(std::make_unique<char[]>(str->size()));
        std::copy(str->data(), str->data() + str->size(), m_needle_storage.back().get());
        m_needles.insert(StringData(m_needle_storage.back().get(), str->size()));
>>>>>>> ca409805
    }
    else {
        m_needles.emplace();
    }
    return true;
}

size_t StringNode<Equal>::_find_first_local(size_t start, size_t end)
{
    if (m_needles.empty()) {
        return m_leaf_ptr->find_first(m_value, start, end);
    }
    else {
        if (end == npos)
            end = m_leaf_ptr->size();
        REALM_ASSERT_3(start, <=, end);
        return find_first_haystack<20>(*m_leaf_ptr, m_needles, start, end);
    }
}

std::string StringNode<Equal>::describe(util::serializer::SerialisationState& state) const
{
    if (m_needles.empty()) {
        return StringNodeEqualBase::describe(state);
    }

    // FIXME: once the parser supports it, print something like "column IN {s1, s2, s3}"
    std::string desc;
    bool is_first = true;
    for (auto it : m_needles) {
        StringData sd(it.data(), it.size());
        desc += (is_first ? "" : " or ") + state.describe_column(ParentNode::m_table, m_condition_column_key) + " " +
                Equal::description() + " " + util::serializer::print_value(sd);
        is_first = false;
    }
    if (!is_first) {
        desc = "(" + desc + ")";
    }
    return desc;
}


void StringNode<EqualIns>::_search_index_init()
{
    auto index = ParentNode::m_table->get_search_index(ParentNode::m_condition_column_key);
    index->find_all(m_index_matches, StringData(StringNodeBase::m_value), true);
    m_results_start = 0;
    m_results_ndx = 0;
    m_results_end = m_index_matches.size();
    if (m_results_start != m_results_end) {
        m_actual_key = m_index_matches[0];
    }
}

size_t StringNode<EqualIns>::_find_first_local(size_t start, size_t end)
{
    EqualIns cond;
    for (size_t s = start; s < end; ++s) {
        StringData t = get_string(s);

        if (cond(StringData(m_value), m_ucase.c_str(), m_lcase.c_str(), t))
            return s;
    }

    return not_found;
}

} // namespace realm

size_t NotNode::find_first_local(size_t start, size_t end)
{
    if (start <= m_known_range_start && end >= m_known_range_end) {
        return find_first_covers_known(start, end);
    }
    else if (start >= m_known_range_start && end <= m_known_range_end) {
        return find_first_covered_by_known(start, end);
    }
    else if (start < m_known_range_start && end >= m_known_range_start) {
        return find_first_overlap_lower(start, end);
    }
    else if (start <= m_known_range_end && end > m_known_range_end) {
        return find_first_overlap_upper(start, end);
    }
    else { // start > m_known_range_end || end < m_known_range_start
        return find_first_no_overlap(start, end);
    }
}

bool NotNode::evaluate_at(size_t rowndx)
{
    return m_condition->find_first(rowndx, rowndx + 1) == not_found;
}

void NotNode::update_known(size_t start, size_t end, size_t first)
{
    m_known_range_start = start;
    m_known_range_end = end;
    m_first_in_known_range = first;
}

size_t NotNode::find_first_loop(size_t start, size_t end)
{
    for (size_t i = start; i < end; ++i) {
        if (evaluate_at(i)) {
            return i;
        }
    }
    return not_found;
}

size_t NotNode::find_first_covers_known(size_t start, size_t end)
{
    // CASE: start-end covers the known range
    // [    ######    ]
    REALM_ASSERT_DEBUG(start <= m_known_range_start && end >= m_known_range_end);
    size_t result = find_first_loop(start, m_known_range_start);
    if (result != not_found) {
        update_known(start, m_known_range_end, result);
    }
    else {
        if (m_first_in_known_range != not_found) {
            update_known(start, m_known_range_end, m_first_in_known_range);
            result = m_first_in_known_range;
        }
        else {
            result = find_first_loop(m_known_range_end, end);
            update_known(start, end, result);
        }
    }
    return result;
}

size_t NotNode::find_first_covered_by_known(size_t start, size_t end)
{
    REALM_ASSERT_DEBUG(start >= m_known_range_start && end <= m_known_range_end);
    // CASE: the known range covers start-end
    // ###[#####]###
    if (m_first_in_known_range != not_found) {
        if (m_first_in_known_range > end) {
            return not_found;
        }
        else if (m_first_in_known_range >= start) {
            return m_first_in_known_range;
        }
    }
    // The first known match is before start, so we can't use the results to improve
    // heuristics.
    return find_first_loop(start, end);
}

size_t NotNode::find_first_overlap_lower(size_t start, size_t end)
{
    REALM_ASSERT_DEBUG(start < m_known_range_start && end >= m_known_range_start && end <= m_known_range_end);
    static_cast<void>(end);
    // CASE: partial overlap, lower end
    // [   ###]#####
    size_t result;
    result = find_first_loop(start, m_known_range_start);
    if (result == not_found) {
        result = m_first_in_known_range;
    }
    update_known(start, m_known_range_end, result);
    return result < end ? result : not_found;
}

size_t NotNode::find_first_overlap_upper(size_t start, size_t end)
{
    REALM_ASSERT_DEBUG(start <= m_known_range_end && start >= m_known_range_start && end > m_known_range_end);
    // CASE: partial overlap, upper end
    // ####[###    ]
    size_t result;
    if (m_first_in_known_range != not_found) {
        if (m_first_in_known_range >= start) {
            result = m_first_in_known_range;
            update_known(m_known_range_start, end, result);
        }
        else {
            result = find_first_loop(start, end);
            update_known(m_known_range_start, end, m_first_in_known_range);
        }
    }
    else {
        result = find_first_loop(m_known_range_end, end);
        update_known(m_known_range_start, end, result);
    }
    return result;
}

size_t NotNode::find_first_no_overlap(size_t start, size_t end)
{
    REALM_ASSERT_DEBUG((start < m_known_range_start && end < m_known_range_start) ||
                       (start > m_known_range_end && end > m_known_range_end));
    // CASE: no overlap
    // ### [    ]   or    [    ] ####
    // if input is a larger range, discard and replace with results.
    size_t result = find_first_loop(start, end);
    if (end - start > m_known_range_end - m_known_range_start) {
        update_known(start, end, result);
    }
    return result;
}

ExpressionNode::ExpressionNode(std::unique_ptr<Expression> expression)
: m_expression(std::move(expression))
{
    m_dD = 100.0;
    m_dT = 50.0;
}

void ExpressionNode::table_changed()
{
    m_expression->set_base_table(m_table);
}

void ExpressionNode::cluster_changed()
{
    m_expression->set_cluster(m_cluster);
}

void ExpressionNode::init(bool will_query_ranges)
{
    ParentNode::init(will_query_ranges);
    m_dT = m_expression->init();
}

std::string ExpressionNode::describe(util::serializer::SerialisationState& state) const
{
    if (m_expression) {
        return m_expression->description(state);
    }
    else {
        return "empty expression";
    }
}

void ExpressionNode::collect_dependencies(std::vector<TableKey>& tables) const
{
    m_expression->collect_dependencies(tables);
}

size_t ExpressionNode::find_first_local(size_t start, size_t end)
{
    return m_expression->find_first(start, end);
}

std::unique_ptr<ParentNode> ExpressionNode::clone() const
{
    return std::unique_ptr<ParentNode>(new ExpressionNode(*this));
}

ExpressionNode::ExpressionNode(const ExpressionNode& from)
    : ParentNode(from)
    , m_expression(from.m_expression->clone())
{
}<|MERGE_RESOLUTION|>--- conflicted
+++ resolved
@@ -322,17 +322,10 @@
     if (m_needles.empty()) {
         m_needles.insert(m_value ? StringData(*m_value) : StringData());
     }
-<<<<<<< HEAD
-    if (bool(other->m_value)) {
-        m_needle_storage.push_back(util::StringBuffer());
-        m_needle_storage.back().append(*other->m_value);
-        m_needles.insert(StringData(m_needle_storage.back().data(), m_needle_storage.back().size()));
-=======
     if (auto& str = other.m_value) {
         m_needle_storage.push_back(std::make_unique<char[]>(str->size()));
         std::copy(str->data(), str->data() + str->size(), m_needle_storage.back().get());
         m_needles.insert(StringData(m_needle_storage.back().get(), str->size()));
->>>>>>> ca409805
     }
     else {
         m_needles.emplace();
