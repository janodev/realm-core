/*************************************************************************
 *
 * REALM CONFIDENTIAL
 * __________________
 *
 *  [2011] - [2012] Realm Inc
 *  All Rights Reserved.
 *
 * NOTICE:  All information contained herein is, and remains
 * the property of Realm Incorporated and its suppliers,
 * if any.  The intellectual and technical concepts contained
 * herein are proprietary to Realm Incorporated
 * and its suppliers and may be covered by U.S. and Foreign Patents,
 * patents in process, and are protected by trade secret or copyright law.
 * Dissemination of this information or reproduction of this material
 * is strictly forbidden unless prior written permission is obtained
 * from Realm Incorporated.
 *
 **************************************************************************/
#ifndef REALM_COLUMN_BASIC_HPP
#define REALM_COLUMN_BASIC_HPP

#include <realm/column.hpp>
#include <realm/column_tpl.hpp>
#include <realm/array_basic.hpp>

namespace realm {

template<class T> struct AggReturnType {
    typedef T sum_type;
};
template<> struct AggReturnType<float> {
    typedef double sum_type;
};

template <>
struct GetLeafType<float, false> {
    using type = BasicArray<float>;
};
template <>
struct GetLeafType<double, false> {
    using type = BasicArray<double>;
};

// FIXME: Remove this - it's unused except in tests.
template <>
struct GetLeafType<int, false> {
    using type = ArrayInteger;
};


/// A basic column (BasicColumn<T>) is a single B+-tree, and the root
/// of the column is the root of the B+-tree. All leaf nodes are
/// single arrays of type BasicArray<T>.
///
/// A basic column can currently only be used for simple unstructured
/// types like float, double.
template<class T>
class BasicColumn : public ColumnBaseSimple, public ColumnTemplate<T> {
public:
    using LeafType = typename GetLeafType<T, false>::type;
    using value_type = T;
    BasicColumn(Allocator&, ref_type);

    std::size_t size() const REALM_NOEXCEPT final;
    bool is_empty() const REALM_NOEXCEPT { return size() == 0; }

    struct LeafInfo {
        const BasicArray<T>** out_leaf_ptr;
        BasicArray<T>* in_fallback;
    };

    void get_leaf(std::size_t ndx, std::size_t& ndx_in_leaf,
                          LeafInfo& inout_leaf_info) const REALM_NOEXCEPT;

    T get(std::size_t ndx) const REALM_NOEXCEPT;
    StringData get_index_data(std::size_t, char* buffer) const REALM_NOEXCEPT final;
    void add(T value = T());
    void set(std::size_t ndx, T value);
    void insert(std::size_t ndx, T value = T());
    void erase(size_t row_ndx);
    void erase(size_t row_ndx, bool is_last);
    void move_last_over(std::size_t row_ndx);
<<<<<<< HEAD
    void swap_rows(std::size_t row_ndx_1, std::size_t row_ndx_2) override;
=======
    void swap(std::size_t row_ndx_1, std::size_t row_ndx_2) override;
>>>>>>> a40dc1c4
    void clear();

    std::size_t count(T value) const;

    typedef typename AggReturnType<T>::sum_type SumType;
    SumType sum(std::size_t begin = 0, std::size_t end = npos,
                std::size_t limit = std::size_t(-1), size_t* return_ndx = nullptr) const;

    double average(std::size_t begin = 0, std::size_t end = npos,
                   std::size_t limit = std::size_t(-1), size_t* return_ndx = nullptr) const;

    T maximum(std::size_t begin = 0, std::size_t end = npos,
              std::size_t limit = std::size_t(-1), size_t* return_ndx = nullptr) const;

    T minimum(std::size_t begin = 0, std::size_t end = npos,
              std::size_t limit = std::size_t(-1), size_t* return_ndx = nullptr) const;

    std::size_t find_first(T value, std::size_t begin = 0 , std::size_t end = npos) const;

    void find_all(IntegerColumn& result, T value, std::size_t begin = 0, std::size_t end = npos) const;

    //@{
    /// Find the lower/upper bound for the specified value assuming
    /// that the elements are already sorted in ascending order.
    std::size_t lower_bound(T value) const REALM_NOEXCEPT;
    std::size_t upper_bound(T value) const REALM_NOEXCEPT;
    //@{

    /// Compare two columns for equality.
    bool compare(const BasicColumn&) const;

    static ref_type create(Allocator&, std::size_t size = 0);

    // Overrriding method in ColumnBase
    ref_type write(std::size_t, std::size_t, std::size_t,
                   _impl::OutputStream&) const override;

    void insert_rows(size_t, size_t, size_t) override;
    void erase_rows(size_t, size_t, size_t, bool) override;
    void move_last_row_over(size_t, size_t, bool) override;
    void clear(std::size_t, bool) override;
    void refresh_accessor_tree(std::size_t, const Spec&) override;

#ifdef REALM_DEBUG
    void Verify() const override;
    void to_dot(std::ostream&, StringData title) const override;
    void do_dump_node_structure(std::ostream&, int) const override;
#endif

protected:
    T get_val(size_t row) const override { return get(row); }

private:
    /// \param row_ndx Must be `realm::npos` if appending.
    void do_insert(std::size_t row_ndx, T value, std::size_t num_rows);

    // Called by Array::bptree_insert().
    static ref_type leaf_insert(MemRef leaf_mem, ArrayParent&, std::size_t ndx_in_parent,
                                Allocator&, std::size_t insert_ndx,
                                Array::TreeInsert<BasicColumn<T>>&);

    class SetLeafElem;
    class EraseLeafElem;
    class CreateHandler;
    class SliceHandler;

    void do_move_last_over(std::size_t row_ndx, std::size_t last_row_ndx);
<<<<<<< HEAD
    void do_swap_rows(std::size_t row_ndx_1, std::size_t row_ndx_2);
=======
    void do_swap(std::size_t row_ndx_1, std::size_t row_ndx_2);
>>>>>>> a40dc1c4
    void do_clear();

#ifdef REALM_DEBUG
    static std::size_t verify_leaf(MemRef, Allocator&);
    void leaf_to_dot(MemRef, ArrayParent*, std::size_t ndx_in_parent,
                     std::ostream&) const override;
    static void leaf_dumper(MemRef, Allocator&, std::ostream&, int level);
#endif

    friend class Array;
    friend class ColumnBase;
};

template <class T>
void BasicColumn<T>::get_leaf(std::size_t ndx, std::size_t& ndx_in_leaf,
                                         LeafInfo& leaf) const REALM_NOEXCEPT
{
    if (!m_array->is_inner_bptree_node()) {
        ndx_in_leaf = ndx;
        *leaf.out_leaf_ptr = static_cast<const BasicArray<T>*>(m_array.get());
        return;
    }
    std::pair<MemRef, std::size_t> p = m_array->get_bptree_leaf(ndx);
    leaf.in_fallback->init_from_mem(p.first);
    *leaf.out_leaf_ptr = leaf.in_fallback;
    ndx_in_leaf = p.second;
}

template <class T>
StringData BasicColumn<T>::get_index_data(std::size_t, char*) const REALM_NOEXCEPT
{
    REALM_ASSERT(false && "Index not supported for floating-point columns yet.");
    REALM_UNREACHABLE();
}


} // namespace realm


// template implementation
#include <realm/column_basic_tpl.hpp>


#endif // REALM_COLUMN_BASIC_HPP<|MERGE_RESOLUTION|>--- conflicted
+++ resolved
@@ -81,11 +81,7 @@
     void erase(size_t row_ndx);
     void erase(size_t row_ndx, bool is_last);
     void move_last_over(std::size_t row_ndx);
-<<<<<<< HEAD
     void swap_rows(std::size_t row_ndx_1, std::size_t row_ndx_2) override;
-=======
-    void swap(std::size_t row_ndx_1, std::size_t row_ndx_2) override;
->>>>>>> a40dc1c4
     void clear();
 
     std::size_t count(T value) const;
@@ -153,11 +149,7 @@
     class SliceHandler;
 
     void do_move_last_over(std::size_t row_ndx, std::size_t last_row_ndx);
-<<<<<<< HEAD
     void do_swap_rows(std::size_t row_ndx_1, std::size_t row_ndx_2);
-=======
-    void do_swap(std::size_t row_ndx_1, std::size_t row_ndx_2);
->>>>>>> a40dc1c4
     void do_clear();
 
 #ifdef REALM_DEBUG
