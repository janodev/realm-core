/*************************************************************************
 *
 * Copyright 2016 Realm Inc.
 *
 * Licensed under the Apache License, Version 2.0 (the "License");
 * you may not use this file except in compliance with the License.
 * You may obtain a copy of the License at
 *
 * http://www.apache.org/licenses/LICENSE-2.0
 *
 * Unless required by applicable law or agreed to in writing, software
 * distributed under the License is distributed on an "AS IS" BASIS,
 * WITHOUT WARRANTIES OR CONDITIONS OF ANY KIND, either express or implied.
 * See the License for the specific language governing permissions and
 * limitations under the License.
 *
 **************************************************************************/

#ifndef REALM_OBJ_HPP
#define REALM_OBJ_HPP

#include <realm/array.hpp>
#include <realm/table_ref.hpp>
#include <realm/keys.hpp>
#include <realm/mixed.hpp>
#include <map>

#define REALM_CLUSTER_IF

namespace realm {

class TableClusterTree;
class Replication;
class TableView;
class CollectionBase;
<<<<<<< HEAD
=======
class CascadeState;
>>>>>>> 3a611575
class LstBase;
class SetBase;
struct GlobalKey;

template <class>
class Lst;
template <class T>
using LstPtr = std::unique_ptr<Lst<T>>;
using LstBasePtr = std::unique_ptr<LstBase>;
using SetBasePtr = std::unique_ptr<SetBase>;

class LnkLst;
using LnkLstPtr = std::unique_ptr<LnkLst>;

<<<<<<< HEAD
template <class>
class Set;
=======
class Dictionary;
>>>>>>> 3a611575

// 'Object' would have been a better name, but it clashes with a class in ObjectStore
class Obj {
public:
    Obj()
        : m_table(nullptr)
        , m_row_ndx(size_t(-1))
        , m_storage_version(-1)
        , m_valid(false)
    {
    }
    Obj(TableRef table, MemRef mem, ObjKey key, size_t row_ndx);

    TableRef get_table()
    {
        return m_table.cast_away_const();
    }

    ConstTableRef get_table() const
    {
        return m_table;
    }

    Allocator& get_alloc() const;

    bool operator==(const Obj& other) const;

    ObjKey get_key() const
    {
        return m_key;
    }

    GlobalKey get_object_id() const;
    ObjLink get_link() const;

    Replication* get_replication() const;

    // Check if this object is default constructed
    explicit operator bool() const
    {
        return m_table != nullptr;
    }

    // Check if the object is still alive
    bool is_valid() const;
    // Will throw if object is not valid
    void check_valid() const;
    // Delete object from table. Object is invalid afterwards.
    void remove();
    // Invalidate
    //  - this turns the object into a tombstone if links to the object exist.
    //  - deletes the object is no links to the object exist.
    //  - To be used by the Sync client.
    void invalidate();

    template <typename U>
    U get(ColKey col_key) const;

    Mixed get_any(ColKey col_key) const;
    Mixed get_primary_key() const;

    template <typename U>
    U get(StringData col_name) const
    {
        return get<U>(get_column_key(col_name));
    }
    bool is_unresolved(ColKey col_key) const;
    int cmp(const Obj& other, ColKey col_key) const;

    size_t get_link_count(ColKey col_key) const;

    bool is_null(ColKey col_key) const;
    bool is_null(StringData col_name) const
    {
        return is_null(get_column_key(col_name));
    }
    bool has_backlinks(bool only_strong_links) const;
    size_t get_backlink_count() const;
    size_t get_backlink_count(const Table& origin, ColKey origin_col_key) const;
    ObjKey get_backlink(const Table& origin, ColKey origin_col_key, size_t backlink_ndx) const;
    TableView get_backlink_view(TableRef src_table, ColKey src_col_key);

    // To be used by the query system when a single object should
    // be tested. Will allow a function to be called in the context
    // of the owning cluster.
    template <class T>
    bool evaluate(T func) const;

    void to_json(std::ostream& out, size_t link_depth, std::map<std::string, std::string>& renames,
                 std::vector<ColKey>& followed) const;
    void to_json(std::ostream& out, size_t link_depth = 0,
                 std::map<std::string, std::string>* renames = nullptr) const
    {
        std::map<std::string, std::string> renames2;
        renames = renames ? renames : &renames2;

        std::vector<ColKey> followed;
        to_json(out, link_depth, *renames, followed);
    }

    std::string to_string() const;

    // Get the path in a minimal format without including object accessors.
    // If you need to obtain additional information for each object in the path,
    // you should use get_fat_path() or traverse_path() instead (see below).
    struct PathElement;
    struct Path {
        TableKey top_table;
        ObjKey top_objkey;
        std::vector<PathElement> path_from_top;
    };
    Path get_path() const;

    // Get the fat path to this object expressed as a vector of fat path elements.
    // each Fat path elements include a Obj allowing for low cost access to the
    // objects data.
    // For a top-level object, the returned vector will be empty.
    // For an embedded object, the vector has the top object as first element,
    // and the embedded object itself is not included in the path.
    struct FatPathElement;
    using FatPath = std::vector<FatPathElement>;
    FatPath get_fat_path() const;

    // For an embedded object, traverse the path leading to this object.
    // The PathSizer is called first to set the size of the path
    // Then there is one call for each object on that path, starting with the top level object
    // The embedded object itself is not considered part of the path.
    // Note: You should never provide the path_index for calls to traverse_path.
    using Visitor = std::function<void(const Obj&, ColKey, size_t)>;
    using PathSizer = std::function<void(size_t)>;
    void traverse_path(Visitor v, PathSizer ps, size_t path_index = 0) const;

    template <typename U>
    Obj& set(ColKey col_key, U value, bool is_default = false);
    // Create a new object and link it. If an embedded object
    // is already set, it will be removed. If a non-embedded
    // object is already set, we throw LogicError (to prevent
    // dangling objects, since they do not delete automatically
    // if they are not embedded...)
    Obj create_and_set_linked_object(ColKey col_key, bool is_default = false);
    // Clear all fields of a linked object returning it to its
    // default state. If the object does not exist, create a
    // new object and link it. (To Be Implemented)
    Obj clear_linked_object(ColKey col_key);
    Obj& set_any(ColKey col_key, Mixed value, bool is_default = false);

    template <typename U>
    Obj& set(StringData col_name, U value, bool is_default = false)
    {
        return set(get_column_key(col_name), value, is_default);
    }

    Obj& set_null(ColKey col_key, bool is_default = false);
    Obj& set_null(StringData col_name, bool is_default = false)
    {
        return set_null(get_column_key(col_name), is_default);
    }

    Obj& add_int(ColKey col_key, int64_t value);
    Obj& add_int(StringData col_name, int64_t value)
    {
        return add_int(get_column_key(col_name), value);
    }

    template <typename U>
    Obj& set_list_values(ColKey col_key, const std::vector<U>& values);

    template <typename U>
    std::vector<U> get_list_values(ColKey col_key) const;

    template <class Head, class... Tail>
    Obj& set_all(Head v, Tail... tail);

    void assign(const Obj& other);

    Obj get_linked_object(ColKey link_col_key) const;
    Obj get_linked_object(StringData link_col_name) const;

    template <typename U>
    Lst<U> get_list(ColKey col_key) const;
    template <typename U>
    LstPtr<U> get_list_ptr(ColKey col_key) const;

    template <typename U>
    Lst<U> get_list(StringData col_name) const
    {
        return get_list<U>(get_column_key(col_name));
    }

    LnkLst get_linklist(ColKey col_key) const;
    LnkLstPtr get_linklist_ptr(ColKey col_key) const;
    LnkLst get_linklist(StringData col_name) const;

    LstBasePtr get_listbase_ptr(ColKey col_key) const;

<<<<<<< HEAD
    template <typename U>
    Set<U> get_set(StringData col_name) const
    {
        return get_set<U>(get_column_key(col_name));
    }
    template <typename U>
    Set<U> get_set(ColKey col_key) const;
    SetBasePtr get_setbase_ptr(ColKey col_key) const;
=======
    Dictionary get_dictionary(ColKey col_key) const;
    Dictionary get_dictionary(StringData col_name) const;
>>>>>>> 3a611575

    void assign_pk_and_backlinks(const Obj& other);

private:
    friend class ArrayBacklink;
    friend class CascadeState;
    friend class Cluster;
    friend class ColumnListBase;
    friend class CollectionBase;
    friend class ConstTableView;
    template <class, class>
    friend class Collection;
    template <class>
    friend class Lst;
    friend class LnkLst;
    friend class Dictionary;
    friend class LinkMap;
    template <class>
    friend class Set;
    friend class Table;
    friend class Transaction;

    mutable TableRef m_table;
    ObjKey m_key;
    mutable MemRef m_mem;
    mutable size_t m_row_ndx;
    mutable uint64_t m_storage_version;
    mutable bool m_valid;

    Allocator& _get_alloc() const;
    bool update() const;
    // update if needed - with and without check of table instance version:
    bool update_if_needed() const;
    bool _update_if_needed() const; // no check, use only when already checked
    template <class T>
    bool do_is_null(ColKey::Idx col_ndx) const;

    const TableClusterTree* get_tree_top() const;
    ColKey get_column_key(StringData col_name) const;
    ColKey get_primary_key_column() const;
    TableKey get_table_key() const;
    TableRef get_target_table(ColKey col_key) const;
    TableRef get_target_table(ObjLink link) const;
    const Spec& get_spec() const;

    template <typename U>
    U _get(ColKey::Idx col_ndx) const;

    template <class T>
    int cmp(const Obj& other, ColKey::Idx col_ndx) const;
    int cmp(const Obj& other, ColKey::Idx col_ndx) const;
    ObjKey get_backlink(ColKey backlink_col, size_t backlink_ndx) const;
    // Return all backlinks from a specific backlink column
    std::vector<ObjKey> get_all_backlinks(ColKey backlink_col) const;
    // Return number of backlinks from a specific backlink column
    size_t get_backlink_cnt(ColKey backlink_col) const;
    ObjKey get_unfiltered_link(ColKey col_key) const;

    template <class Val>
    Obj& _set(size_t col_ndx, Val v);
    template <class Head, class... Tail>
    Obj& _set(size_t col_ndx, Head v, Tail... tail);
    ColKey spec_ndx2colkey(size_t col_ndx);
    size_t colkey2spec_ndx(ColKey);
    bool ensure_writeable();
    void bump_content_version();
    void bump_both_versions();
    template <class T>
    void do_set_null(ColKey col_key);

    // Dictionary support
    size_t get_row_ndx() const
    {
        return m_row_ndx;
    }

    void set_int(ColKey col_key, int64_t value);
    void add_backlink(ColKey backlink_col, ObjKey origin_key);
    bool remove_one_backlink(ColKey backlink_col, ObjKey origin_key);
    void nullify_link(ColKey origin_col, ObjLink target_key);
    // Used when inserting a new link. You will not remove existing links in this process
    void set_backlink(ColKey col_key, ObjLink new_link);
    // Used when replacing a link, return true if CascadeState contains objects to remove
    bool replace_backlink(ColKey col_key, ObjLink old_link, ObjLink new_link, CascadeState& state);
    // Used when removing a backlink, return true if CascadeState contains objects to remove
    bool remove_backlink(ColKey col_key, ObjLink old_link, CascadeState& state);
    template <class T>
    inline void set_spec(T&, ColKey);
};

struct Obj::FatPathElement {
    Obj obj;        // Object which embeds...
    ColKey col_key; // Column holding link or link list which embeds...
    size_t index;   // index into link list (or 0)
};

struct Obj::PathElement {
    ColKey col_key; // Column holding link or link list which embeds...
    size_t index;   // index into link list (or 0)
};

template <>
Obj& Obj::set(ColKey, int64_t value, bool is_default);

template <>
Obj& Obj::set(ColKey, ObjKey value, bool is_default);

template <>
Obj& Obj::set(ColKey, ObjLink value, bool is_default);


template <>
inline Obj& Obj::set(ColKey col_key, int value, bool is_default)
{
    return set(col_key, int_fast64_t(value), is_default);
}

template <>
inline Obj& Obj::set(ColKey col_key, uint_fast64_t value, bool is_default)
{
    int_fast64_t value_2 = 0;
    if (REALM_UNLIKELY(util::int_cast_with_overflow_detect(value, value_2))) {
        REALM_TERMINATE("Unsigned integer too big.");
    }
    return set(col_key, value_2, is_default);
}

template <>
inline Obj& Obj::set(ColKey col_key, const char* str, bool is_default)
{
    return set(col_key, StringData(str), is_default);
}

template <>
inline Obj& Obj::set(ColKey col_key, char* str, bool is_default)
{
    return set(col_key, StringData(str), is_default);
}

template <>
inline Obj& Obj::set(ColKey col_key, std::string str, bool is_default)
{
    return set(col_key, StringData(str), is_default);
}

template <>
inline Obj& Obj::set(ColKey col_key, realm::null, bool is_default)
{
    return set_null(col_key, is_default);
}

template <>
inline Obj& Obj::set(ColKey col_key, util::Optional<bool> value, bool is_default)
{
    return value ? set(col_key, *value, is_default) : set_null(col_key, is_default);
}

template <>
inline Obj& Obj::set(ColKey col_key, util::Optional<int64_t> value, bool is_default)
{
    return value ? set(col_key, *value, is_default) : set_null(col_key, is_default);
}

template <>
inline Obj& Obj::set(ColKey col_key, util::Optional<float> value, bool is_default)
{
    return value ? set(col_key, *value, is_default) : set_null(col_key, is_default);
}

template <>
inline Obj& Obj::set(ColKey col_key, util::Optional<double> value, bool is_default)
{
    return value ? set(col_key, *value, is_default) : set_null(col_key, is_default);
}

template <>
inline Obj& Obj::set(ColKey col_key, util::Optional<ObjectId> value, bool is_default)
{
    return value ? set(col_key, *value, is_default) : set_null(col_key, is_default);
}

template <typename U>
Obj& Obj::set_list_values(ColKey col_key, const std::vector<U>& values)
{
    size_t sz = values.size();
    auto list = get_list<U>(col_key);
    list.resize(sz);
    for (size_t i = 0; i < sz; i++)
        list.set(i, values[i]);

    return *this;
}

template <typename U>
std::vector<U> Obj::get_list_values(ColKey col_key) const
{
    std::vector<U> values;
    auto list = get_list<U>(col_key);
    for (auto v : list)
        values.push_back(v);

    return values;
}

inline Obj Obj::get_linked_object(StringData link_col_name) const
{
    ColKey col = get_column_key(link_col_name);
    return get_linked_object(col);
}

template <class Val>
inline Obj& Obj::_set(size_t col_ndx, Val v)
{
    return set(spec_ndx2colkey(col_ndx), v);
}

template <class Head, class... Tail>
inline Obj& Obj::_set(size_t col_ndx, Head v, Tail... tail)
{
    set(spec_ndx2colkey(col_ndx), v);
    return _set(col_ndx + 1, tail...);
}

template <class Head, class... Tail>
inline Obj& Obj::set_all(Head v, Tail... tail)
{
<<<<<<< HEAD
    return _set(0, v, tail...);
=======
    size_t start_index = 0;

    // Avoid trying to set the PK column.
    if (get_primary_key_column()) {
        REALM_ASSERT(colkey2spec_ndx(get_primary_key_column()) == 0);
        start_index = 1;
    }

    return _set(start_index, v, tail...);
>>>>>>> 3a611575
}
} // namespace realm

#endif // REALM_OBJ_HPP<|MERGE_RESOLUTION|>--- conflicted
+++ resolved
@@ -33,10 +33,7 @@
 class Replication;
 class TableView;
 class CollectionBase;
-<<<<<<< HEAD
-=======
 class CascadeState;
->>>>>>> 3a611575
 class LstBase;
 class SetBase;
 struct GlobalKey;
@@ -51,12 +48,9 @@
 class LnkLst;
 using LnkLstPtr = std::unique_ptr<LnkLst>;
 
-<<<<<<< HEAD
 template <class>
 class Set;
-=======
 class Dictionary;
->>>>>>> 3a611575
 
 // 'Object' would have been a better name, but it clashes with a class in ObjectStore
 class Obj {
@@ -252,7 +246,6 @@
 
     LstBasePtr get_listbase_ptr(ColKey col_key) const;
 
-<<<<<<< HEAD
     template <typename U>
     Set<U> get_set(StringData col_name) const
     {
@@ -261,10 +254,8 @@
     template <typename U>
     Set<U> get_set(ColKey col_key) const;
     SetBasePtr get_setbase_ptr(ColKey col_key) const;
-=======
     Dictionary get_dictionary(ColKey col_key) const;
     Dictionary get_dictionary(StringData col_name) const;
->>>>>>> 3a611575
 
     void assign_pk_and_backlinks(const Obj& other);
 
@@ -491,9 +482,6 @@
 template <class Head, class... Tail>
 inline Obj& Obj::set_all(Head v, Tail... tail)
 {
-<<<<<<< HEAD
-    return _set(0, v, tail...);
-=======
     size_t start_index = 0;
 
     // Avoid trying to set the PK column.
@@ -503,7 +491,6 @@
     }
 
     return _set(start_index, v, tail...);
->>>>>>> 3a611575
 }
 } // namespace realm
 
