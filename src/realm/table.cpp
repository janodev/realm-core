/*************************************************************************
 *
 * Copyright 2016 Realm Inc.
 *
 * Licensed under the Apache License, Version 2.0 (the "License");
 * you may not use this file except in compliance with the License.
 * You may obtain a copy of the License at
 *
 * http://www.apache.org/licenses/LICENSE-2.0
 *
 * Unless required by applicable law or agreed to in writing, software
 * distributed under the License is distributed on an "AS IS" BASIS,
 * WITHOUT WARRANTIES OR CONDITIONS OF ANY KIND, either express or implied.
 * See the License for the specific language governing permissions and
 * limitations under the License.
 *
 **************************************************************************/

#include <stdexcept>

#ifdef REALM_DEBUG
#include <iostream>
#include <iomanip>
#endif

#include <realm/util/features.h>
#include <realm/util/miscellaneous.hpp>
#include <realm/impl/destroy_guard.hpp>
#include <realm/exceptions.hpp>
#include <realm/table.hpp>
#include <realm/alloc_slab.hpp>
#include <realm/index_string.hpp>
#include <realm/db.hpp>
#include <realm/replication.hpp>
#include <realm/table_view.hpp>
#include <realm/query_engine.hpp>
#include <realm/array_bool.hpp>
#include <realm/array_binary.hpp>
#include <realm/array_string.hpp>
#include <realm/array_timestamp.hpp>
#include <realm/array_decimal128.hpp>
#include <realm/array_object_id.hpp>
#include <realm/table_tpl.hpp>

/// \page AccessorConsistencyLevels
///
/// These are the three important levels of consistency of a hierarchy of
/// Realm accessors rooted in a common group accessor (tables, columns, rows,
/// descriptors, arrays):
///
/// ### Fully Consistent Accessor Hierarchy (or just "Full Consistency")
///
/// All attached accessors are in a fully valid state and can be freely used by
/// the application. From the point of view of the application, the accessor
/// hierarchy remains in this state as long as no library function throws.
///
/// If a library function throws, and the exception is one that is considered
/// part of the API, such as util::File::NotFound, then the accessor hierarchy
/// remains fully consistent. In all other cases, such as when a library
/// function fails because of memory exhaustion, and it throws std::bad_alloc,
/// the application may no longer assume anything beyond minimal consistency.
///
/// ### Minimally Consistent Accessor Hierarchy (or just "Minimal Consistency")
///
/// No correspondence between the accessor states and the underlying node
/// structure can be assumed, but all parent and child accessor references are
/// valid (i.e., not dangling). There are specific additional guarantees, but
/// only on some parts of the internal accessors states, and only on some parts
/// of the structural state.
///
/// This level of consistency is guaranteed at all times, and it is also the
/// **maximum** that may be assumed by the application after a library function
/// fails by throwing an unexpected exception (such as std::bad_alloc). It is
/// also the **minimum** level of consistency that is required to be able to
/// properly destroy the accessor objects (manually, or as a result of stack
/// unwinding).
///
/// It is supposed to be a library-wide invariant that an accessor hierarchy is
/// at least minimally consistent, but so far, only some parts of the library
/// conform to it.
///
/// Note: With proper use, and maintenance of Minimal Consistency, it is
/// possible to ensure that no memory is leaked after a group accessor is
/// destroyed, even after a library function has failed because of memory
/// exhaustion. This is possible because the underlying nodes are allocated in
/// the context of the group, and they can all be freed by the group when it is
/// destroyed. On the other hand, when working with free-standing tables, each
/// underlying node is allocated individually on the heap, so in this case we
/// cannot prevent memory leaks, because there is no way of knowing what to free
/// when the table accessor is destroyed.
///
/// ### Structurally Correspondent Accessor Hierarchy (or simply "Structural Correspondence")
///
/// The structure of the accessor hierarchy is in agreement with the underlying
/// node structure, but the refs (references to underlying nodes) are generally
/// not valid, and certain other parts of the accessor states are also generally
/// not valid. This state of consistency is important mainly during the
/// advancing of read transactions (implicit transactions), and is not exposed
/// to the application.
///
///
/// Below is a detailed specification of the requirements for Minimal
/// Consistency and for Structural Correspondence.
///
///
/// Minimally Consistent Accessor Hierarchy (accessor destruction)
/// --------------------------------------------------------------
///
/// This section defines a level of accessor consistency known as "Minimally
/// Consistent Accessor Hierarchy". It applies to a set of accessors rooted in a
/// common group. It does not imply any level of correspondance between the
/// state of the accessors and the underlying node structure. It enables safe
/// destruction of the accessor objects by requiring that the following items
/// are valid (the list may not yet be complete):
///
///  - Every allocated accessor is either a group accessor, or occurs as a
///    direct, or an indirect child of a group accessor.
///
///  - No allocated accessor occurs as a child more than once (for example, no
///    doublets are allowed in Group::m_table_accessors).
///
///  - The 'is_attached' property of array accessors (Array::m_data == 0). For
///    example, `Table::m_top` is attached if and only if that table accessor
///    was attached to a table with independent dynamic type.
///
///  - The 'parent' property of array accessors (Array::m_parent), but
///    crucially, **not** the `index_in_parent` property.
///
///  - The list of table accessors in a group accessor
///    (Group::m_table_accessors). All non-null pointers refer to existing table
///    accessors.
///
///  - The list of column accessors in a table acccessor (Table::m_cols). All
///    non-null pointers refer to existing column accessors.
///
///  - The 'root_array' property of a column accessor (ColumnBase::m_array). It
///    always refers to an existing array accessor. The exact type of that array
///    accessor must be determinable from the following properties of itself:
///    `is_inner_bptree_node` (Array::m_is_inner_bptree_node), `has_refs`
///    (Array::m_has_refs), and `context_flag` (Array::m_context_flag). This
///    allows for a column accessor to be properly destroyed.
///
///  - The map of subtable accessors in a column acccessor
///    (SubtableColumnBase:m_subtable_map). All pointers refer to existing
///    subtable accessors, but it is not required that the set of subtable
///    accessors referenced from a particular parent P conincide with the set of
///    subtables accessors specifying P as parent.
///
///  - The `descriptor` property of a table accesor (Table::m_descriptor). If it
///    is not null, then it refers to an existing descriptor accessor.
///
///  - The map of subdescriptor accessors in a descriptor accessor
///    (Descriptor::m_subdesc_map). All non-null pointers refer to existing
///    subdescriptor accessors.
///
///  - The `search_index` property of a column accesor (StringColumn::m_index,
///    StringEnumColumn::m_index). When it is non-null, it refers to an existing
///    search index accessor.
///
///
/// Structurally Correspondent Accessor Hierarchy (accessor reattachment)
/// ---------------------------------------------------------------------
///
/// This section defines what it means for an accessor hierarchy to be
/// "Structurally Correspondent". It applies to a set of accessors rooted in a
/// common group. The general idea is that the structure of the accessors must
/// match the underlying structure to such an extent that there is never any
/// doubt about which underlying node that corresponds with a particular
/// accessor. It is assumed that the accessor tree, and the underlying node
/// structure are structurally sound individually.
///
/// With this level of correspondence, it is possible to reattach the accessor
/// tree to the underlying node structure (Table::refresh_accessor_tree()).
///
/// While all the accessors in the tree must be in the attached state (before
/// reattachement), they are not required to refer to existing underlying nodes;
/// that is, their references **are** allowed to be dangling. Roughly speaking,
/// this means that the accessor tree must have been attached to a node
/// structure at some earlier point in time.
///
//
/// Requirements at group level:
///
///  - The number of tables in the underlying group must be equal to the number
///    of entries in `Group::m_table_accessors` in the group accessor.
///
///  - For each table in the underlying group, the corresponding entry in
///    `Table::m_table_accessors` (at same index) is either null, or points to a
///    table accessor that satisfies all the "requirements for a table".
///
/// Requirements for a table:
///
///  - The corresponding underlying table has independent descriptor if, and
///    only if `Table::m_top` is attached.
///
///  - The row index of every row accessor is strictly less than the number of
///    rows in the underlying table.
///
///  - If `Table::m_columns` is unattached (degenerate table), then
///    `Table::m_cols` is empty, otherwise the number of columns in the
///    underlying table is equal to the number of entries in `Table::m_cols`.
///
///  - Each entry in `Table::m_cols` is either null, or points to a column
///    accessor whose type agrees with the data type (realm::DataType) of the
///    corresponding underlying column (at same index).
///
///  - If a column accessor is of type `StringEnumColumn`, then the
///    corresponding underlying column must be an enumerated strings column (the
///    reverse is not required).
///
///  - If a column accessor is equipped with a search index accessor, then the
///    corresponding underlying column must be equipped with a search index (the
///    reverse is not required).
///
///  - For each entry in the subtable map of a column accessor there must be an
///    underlying subtable at column `i` and row `j`, where `i` is the index of
///    the column accessor in `Table::m_cols`, and `j` is the value of
///    `SubtableColumnBase::SubtableMap::entry::m_subtable_ndx`. The
///    corresponding subtable accessor must satisfy all the "requirements for a
///    table" with respect to that underlying subtable.
///
///  - It the table refers to a descriptor accessor (only possible for tables
///    with independent descriptor), then that descriptor accessor must satisfy
///    all the "requirements for a descriptor" with respect to the underlying
///    spec structure (of this table).
///
/// Requirements for a descriptor:
///
///  - For each entry in the subdescriptor map there must be an underlying
///    subspec at column `i`, where `i` is the value of
///    `Descriptor::subdesc_entry::m_column_ndx`. The corresponding
///    subdescriptor accessor must satisfy all the "requirements for a
///    descriptor" with respect to that underlying subspec.
///
/// The 'ndx_in_parent' property of most array accessors is required to be
/// valid. The exceptions are:
///
///  - The top array accessor of root tables (Table::m_top). Root tables are
///    tables with independent descriptor.
///
///  - The columns array accessor of subtables with shared descriptor
///    (Table::m_columns).
///
///  - The top array accessor of spec objects of subtables with shared
///    descriptor (Table::m_spec.m_top).
///
///  - The root array accessor of table level columns
///    (*Table::m_cols[]->m_array).
///
///  - The root array accessor of the subcolumn of unique strings in an
///    enumerated string column (*StringEnumColumn::m_keys.m_array).
///
///  - The root array accessor of search indexes
///    (*Table::m_cols[]->m_index->m_array).
///
/// Note that Structural Correspondence trivially includes Minimal Consistency,
/// since the latter it an invariant.


using namespace realm;
using namespace realm::util;

Replication* Table::g_dummy_replication = nullptr;

bool TableVersions::operator==(const TableVersions& other) const
{
    if (size() != other.size())
        return false;
    size_t sz = size();
    for (size_t i = 0; i < sz; i++) {
        REALM_ASSERT_DEBUG(this->at(i).first == other.at(i).first);
        if (this->at(i).second != other.at(i).second)
            return false;
    }
    return true;
}

namespace realm {
const char* get_data_type_name(DataType type) noexcept
{
    switch (type) {
        case type_Int:
            return "int";
        case type_Bool:
            return "bool";
        case type_Float:
            return "float";
        case type_Double:
            return "double";
        case type_String:
            return "string";
        case type_Binary:
            return "binary";
        case type_Timestamp:
            return "timestamp";
        case type_ObjectId:
            return "ObjectId";
        case type_Link:
            return "link";
        case type_LinkList:
            return "linklist";
        default:
            return "unknown";
    }
    return "";
}
} // namespace realm

// -- Table ---------------------------------------------------------------------------------

ColKey Table::add_column(DataType type, StringData name, bool nullable)
{
    if (REALM_UNLIKELY(is_link_type(ColumnType(type))))
        throw LogicError(LogicError::illegal_type);

    Table* invalid_link = nullptr;
    ColumnAttrMask attr;
    if (nullable)
        attr.set(col_attr_Nullable);
    ColKey col_key = generate_col_key(ColumnType(type), attr);

    return do_insert_column(col_key, type, name, invalid_link); // Throws
}

ColKey Table::add_column_list(DataType type, StringData name, bool nullable)
{
    Table* invalid_link = nullptr;
    ColumnAttrMask attr;
    attr.set(col_attr_List);
    if (nullable)
        attr.set(col_attr_Nullable);
    ColKey col_key = generate_col_key(ColumnType(type), attr);
    return do_insert_column(col_key, type, name, invalid_link); // Throws
}

ColKey Table::add_column_link(DataType type, StringData name, Table& target)
{
    if (REALM_UNLIKELY(!is_link_type(ColumnType(type))))
        throw LogicError(LogicError::illegal_type);
    // Both origin and target must be group-level tables, and in the same group.
    Group* origin_group = get_parent_group();
    Group* target_group = target.get_parent_group();
    if (!origin_group || !target_group)
        throw LogicError(LogicError::wrong_kind_of_table);
    if (origin_group != target_group)
        throw LogicError(LogicError::group_mismatch);

    m_has_any_embedded_objects.reset();

    ColumnAttrMask attr;
    if (type == type_Link)
        attr.set(col_attr_Nullable);
    if (type == type_LinkList)
        attr.set(col_attr_List);
    ColKey col_key = generate_col_key(ColumnType(type), attr);

    auto retval = do_insert_column(col_key, type, name, &target); // Throws
    return retval;
}

void Table::remove_recursive(CascadeState& cascade_state)
{
    Group* group = get_parent_group();
    REALM_ASSERT(group);
    cascade_state.m_group = group;

    do {
        cascade_state.send_notifications();

        for (auto& l : cascade_state.m_to_be_nullified) {
            Obj obj = group->get_table(l.origin_table)->get_object(l.origin_key);
            obj.nullify_link(l.origin_col_key, l.old_target_key);
        }
        cascade_state.m_to_be_nullified.clear();

        auto to_delete = std::move(cascade_state.m_to_be_deleted);
        for (auto obj : to_delete) {
            auto table = group->get_table(obj.first);
            // This might add to the list of objects that should be deleted
            REALM_ASSERT(!obj.second.is_unresolved());
            table->m_clusters.erase(obj.second, cascade_state);
        }
        nullify_links(cascade_state);
    } while (!cascade_state.m_to_be_deleted.empty() || !cascade_state.m_to_be_nullified.empty());
}

void Table::nullify_links(CascadeState& cascade_state)
{
    Group* group = get_parent_group();
    REALM_ASSERT(group);
    for (auto& to_delete : cascade_state.m_to_be_deleted) {
        auto table = group->get_table(to_delete.first);
        table->m_clusters.nullify_links(to_delete.second, cascade_state);
    }
}


void Table::remove_column(ColKey col_key)
{
    check_column(col_key);

    if (Replication* repl = get_repl())
        repl->erase_column(this, col_key); // Throws

    if (col_key == m_primary_key_col) {
        do_set_primary_key_column(ColKey());
    }
    else {
        REALM_ASSERT_RELEASE(m_primary_key_col.get_index().val != col_key.get_index().val);
    }

    erase_root_column(col_key); // Throws
    m_has_any_embedded_objects.reset();
}


void Table::rename_column(ColKey col_key, StringData name)
{
    check_column(col_key);

    auto col_ndx = colkey2spec_ndx(col_key);
    m_spec.rename_column(col_ndx, name); // Throws

    bump_content_version();
    bump_storage_version();

    if (Replication* repl = get_repl())
        repl->rename_column(this, col_key, name); // Throws
}


TableKey Table::get_key_direct(Allocator& alloc, ref_type top_ref)
{
    // well, not quite "direct", more like "almost direct":
    Array table_top(alloc);
    table_top.init_from_ref(top_ref);
    if (table_top.size() > 3) {
        RefOrTagged rot = table_top.get_as_ref_or_tagged(top_position_for_key);
        return TableKey(int32_t(rot.get_as_int()));
    }
    else {
        return TableKey();
    }
}


void Table::init(ref_type top_ref, ArrayParent* parent, size_t ndx_in_parent, bool is_writable, bool is_frzn)
{
    REALM_ASSERT(!(is_writable && is_frzn));
    m_is_frozen = is_frzn;
    m_alloc.set_read_only(!is_writable);
    // Load from allocated memory
    m_top.set_parent(parent, ndx_in_parent);
    m_top.init_from_ref(top_ref);

    m_spec.init_from_parent();

    while (m_top.size() <= top_position_for_pk_col) {
        m_top.add(0);
    }

    if (m_top.get_as_ref(top_position_for_cluster_tree) == 0) {
        // This is an upgrade - create cluster
        MemRef mem = ClusterTree::create_empty_cluster(m_top.get_alloc()); // Throws
        m_top.set_as_ref(top_position_for_cluster_tree, mem.get_ref());
    }
    m_clusters.init_from_parent();

    RefOrTagged rot = m_top.get_as_ref_or_tagged(top_position_for_key);
    if (!rot.is_tagged()) {
        // Create table key
        rot = RefOrTagged::make_tagged(ndx_in_parent);
        m_top.set(top_position_for_key, rot);
    }
    m_key = TableKey(int32_t(rot.get_as_int()));

    // index setup relies on column mapping being up to date:
    build_column_mapping();
    if (m_top.get_as_ref(top_position_for_search_indexes) == 0) {
        // This is an upgrade - create the necessary arrays
        bool context_flag = false;
        size_t nb_columns = m_spec.get_column_count();
        MemRef mem = Array::create_array(Array::type_HasRefs, context_flag, nb_columns, 0, m_top.get_alloc());
        m_index_refs.init_from_mem(mem);
        m_index_refs.update_parent();
        mem = Array::create_array(Array::type_Normal, context_flag, nb_columns, TableKey().value, m_top.get_alloc());
        m_opposite_table.init_from_mem(mem);
        m_opposite_table.update_parent();
        mem = Array::create_array(Array::type_Normal, context_flag, nb_columns, ColKey().value, m_top.get_alloc());
        m_opposite_column.init_from_mem(mem);
        m_opposite_column.update_parent();
    }
    else {
        m_opposite_table.init_from_parent();
        m_opposite_column.init_from_parent();
        m_index_refs.init_from_parent();
        m_index_accessors.resize(m_index_refs.size());
    }
    if (!m_top.get_as_ref_or_tagged(top_position_for_column_key).is_tagged()) {
        m_top.set(top_position_for_column_key, RefOrTagged::make_tagged(0));
    }
    auto rot_version = m_top.get_as_ref_or_tagged(top_position_for_version);
    if (!rot_version.is_tagged()) {
        m_top.set(top_position_for_version, RefOrTagged::make_tagged(0));
        m_in_file_version_at_transaction_boundary = 0;
    }
    else
        m_in_file_version_at_transaction_boundary = rot_version.get_as_int();

    auto rot_pk_key = m_top.get_as_ref_or_tagged(top_position_for_pk_col);
    m_primary_key_col = rot_pk_key.is_tagged() ? ColKey(rot_pk_key.get_as_int()) : ColKey();
<<<<<<< HEAD

    if (m_top.size() <= top_position_for_flags) {
        m_is_embedded = false;
    }
    else {
        uint64_t flags = m_top.get_as_ref_or_tagged(top_position_for_flags).get_as_int();
        m_is_embedded = flags & 0x1;
    }
    m_has_any_embedded_objects.reset();

    if (m_top.size() > top_position_for_tombstones && m_top.get_as_ref(top_position_for_tombstones)) {
        // Tombstones exists
        if (!m_tombstones) {
            m_tombstones = std::make_unique<ClusterTree>(this, m_alloc, size_t(top_position_for_tombstones));
        }
        m_tombstones->init_from_parent();
    }
    else {
        m_tombstones = nullptr;
    }
=======
    m_cookie = cookie_initialized;
>>>>>>> b4696508
}


ColKey Table::do_insert_column(ColKey col_key, DataType type, StringData name, Table* target_table)
{
    col_key = do_insert_root_column(col_key, ColumnType(type), name); // Throws

    // When the inserted column is a link-type column, we must also add a
    // backlink column to the target table.

    if (target_table) {
        auto backlink_col_key = target_table->do_insert_root_column(ColKey{}, col_type_BackLink, ""); // Throws
        target_table->report_invalid_key(backlink_col_key);

        set_opposite_column(col_key, target_table->get_key(), backlink_col_key);
        target_table->set_opposite_column(backlink_col_key, get_key(), col_key);
    }

    if (Replication* repl = get_repl())
        repl->insert_column(this, col_key, type, name, target_table); // Throws

    return col_key;
}


void Table::populate_search_index(ColKey col_key)
{
    auto col_ndx = col_key.get_index().val;
    StringIndex* index = m_index_accessors[col_ndx];

    // Insert ref to index
    for (auto o : *this) {
        ObjKey key = o.get_key();
        DataType type = get_column_type(col_key);

        if (type == type_Int) {
            if (is_nullable(col_key)) {
                Optional<int64_t> value = o.get<Optional<int64_t>>(col_key);
                index->insert(key, value); // Throws
            }
            else {
                int64_t value = o.get<int64_t>(col_key);
                index->insert(key, value); // Throws
            }
        }
        else if (type == type_Bool) {
            if (is_nullable(col_key)) {
                Optional<bool> value = o.get<Optional<bool>>(col_key);
                index->insert(key, value); // Throws
            }
            else {
                bool value = o.get<bool>(col_key);
                index->insert(key, value); // Throws
            }
        }
        else if (type == type_String) {
            StringData value = o.get<StringData>(col_key);
            index->insert(key, value); // Throws
        }
        else if (type == type_Timestamp) {
            Timestamp value = o.get<Timestamp>(col_key);
            index->insert(key, value); // Throws
        }
        else if (type == type_ObjectId) {
            if (is_nullable(col_key)) {
                Optional<ObjectId> value = o.get<Optional<ObjectId>>(col_key);
                index->insert(key, value); // Throws
            }
            else {
                ObjectId value = o.get<ObjectId>(col_key);
                index->insert(key, value); // Throws
            }
        }
        else {
            REALM_ASSERT_RELEASE(false && "Data type does not support search index");
        }
    }
}

void Table::add_search_index(ColKey col_key)
{
    check_column(col_key);
    size_t column_ndx = col_key.get_index().val;

    // Early-out if already indexed
    if (m_index_accessors[column_ndx] != nullptr)
        return;

    if (!StringIndex::type_supported(DataType(col_key.get_type())) || col_key.get_attrs().test(col_attr_List)) {
        // FIXME: This is what we used to throw, so keep throwing that for compatibility reasons, even though it
        // should probably be a type mismatch exception instead.
        throw LogicError(LogicError::illegal_combination);
    }

    // m_index_accessors always has the same number of pointers as the number of columns. Columns without search
    // index have 0-entries.
    REALM_ASSERT(m_index_accessors.size() == m_leaf_ndx2colkey.size());
    REALM_ASSERT(m_index_accessors[column_ndx] == nullptr);

    // Create the index
    StringIndex* index = new StringIndex(ClusterColumn(&m_clusters, col_key), get_alloc()); // Throws
    m_index_accessors[column_ndx] = index;

    // Insert ref to index
    index->set_parent(&m_index_refs, column_ndx);
    m_index_refs.set(column_ndx, index->get_ref()); // Throws

    // Update spec
    auto spec_ndx = leaf_ndx2spec_ndx(col_key.get_index());
    auto attr = m_spec.get_column_attr(spec_ndx);
    attr.set(col_attr_Indexed);
    m_spec.set_column_attr(spec_ndx, attr); // Throws

    populate_search_index(col_key);
}

void Table::remove_search_index(ColKey col_key)
{
    check_column(col_key);
    auto column_ndx = col_key.get_index();

    // Early-out if non-indexed
    if (m_index_accessors[column_ndx.val] == nullptr)
        return;

    // Destroy and remove the index column
    StringIndex* index = m_index_accessors[column_ndx.val];
    REALM_ASSERT(index != nullptr);
    index->destroy();
    delete index;
    m_index_accessors[column_ndx.val] = nullptr;

    m_index_refs.set(column_ndx.val, 0);

    // update spec
    auto spec_ndx = leaf_ndx2spec_ndx(column_ndx);
    auto attr = m_spec.get_column_attr(spec_ndx);
    attr.reset(col_attr_Indexed);
    m_spec.set_column_attr(spec_ndx, attr); // Throws
}

void Table::enumerate_string_column(ColKey col_key)
{
    check_column(col_key);
    size_t column_ndx = colkey2spec_ndx(col_key);
    ColumnType type = col_key.get_type();
    if (type == col_type_String && !m_spec.is_string_enum_type(column_ndx)) {
        m_clusters.enumerate_string_column(col_key);
    }
}

bool Table::is_enumerated(ColKey col_key) const noexcept
{
    size_t col_ndx = colkey2spec_ndx(col_key);
    return m_spec.is_string_enum_type(col_ndx);
}

size_t Table::get_num_unique_values(ColKey col_key) const
{
    if (!is_enumerated(col_key))
        return 0;

    ArrayParent* parent;
    ref_type ref = const_cast<Spec&>(m_spec).get_enumkeys_ref(colkey2spec_ndx(col_key), parent);
    BPlusTree<StringData> col(get_alloc());
    col.init_from_ref(ref);

    return col.size();
}


void Table::erase_root_column(ColKey col_key)
{
    check_column(col_key);
    ColumnType col_type = col_key.get_type();
    if (is_link_type(col_type)) {
        auto target_table = get_opposite_table(col_key);
        auto target_column = get_opposite_column(col_key);
        target_table->do_erase_root_column(target_column);
    }
    do_erase_root_column(col_key); // Throws
}


ColKey Table::do_insert_root_column(ColKey col_key, ColumnType type, StringData name)
{
    // if col_key specifies a key, it must be unused
    REALM_ASSERT(!col_key || !valid_column(col_key));

    // locate insertion point: ordinary columns must come before backlink columns
    size_t spec_ndx = (type == col_type_BackLink) ? m_spec.get_column_count() : m_spec.get_public_column_count();

    if (!col_key) {
        col_key = generate_col_key(type, {});
    }

    m_spec.insert_column(spec_ndx, col_key, type, name, col_key.get_attrs().m_value); // Throws
    auto col_ndx = col_key.get_index().val;
    build_column_mapping();
    REALM_ASSERT(col_ndx <= m_index_refs.size());
    if (col_ndx == m_index_refs.size()) {
        m_index_refs.insert(col_ndx, 0);
    }
    else {
        m_index_refs.set(col_ndx, 0);
    }
    REALM_ASSERT(col_ndx <= m_opposite_table.size());
    if (col_ndx == m_opposite_table.size()) {
        // m_opposite_table and m_opposite_column are always resized together!
        m_opposite_table.insert(col_ndx, TableKey().value);
        m_opposite_column.insert(col_ndx, ColKey().value);
    }
    else {
        m_opposite_table.set(col_ndx, TableKey().value);
        m_opposite_column.set(col_ndx, ColKey().value);
    }
    refresh_index_accessors();
    m_clusters.insert_column(col_key);
    if (m_tombstones) {
        m_tombstones->insert_column(col_key);
        /*
          FIXME: fails
        if (col_key == get_primary_key_column())
            m_tombstones->insert_column(col_key);
        else if (col_key.get_type() == col_type_BackLink)
            m_tombstones->insert_column(col_key);
        */
    }

    bump_storage_version();

    return col_key;
}


void Table::do_erase_root_column(ColKey col_key)
{
    size_t col_ndx = col_key.get_index().val;
    // If the column had a source index we have to remove and destroy that as well
    ref_type index_ref = m_index_refs.get_as_ref(col_ndx);
    if (index_ref) {
        Array::destroy_deep(index_ref, m_index_refs.get_alloc());
        m_index_refs.set(col_ndx, 0);
        delete m_index_accessors[col_ndx];
        m_index_accessors[col_ndx] = nullptr;
    }
    m_opposite_table.set(col_ndx, TableKey().value);
    m_opposite_column.set(col_ndx, ColKey().value);
    m_index_accessors[col_ndx] = nullptr;
    m_clusters.remove_column(col_key);
    if (m_tombstones)
        m_tombstones->remove_column(col_key);
    size_t spec_ndx = colkey2spec_ndx(col_key);
    m_spec.erase_column(spec_ndx);
    m_top.adjust(top_position_for_column_key, 2);

    build_column_mapping();
    while (m_index_accessors.size() > m_leaf_ndx2colkey.size()) {
        REALM_ASSERT(m_index_accessors.back() == nullptr);
        m_index_accessors.erase(m_index_accessors.end() - 1);
    }
    bump_content_version();
    bump_storage_version();
}

bool Table::set_embedded(bool embedded)
{
    if (embedded == m_is_embedded)
        return true;

    if (Replication* repl = get_repl()) {
        if (repl->get_history_type() == Replication::HistoryType::hist_SyncClient) {
            throw std::logic_error("Cannot change embedded property in sync client");
        }
    }

    if (get_primary_key_column()) {
        return false;
    }
    if (size() > 0) {
        // Check if the table has any backlink columns. If not, it is not required
        // to check all objects for backlinks.
        bool has_backlink_columns = false;
        for_each_backlink_column([&has_backlink_columns](ColKey) {
            has_backlink_columns = true;
            return true; // Done
        });

        if (has_backlink_columns) {
            for (auto o : *this) {
                // each object should be owned by one and only one parent
                if (o.get_backlink_count() != 1) {
                    return false;
                }
            }
        }
    }

    do_set_embedded(embedded);

    return true;
}

void Table::do_set_embedded(bool embedded)
{
    while (m_top.size() <= top_position_for_flags)
        m_top.add(0);

    uint64_t flags = m_top.get_as_ref_or_tagged(top_position_for_flags).get_as_int();
    if (embedded) {
        flags |= 1;
    }
    else {
        flags &= ~1;
    }
    m_top.set(top_position_for_flags, RefOrTagged::make_tagged(flags));
    m_is_embedded = embedded;
}


void Table::detach(LifeCycleCookie cookie) noexcept
{
    m_cookie = cookie;
    m_alloc.bump_instance_version();
}

void Table::fully_detach() noexcept
{
    m_spec.detach();
    m_top.detach();
    for (auto& index : m_index_accessors) {
        delete index;
    }
    m_index_refs.detach();
    m_opposite_table.detach();
    m_opposite_column.detach();
    m_index_accessors.clear();
}


Table::~Table() noexcept
{
    // If destroyed as a standalone table, destroy all memory allocated
    if (m_top.get_parent() == nullptr) {
        m_top.destroy_deep();
    }

    if (m_top.is_attached()) {
        fully_detach();
    }

    for (auto& index : m_index_accessors) {
        delete index;
    }
    m_index_accessors.clear();
    m_cookie = cookie_deleted;
}


bool Table::has_search_index(ColKey col_key) const noexcept
{
    return m_index_accessors[col_key.get_index().val] != nullptr;
}

void Table::migrate_column_info()
{
    bool changes = false;
    TableKey tk = (get_name() == "pk") ? TableKey(0) : get_key();
    changes |= m_spec.convert_column_attributes();
    changes |= m_spec.convert_column_keys(tk);

    if (changes) {
        build_column_mapping();
    }
}

bool Table::verify_column_keys()
{
    size_t nb_public_columns = m_spec.get_public_column_count();
    size_t nb_columns = m_spec.get_column_count();
    bool modified = false;

    auto check = [&]() {
        for (size_t spec_ndx = nb_public_columns; spec_ndx < nb_columns; spec_ndx++) {
            if (m_spec.get_column_type(spec_ndx) == col_type_BackLink) {
                auto col_key = m_spec.get_key(spec_ndx);
                // This function checks for a specific error in the m_keys array where the
                // backlink column keys are wrong. It can be detected by trying to find the
                // corresponding origin table. If the error exists some of the results will
                // give null TableKeys back.
                if (!get_opposite_table_key(col_key))
                    return false;
                auto t = get_opposite_table(col_key);
                auto c = get_opposite_column(col_key);
                if (!t->valid_column(c))
                    return false;
                if (t->get_opposite_column(c) != col_key) {
                    t->set_opposite_column(c, get_key(), col_key);
                }
            }
        }
        return true;
    };

    if (!check()) {
        m_spec.fix_column_keys(get_key());
        build_column_mapping();
        refresh_index_accessors();
        REALM_ASSERT_RELEASE(check());
        modified = true;
    }
    return modified;
}

// Delete the indexes stored in the columns array and create corresponding
// entries in m_index_accessors array. This also has the effect that the columns
// array after this step does not have extra entries for certain columns
void Table::migrate_indexes(ColKey pk_col_key)
{
    if (ref_type top_ref = m_top.get_as_ref(top_position_for_columns)) {
        Array col_refs(m_alloc);
        col_refs.set_parent(&m_top, top_position_for_columns);
        col_refs.init_from_ref(top_ref);
        auto col_count = m_spec.get_column_count();
        size_t col_ndx = 0;

        // If col_refs.size() equals col_count, there are no indexes to migrate
        while (col_ndx < col_count && col_refs.size() > col_count) {
            if (m_spec.get_column_attr(col_ndx).test(col_attr_Indexed) && !m_index_refs.get(col_ndx)) {
                // Simply delete entry. This will have the effect that we will not have to take
                // extra entries into account
                auto old_index_ref = to_ref(col_refs.get(col_ndx + 1));
                col_refs.erase(col_ndx + 1);
                if (old_index_ref) {
                    // It should not be possible for old_index_ref to be 0, but we have seen some error
                    // reports on freeing a null ref, so just to be sure ...
                    Array::destroy_deep(old_index_ref, m_alloc);
                }

                // Primary key columns does not need an index
                if (m_leaf_ndx2colkey[col_ndx] != pk_col_key) {
                    // Otherwise create new index. Will be updated when objects are created
                    StringIndex* index =
                        new StringIndex(ClusterColumn(&m_clusters, m_spec.get_key(col_ndx)), get_alloc()); // Throws
                    m_index_accessors[col_ndx] = index;
                    index->set_parent(&m_index_refs, col_ndx);
                    m_index_refs.set(col_ndx, index->get_ref());
                }
            }
            col_ndx++;
        };
    }
}

// Move information held in the subspec area into the structures managed by Table
// This is information about origin/target tables in relation to links
// This information is now held in "opposite" arrays directly in Table structure
// At the same time the backlink columns are destroyed
// If there is no subspec, this stage is done
void Table::migrate_subspec()
{
    if (!m_spec.has_subspec())
        return;

    ref_type top_ref = m_top.get_as_ref(top_position_for_columns);
    Array col_refs(m_alloc);
    col_refs.set_parent(&m_top, top_position_for_columns);
    col_refs.init_from_ref(top_ref);
    Group* group = get_parent_group();

    for (size_t col_ndx = 0; col_ndx < m_spec.get_column_count(); col_ndx++) {
        ColumnType col_type = m_spec.get_column_type(col_ndx);

        if (is_link_type(col_type)) {
            auto target_key = m_spec.get_opposite_link_table_key(col_ndx);
            auto target_table = group->get_table(target_key);
            Spec& target_spec = _impl::TableFriend::get_spec(*target_table);
            // The target table spec may already be migrated.
            // If it has, the new functions should be used.
            ColKey backlink_col_key = target_spec.has_subspec()
                                          ? target_spec.find_backlink_column(m_key, col_ndx)
                                          : target_table->find_opposite_column(m_spec.get_key(col_ndx));
            REALM_ASSERT(backlink_col_key.get_type() == col_type_BackLink);
            if (m_opposite_table.get(col_ndx) != target_key.value) {
                m_opposite_table.set(col_ndx, target_key.value);
            }
            if (m_opposite_column.get(col_ndx) != backlink_col_key.value) {
                m_opposite_column.set(col_ndx, backlink_col_key.value);
            }
        }
        else if (col_type == col_type_BackLink) {
            auto origin_key = m_spec.get_opposite_link_table_key(col_ndx);
            size_t origin_col_ndx = m_spec.get_origin_column_ndx(col_ndx);
            auto origin_table = group->get_table(origin_key);
            Spec& origin_spec = _impl::TableFriend::get_spec(*origin_table);
            ColKey origin_col_key = origin_spec.get_key(origin_col_ndx);
            REALM_ASSERT(is_link_type(origin_col_key.get_type()));
            if (m_opposite_table.get(col_ndx) != origin_key.value) {
                m_opposite_table.set(col_ndx, origin_key.value);
            }
            if (m_opposite_column.get(col_ndx) != origin_col_key.value) {
                m_opposite_column.set(col_ndx, origin_col_key.value);
            }
        }
    };
    m_spec.destroy_subspec();
}

namespace {

class LegacyStringColumn : public BPlusTree<StringData> {
public:
    LegacyStringColumn(Allocator& alloc, Spec* spec, size_t col_ndx, bool nullable)
        : BPlusTree(alloc)
        , m_spec(spec)
        , m_col_ndx(col_ndx)
        , m_nullable(nullable)
    {
    }

    std::unique_ptr<BPlusTreeLeaf> init_leaf_node(ref_type ref) override
    {
        auto leaf = std::make_unique<LeafNode>(this);
        leaf->ArrayString::set_spec(m_spec, m_col_ndx);
        leaf->set_nullability(m_nullable);
        leaf->init_from_ref(ref);
        return leaf;
    }

    StringData get_legacy(size_t n) const
    {
        if (m_cached_leaf_begin <= n && n < m_cached_leaf_end) {
            return m_leaf_cache.get_legacy(n - m_cached_leaf_begin);
        }
        else {
            StringData value;

            auto func = [&value](BPlusTreeNode* node, size_t ndx) {
                auto leaf = static_cast<LeafNode*>(node);
                value = leaf->get_legacy(ndx);
            };

            m_root->bptree_access(n, func);

            return value;
        }
    }

private:
    Spec* m_spec;
    size_t m_col_ndx;
    bool m_nullable;
};

// We need an accessor that can read old Timestamp columns.
// The new BPlusTree<Timestamp> uses a different layout
class LegacyTS : private Array {
public:
    explicit LegacyTS(Allocator& allocator)
        : Array(allocator)
        , m_seconds(allocator)
        , m_nanoseconds(allocator)
    {
        m_seconds.set_parent(this, 0);
        m_nanoseconds.set_parent(this, 1);
    }

    using Array::set_parent;

    void init_from_parent()
    {
        Array::init_from_parent();
        m_seconds.init_from_parent();
        m_nanoseconds.init_from_parent();
    }

    size_t size() const
    {
        return m_seconds.size();
    }

    Timestamp get(size_t ndx) const
    {
        util::Optional<int64_t> seconds = m_seconds.get(ndx);
        return seconds ? Timestamp(*seconds, int32_t(m_nanoseconds.get(ndx))) : Timestamp{};
    }

private:
    BPlusTree<util::Optional<Int>> m_seconds;
    BPlusTree<Int> m_nanoseconds;
};

// Function that can retrieve a single value from the old columns
Mixed get_val_from_column(size_t ndx, ColumnType col_type, bool nullable, BPlusTreeBase* accessor)
{
    switch (col_type) {
        case col_type_Int:
            if (nullable) {
                auto val = static_cast<BPlusTree<util::Optional<Int>>*>(accessor)->get(ndx);
                return Mixed{val};
            }
            else {
                return Mixed{static_cast<BPlusTree<Int>*>(accessor)->get(ndx)};
            }
        case col_type_Bool:
            if (nullable) {
                auto val = static_cast<BPlusTree<util::Optional<Int>>*>(accessor)->get(ndx);
                return val ? Mixed{bool(*val)} : Mixed{};
            }
            else {
                return Mixed{bool(static_cast<BPlusTree<Int>*>(accessor)->get(ndx))};
            }
        case col_type_Float:
            return Mixed{static_cast<BPlusTree<float>*>(accessor)->get(ndx)};
        case col_type_Double:
            return Mixed{static_cast<BPlusTree<double>*>(accessor)->get(ndx)};
        case col_type_String:
            return Mixed{static_cast<LegacyStringColumn*>(accessor)->get_legacy(ndx)};
        case col_type_Binary:
            return Mixed{static_cast<BPlusTree<Binary>*>(accessor)->get(ndx)};
        default:
            REALM_UNREACHABLE();
    }
}

template <class T>
void copy_list(ref_type sub_table_ref, Obj& obj, ColKey col, Allocator& alloc)
{
    if (sub_table_ref) {
        // Actual list is in the columns array position 0
        Array cols(alloc);
        cols.init_from_ref(sub_table_ref);
        ref_type list_ref = cols.get_as_ref(0);
        BPlusTree<T> from_list(alloc);
        from_list.init_from_ref(list_ref);
        size_t list_size = from_list.size();
        auto l = obj.get_list<T>(col);
        for (size_t j = 0; j < list_size; j++) {
            l.add(from_list.get(j));
        }
    }
}

template <>
void copy_list<util::Optional<Bool>>(ref_type sub_table_ref, Obj& obj, ColKey col, Allocator& alloc)
{
    if (sub_table_ref) {
        // Actual list is in the columns array position 0
        Array cols(alloc);
        cols.init_from_ref(sub_table_ref);
        BPlusTree<util::Optional<Int>> from_list(alloc);
        from_list.set_parent(&cols, 0);
        from_list.init_from_parent();
        size_t list_size = from_list.size();
        auto l = obj.get_list<util::Optional<Bool>>(col);
        for (size_t j = 0; j < list_size; j++) {
            util::Optional<Bool> val;
            auto int_val = from_list.get(j);
            if (int_val) {
                val = (*int_val != 0);
            }
            l.add(val);
        }
    }
}

template <>
void copy_list<String>(ref_type sub_table_ref, Obj& obj, ColKey col, Allocator& alloc)
{
    if (sub_table_ref) {
        // Actual list is in the columns array position 0
        bool nullable = col.get_attrs().test(col_attr_Nullable);
        Array cols(alloc);
        cols.init_from_ref(sub_table_ref);
        LegacyStringColumn from_list(alloc, nullptr, 0, nullable); // List of strings cannot be enumerated
        from_list.set_parent(&cols, 0);
        from_list.init_from_parent();
        size_t list_size = from_list.size();
        auto l = obj.get_list<String>(col);
        for (size_t j = 0; j < list_size; j++) {
            l.add(from_list.get_legacy(j));
        }
    }
}

template <>
void copy_list<Timestamp>(ref_type sub_table_ref, Obj& obj, ColKey col, Allocator& alloc)
{
    if (sub_table_ref) {
        // Actual list is in the columns array position 0
        Array cols(alloc);
        cols.init_from_ref(sub_table_ref);
        LegacyTS from_list(alloc);
        from_list.set_parent(&cols, 0);
        from_list.init_from_parent();
        size_t list_size = from_list.size();
        auto l = obj.get_list<Timestamp>(col);
        for (size_t j = 0; j < list_size; j++) {
            l.add(from_list.get(j));
        }
    }
}

} // namespace

void Table::create_columns()
{
    size_t cnt;
    auto get_column_cnt = [&cnt](const Cluster* cluster) {
        cnt = cluster->nb_columns();
        return true;
    };
    traverse_clusters(get_column_cnt);

    size_t column_count = m_spec.get_column_count();
    if (cnt != column_count) {
        for (size_t col_ndx = 0; col_ndx < column_count; col_ndx++) {
            m_clusters.insert_column(m_spec.get_key(col_ndx));
        }
    }
}

bool Table::migrate_objects(ColKey pk_col_key)
{
    size_t nb_public_columns = m_spec.get_public_column_count();
    size_t nb_columns = m_spec.get_column_count();
    if (!nb_columns) {
        // No columns - this means no objects
        return true;
    }

    ref_type top_ref = m_top.get_as_ref(top_position_for_columns);
    if (!top_ref) {
        // Has already been done
        return true;
    }
    Array col_refs(m_alloc);
    col_refs.set_parent(&m_top, top_position_for_columns);
    col_refs.init_from_ref(top_ref);

    /************************ Create column accessors ************************/

    std::map<ColKey, std::unique_ptr<BPlusTreeBase>> column_accessors;
    std::map<ColKey, std::unique_ptr<LegacyTS>> ts_accessors;
    std::map<ColKey, std::unique_ptr<BPlusTree<int64_t>>> list_accessors;
    std::vector<size_t> cols_to_destroy;
    bool has_link_columns = false;

    // helper function to determine the number of objects in the table
    size_t number_of_objects = (nb_columns == 0) ? 0 : size_t(-1);
    auto update_size = [&number_of_objects](size_t s) {
        if (number_of_objects == size_t(-1)) {
            number_of_objects = s;
        }
        else {
            REALM_ASSERT(s == number_of_objects);
        }
    };

    for (size_t col_ndx = 0; col_ndx < nb_columns; col_ndx++) {
        if (col_ndx < nb_public_columns && m_spec.get_column_name(col_ndx) == "!ROW_INDEX") {
            // If this column has been added, we can break here
            break;
        }

        ColKey col_key = m_spec.get_key(col_ndx);
        ColumnAttrMask attr = m_spec.get_column_attr(col_ndx);
        ColumnType col_type = m_spec.get_column_type(col_ndx);
        bool nullable = attr.test(col_attr_Nullable);
        std::unique_ptr<BPlusTreeBase> acc;
        std::unique_ptr<LegacyTS> ts_acc;
        std::unique_ptr<BPlusTree<int64_t>> list_acc;

        if (!(col_ndx < col_refs.size())) {
            throw std::runtime_error("File corrupted by previous upgrade attempt");
        }

        if (!col_refs.get(col_ndx)) {
            // This column has been migrated
            continue;
        }

        if (attr.test(col_attr_List) && col_type != col_type_LinkList) {
            list_acc = std::make_unique<BPlusTree<int64_t>>(m_alloc);
        }
        else {
            switch (col_type) {
                case col_type_Int:
                case col_type_Bool:
                    if (nullable) {
                        acc = std::make_unique<BPlusTree<util::Optional<Int>>>(m_alloc);
                    }
                    else {
                        acc = std::make_unique<BPlusTree<Int>>(m_alloc);
                    }
                    break;
                case col_type_Float:
                    acc = std::make_unique<BPlusTree<float>>(m_alloc);
                    break;
                case col_type_Double:
                    acc = std::make_unique<BPlusTree<double>>(m_alloc);
                    break;
                case col_type_String:
                    acc = std::make_unique<LegacyStringColumn>(m_alloc, &m_spec, col_ndx, nullable);
                    break;
                case col_type_Binary:
                    acc = std::make_unique<BPlusTree<Binary>>(m_alloc);
                    break;
                case col_type_Timestamp: {
                    ts_acc = std::make_unique<LegacyTS>(m_alloc);
                    break;
                }
                case col_type_Link:
                case col_type_LinkList: {
                    BPlusTree<int64_t> arr(m_alloc);
                    arr.set_parent(&col_refs, col_ndx);
                    arr.init_from_parent();
                    update_size(arr.size());
                    has_link_columns = true;
                    break;
                }
                case col_type_BackLink: {
                    BPlusTree<int64_t> arr(m_alloc);
                    arr.set_parent(&col_refs, col_ndx);
                    arr.init_from_parent();
                    update_size(arr.size());
                    cols_to_destroy.push_back(col_ndx);
                    break;
                }
                default:
                    break;
            }
        }

        if (acc) {
            acc->set_parent(&col_refs, col_ndx);
            acc->init_from_parent();
            update_size(acc->size());
            column_accessors.emplace(col_key, std::move(acc));
            cols_to_destroy.push_back(col_ndx);
        }
        if (ts_acc) {
            ts_acc->set_parent(&col_refs, col_ndx);
            ts_acc->init_from_parent();
            update_size(ts_acc->size());
            ts_accessors.emplace(col_key, std::move(ts_acc));
            cols_to_destroy.push_back(col_ndx);
        }
        if (list_acc) {
            list_acc->set_parent(&col_refs, col_ndx);
            list_acc->init_from_parent();
            update_size(list_acc->size());
            list_accessors.emplace(col_key, std::move(list_acc));
            cols_to_destroy.push_back(col_ndx);
        }
    }

    REALM_ASSERT(number_of_objects != size_t(-1));

    if (m_clusters.size() == number_of_objects) {
        // We have migrated all objects
        return !has_link_columns;
    }

    // !OID column must not be present. Such columns are only present in syncked
    // realms, which we cannot upgrade.
    REALM_ASSERT(nb_public_columns == 0 || m_spec.get_column_name(0) != "!OID");

    /*************************** Create objects ******************************/

    int64_t max_key_value = -1;
    // Store old row ndx in a temporary column. Use this in next steps to find
    // the right target for links
    ColKey orig_row_ndx_col;
    if (pk_col_key) {
        orig_row_ndx_col = add_column(type_Int, "!ROW_INDEX");
        add_search_index(orig_row_ndx_col);
    }

    for (size_t row_ndx = 0; row_ndx < number_of_objects; row_ndx++) {
        Mixed pk_val;
        // Build a vector of values obtained from the old columns
        FieldValues init_values;
        for (auto& it : column_accessors) {
            auto col_key = it.first;
            auto col_type = col_key.get_type();
            auto nullable = col_key.get_attrs().test(col_attr_Nullable);
            auto val = get_val_from_column(row_ndx, col_type, nullable, it.second.get());
            init_values.emplace_back(col_key, val);
            if (col_key == pk_col_key) {
                pk_val = val;
            }
        }
        for (auto& it : ts_accessors) {
            init_values.emplace_back(it.first, Mixed(it.second->get(row_ndx)));
        }

        ObjKey obj_key;
        if (pk_col_key) {
            init_values.emplace_back(orig_row_ndx_col, Mixed(int64_t(row_ndx)));
            // Generate key from pk value
            GlobalKey object_id{pk_val};
            obj_key = global_to_local_object_id_hashed(object_id);
        }
        else {
            obj_key = ObjKey(row_ndx);
        }

        if (obj_key.value > max_key_value) {
            max_key_value = obj_key.value;
        }

        // Create object with the initial values
        Obj obj = m_clusters.insert(obj_key, init_values);

        // Then update possible list types
        for (auto& it : list_accessors) {
            switch (it.first.get_type()) {
                case col_type_Int: {
                    if (it.first.get_attrs().test(col_attr_Nullable)) {
                        copy_list<util::Optional<int64_t>>(to_ref(it.second->get(row_ndx)), obj, it.first, m_alloc);
                    }
                    else {
                        copy_list<int64_t>(to_ref(it.second->get(row_ndx)), obj, it.first, m_alloc);
                    }
                    break;
                }
                case col_type_Bool:
                    if (it.first.get_attrs().test(col_attr_Nullable)) {
                        copy_list<util::Optional<Bool>>(to_ref(it.second->get(row_ndx)), obj, it.first, m_alloc);
                    }
                    else {
                        copy_list<Bool>(to_ref(it.second->get(row_ndx)), obj, it.first, m_alloc);
                    }
                    break;
                case col_type_Float:
                    copy_list<float>(to_ref(it.second->get(row_ndx)), obj, it.first, m_alloc);
                    break;
                case col_type_Double:
                    copy_list<double>(to_ref(it.second->get(row_ndx)), obj, it.first, m_alloc);
                    break;
                case col_type_String:
                    copy_list<String>(to_ref(it.second->get(row_ndx)), obj, it.first, m_alloc);
                    break;
                case col_type_Binary:
                    copy_list<Binary>(to_ref(it.second->get(row_ndx)), obj, it.first, m_alloc);
                    break;
                case col_type_Timestamp: {
                    copy_list<Timestamp>(to_ref(it.second->get(row_ndx)), obj, it.first, m_alloc);
                    break;
                }
                default:
                    break;
            }
        }
    }

    // Destroy values in the old columns that has been copied.
    // This frees up space in the file
    for (auto ndx : cols_to_destroy) {
        Array::destroy_deep(to_ref(col_refs.get(ndx)), m_alloc);
        col_refs.set(ndx, 0);
    }

    // We need to be sure that the stored 'next sequence number' is bigger than
    // the biggest ObjKey currently used.
    RefOrTagged rot = m_top.get_as_ref_or_tagged(top_position_for_sequence_number);
    uint64_t sn = rot.is_tagged() ? rot.get_as_int() : 0;
    if (uint64_t(max_key_value) >= sn) {
        rot = RefOrTagged::make_tagged(max_key_value + 1);
        m_top.set(top_position_for_sequence_number, rot);
    }

#if 0
    if (fastrand(100) < 20) {
        throw util::runtime_error("Upgrade interrupted");
    }
#endif
    return !has_link_columns;
}

void Table::migrate_links()
{
    ref_type top_ref = m_top.get_as_ref(top_position_for_columns);
    if (!top_ref) {
        // All objects migrated
        return;
    }

    Array col_refs(m_alloc);
    col_refs.set_parent(&m_top, top_position_for_columns);
    col_refs.init_from_ref(top_ref);

    // Cache column accessors and other information
    size_t nb_columns = m_spec.get_public_column_count();
    std::vector<std::unique_ptr<BPlusTree<Int>>> link_column_accessors(nb_columns);
    std::vector<ColKey> col_keys(nb_columns);
    std::vector<ColumnType> col_types(nb_columns);
    std::vector<Table*> target_tables(nb_columns);
    std::vector<ColKey> opposite_orig_row_ndx_col(nb_columns);
    for (size_t col_ndx = 0; col_ndx < nb_columns; col_ndx++) {
        ColumnType col_type = m_spec.get_column_type(col_ndx);

        if (is_link_type(col_type)) {
            link_column_accessors[col_ndx] = std::make_unique<BPlusTree<int64_t>>(m_alloc);
            link_column_accessors[col_ndx]->set_parent(&col_refs, col_ndx);
            link_column_accessors[col_ndx]->init_from_parent();
            col_keys[col_ndx] = m_spec.get_key(col_ndx);
            col_types[col_ndx] = col_type;
            target_tables[col_ndx] = get_opposite_table(col_keys[col_ndx]).unchecked_ptr();
            opposite_orig_row_ndx_col[col_ndx] = target_tables[col_ndx]->get_column_key("!ROW_INDEX");
        }
    }

    auto orig_row_ndx_col_key = get_column_key("!ROW_INDEX");
    for (auto obj : *this) {
        for (size_t col_ndx = 0; col_ndx < nb_columns; col_ndx++) {
            if (col_keys[col_ndx]) {
                // If no !ROW_INDEX column is found, the original row index number is
                // equal to the ObjKey value
                size_t orig_row_ndx =
                    size_t(orig_row_ndx_col_key ? obj.get<Int>(orig_row_ndx_col_key) : obj.get_key().value);
                // Get original link value
                int64_t link_val = link_column_accessors[col_ndx]->get(orig_row_ndx);

                Table* target_table = target_tables[col_ndx];
                ColKey search_col = opposite_orig_row_ndx_col[col_ndx];
                auto get_target_key = [target_table, search_col](int64_t orig_link_val) -> ObjKey {
                    if (search_col)
                        return target_table->find_first_int(search_col, orig_link_val);
                    else
                        return ObjKey(orig_link_val);
                };

                if (link_val) {
                    if (col_types[col_ndx] == col_type_Link) {
                        obj.set(col_keys[col_ndx], get_target_key(link_val - 1));
                    }
                    else {
                        auto ll = obj.get_linklist(col_keys[col_ndx]);
                        BPlusTree<Int> links(m_alloc);
                        links.init_from_ref(ref_type(link_val));
                        size_t nb_links = links.size();
                        for (size_t j = 0; j < nb_links; j++) {
                            ll.add(get_target_key(links.get(j)));
                        }
                    }
                }
            }
        }
    }
}

void Table::finalize_migration(ColKey pk_col_key)
{
    if (ref_type ref = m_top.get_as_ref(top_position_for_columns)) {
        Array::destroy_deep(ref, m_alloc);
        m_top.set(top_position_for_columns, 0);
    }

    if (auto orig_row_ndx_col = get_column_key("!ROW_INDEX")) {
        remove_column(orig_row_ndx_col);
    }

    if (auto oid_col = get_column_key("!OID")) {
        remove_column(oid_col);
    }

    REALM_ASSERT_RELEASE(!pk_col_key || valid_column(pk_col_key));
    do_set_primary_key_column(pk_col_key);
}

StringData Table::get_name() const noexcept
{
    const Array& real_top = m_top;
    ArrayParent* parent = real_top.get_parent();
    if (!parent)
        return StringData("");
    REALM_ASSERT(dynamic_cast<Group*>(parent));
    return static_cast<Group*>(parent)->get_table_name(get_key());
}

const char* Table::get_state() const noexcept
{
    switch (m_cookie) {
        case cookie_created:
            return "created";
        case cookie_transaction_ended:
            return "transaction_ended";
        case cookie_initialized:
            return "initialised";
        case cookie_removed:
            return "removed";
        case cookie_void:
            return "void";
        case cookie_deleted:
            return "deleted";
    }
    return "";
}


bool Table::is_nullable(ColKey col_key) const
{
    REALM_ASSERT_DEBUG(valid_column(col_key));
    return col_key.get_attrs().test(col_attr_Nullable);
}

bool Table::is_list(ColKey col_key) const
{
    REALM_ASSERT_DEBUG(valid_column(col_key));
    return col_key.get_attrs().test(col_attr_List);
}


ref_type Table::create_empty_table(Allocator& alloc, TableKey key)
{
    Array top(alloc);
    _impl::DeepArrayDestroyGuard dg(&top);
    top.create(Array::type_HasRefs); // Throws
    _impl::DeepArrayRefDestroyGuard dg_2(alloc);

    {
        MemRef mem = Spec::create_empty_spec(alloc); // Throws
        dg_2.reset(mem.get_ref());
        int_fast64_t v(from_ref(mem.get_ref()));
        top.add(v); // Throws
        dg_2.release();
    }
    top.add(0); // Old position for columns
    {
        MemRef mem = ClusterTree::create_empty_cluster(alloc); // Throws
        dg_2.reset(mem.get_ref());
        int_fast64_t v(from_ref(mem.get_ref()));
        top.add(v); // Throws
        dg_2.release();
    }

    // Table key value
    RefOrTagged rot = RefOrTagged::make_tagged(key.value);
    top.add(rot);

    // Search indexes
    {
        bool context_flag = false;
        MemRef mem = Array::create_empty_array(Array::type_HasRefs, context_flag, alloc); // Throws
        dg_2.reset(mem.get_ref());
        int_fast64_t v(from_ref(mem.get_ref()));
        top.add(v); // Throws
        dg_2.release();
    }
    rot = RefOrTagged::make_tagged(0);
    top.add(rot); // Column key
    top.add(rot); // Version
    dg.release();
    // Opposite keys (table and column)
    {
        bool context_flag = false;
        {
            MemRef mem = Array::create_empty_array(Array::type_Normal, context_flag, alloc); // Throws
            dg_2.reset(mem.get_ref());
            int_fast64_t v(from_ref(mem.get_ref()));
            top.add(v); // Throws
            dg_2.release();
        }
        {
            MemRef mem = Array::create_empty_array(Array::type_Normal, context_flag, alloc); // Throws
            dg_2.reset(mem.get_ref());
            int_fast64_t v(from_ref(mem.get_ref()));
            top.add(v); // Throws
            dg_2.release();
        }
    }
    top.add(0); // Sequence number
    top.add(0); // Collision_map
    top.add(0); // pk col key
    top.add(0); // flags
    top.add(0); // tombstones

    REALM_ASSERT(top.size() == top_array_size);

    return top.get_ref();
}

void Table::ensure_graveyard()
{
    if (!m_tombstones) {
        while (m_top.size() < top_position_for_tombstones)
            m_top.add(0);
        REALM_ASSERT(!m_top.get(top_position_for_tombstones));
        MemRef mem = ClusterTree::create_empty_cluster(m_alloc);
        m_top.set_as_ref(top_position_for_tombstones, mem.get_ref());
        m_tombstones = std::make_unique<ClusterTree>(this, m_alloc, size_t(top_position_for_tombstones));
        m_tombstones->init_from_parent();
        for_each_and_every_column([ts = m_tombstones.get()](ColKey col) {
            ts->insert_column(col);
            return false;
        });
    }
}

void Table::batch_erase_rows(const KeyColumn& keys)
{
    Group* g = get_parent_group();

    size_t num_objs = keys.size();
    std::vector<ObjKey> vec;
    vec.reserve(num_objs);
    for (size_t i = 0; i < num_objs; ++i) {
        ObjKey key = keys.get(i);
        if (key != null_key && is_valid(key)) {
            vec.push_back(key);
        }
    }
    sort(vec.begin(), vec.end());
    vec.erase(unique(vec.begin(), vec.end()), vec.end());

    if (has_any_embedded_objects() || (g && g->has_cascade_notification_handler())) {
        CascadeState state(CascadeState::Mode::Strong, g);
        std::for_each(vec.begin(), vec.end(),
                      [this, &state](ObjKey k) { state.m_to_be_deleted.emplace_back(m_key, k); });
        nullify_links(state);
        remove_recursive(state);
    }
    else {
        CascadeState state(CascadeState::Mode::None, g);
        for (auto k : vec) {
            if (g) {
                m_clusters.nullify_links(k, state);
            }
            m_clusters.erase(k, state);
        }
    }
}


void Table::clear()
{
    CascadeState state(CascadeState::Mode::Strong, get_parent_group());
    m_clusters.clear(state);
    free_collision_table();
}


Group* Table::get_parent_group() const noexcept
{
    if (!m_top.is_attached())
        return 0;                             // Subtable with shared descriptor
    ArrayParent* parent = m_top.get_parent(); // ArrayParent guaranteed to be Table::Parent
    if (!parent)
        return 0; // Free-standing table

    return static_cast<Group*>(parent);
}

inline uint64_t Table::get_sync_file_id() const noexcept
{
    Group* g = get_parent_group();
    return g ? g->get_sync_file_id() : 0;
}

size_t Table::get_index_in_group() const noexcept
{
    if (!m_top.is_attached())
        return realm::npos;                   // Subtable with shared descriptor
    ArrayParent* parent = m_top.get_parent(); // ArrayParent guaranteed to be Table::Parent
    if (!parent)
        return realm::npos; // Free-standing table
    return m_top.get_ndx_in_parent();
}

uint64_t Table::allocate_sequence_number()
{
    RefOrTagged rot = m_top.get_as_ref_or_tagged(top_position_for_sequence_number);
    uint64_t sn = rot.is_tagged() ? rot.get_as_int() : 0;
    rot = RefOrTagged::make_tagged(sn + 1);
    m_top.set(top_position_for_sequence_number, rot);

    return sn;
}

void Table::set_sequence_number(uint64_t seq)
{
    m_top.set(top_position_for_sequence_number, RefOrTagged::make_tagged(seq));
}

void Table::set_collision_map(ref_type ref)
{
    m_top.set(top_position_for_collision_map, RefOrTagged::make_ref(ref));
}

TableRef Table::get_link_target(ColKey col_key) noexcept
{
    return get_opposite_table(col_key);
}

// count ----------------------------------------------

size_t Table::count_int(ColKey col_key, int64_t value) const
{
    if (auto index = this->get_search_index(col_key)) {
        return index->count(value);
    }

    size_t count;
    if (is_nullable(col_key)) {
        aggregate<act_Count, util::Optional<int64_t>, int64_t>(col_key, value, &count);
    }
    else {
        aggregate<act_Count, int64_t, int64_t>(col_key, value, &count);
    }
    return count;
}
size_t Table::count_float(ColKey col_key, float value) const
{
    size_t count;
    aggregate<act_Count, float, float>(col_key, value, &count);
    return count;
}
size_t Table::count_double(ColKey col_key, double value) const
{
    size_t count;
    aggregate<act_Count, double, double>(col_key, value, &count);
    return count;
}
size_t Table::count_decimal(ColKey col_key, Decimal128 value) const
{
    ArrayDecimal128 leaf(get_alloc());
    size_t cnt = 0;
    bool null_value = value.is_null();
    auto f = [value, &leaf, col_key, null_value, &cnt](const Cluster* cluster) {
        // direct aggregate on the leaf
        cluster->init_leaf(col_key, &leaf);
        auto sz = leaf.size();
        for (size_t i = 0; i < sz; i++) {
            if ((null_value && leaf.is_null(i)) || (leaf.get(i) == value)) {
                cnt++;
            }
        }
        return false;
    };

    traverse_clusters(f);

    return cnt;
}
size_t Table::count_string(ColKey col_key, StringData value) const
{
    if (auto index = this->get_search_index(col_key)) {
        return index->count(value);
    }
    size_t count;
    aggregate<act_Count, StringData, StringData>(col_key, value, &count);
    return count;
}

// sum ----------------------------------------------

template <>
Decimal128 Table::aggregate<act_Sum, Decimal128, Decimal128>(ColKey column_key, Decimal128, size_t* resultcount,
                                                             ObjKey*) const
{
    ArrayDecimal128 leaf(get_alloc());
    Decimal128 sum = Decimal128(0);
    size_t count = 0;
    auto f = [&leaf, column_key, &sum, &count](const Cluster* cluster) {
        // direct aggregate on the leaf
        cluster->init_leaf(column_key, &leaf);
        auto sz = leaf.size();
        for (size_t i = 0; i < sz; i++) {
            if (!leaf.is_null(i)) {
                sum = sum + leaf.get(i);
                count++;
            }
        }
        return false;
    };

    traverse_clusters(f);
    if (resultcount) {
        *resultcount = count;
    }

    return sum;
}

int64_t Table::sum_int(ColKey col_key) const
{
    if (is_nullable(col_key)) {
        return aggregate<act_Sum, util::Optional<int64_t>, int64_t>(col_key);
    }
    return aggregate<act_Sum, int64_t, int64_t>(col_key);
}
double Table::sum_float(ColKey col_key) const
{
    return aggregate<act_Sum, float, double>(col_key);
}
double Table::sum_double(ColKey col_key) const
{
    return aggregate<act_Sum, double, double>(col_key);
}
Decimal128 Table::sum_decimal(ColKey col_key) const
{
    return aggregate<act_Sum, Decimal128, Decimal128>(col_key);
}

// average ----------------------------------------------

double Table::average_int(ColKey col_key, size_t* value_count) const
{
    if (is_nullable(col_key)) {
        return average<util::Optional<int64_t>>(col_key, value_count);
    }
    return average<int64_t>(col_key, value_count);
}
double Table::average_float(ColKey col_key, size_t* value_count) const
{
    return average<float>(col_key, value_count);
}
double Table::average_double(ColKey col_key, size_t* value_count) const
{
    return average<double>(col_key, value_count);
}
Decimal128 Table::average_decimal(ColKey col_key, size_t* value_count) const
{
    size_t count;
    auto sum = aggregate<act_Sum, Decimal128, Decimal128>(col_key, {}, &count);
    Decimal128 avg(0);
    if (count != 0)
        avg = sum / count;
    if (value_count)
        *value_count = count;
    return avg;
}

// minimum ----------------------------------------------

#define USE_COLUMN_AGGREGATE 1

int64_t Table::minimum_int(ColKey col_key, ObjKey* return_ndx) const
{
    if (is_nullable(col_key)) {
        return aggregate<act_Min, util::Optional<int64_t>, int64_t>(col_key, 0, nullptr, return_ndx);
    }
    return aggregate<act_Min, int64_t, int64_t>(col_key, 0, nullptr, return_ndx);
}

float Table::minimum_float(ColKey col_key, ObjKey* return_ndx) const
{
    return aggregate<act_Min, float, float>(col_key, 0.f, nullptr, return_ndx);
}

double Table::minimum_double(ColKey col_key, ObjKey* return_ndx) const
{
    return aggregate<act_Min, double, double>(col_key, 0., nullptr, return_ndx);
}

Decimal128 Table::minimum_decimal(ColKey col_key, ObjKey* return_ndx) const
{
    ArrayDecimal128 leaf(get_alloc());
    Decimal128 min("+Inf");
    ObjKey ret_key;
    auto f = [&min, &ret_key, &leaf, col_key](const Cluster* cluster) {
        // direct aggregate on the leaf
        cluster->init_leaf(col_key, &leaf);
        auto sz = leaf.size();
        for (size_t i = 0; i < sz; i++) {
            auto val = leaf.get(i);
            if (!val.is_null() && val < min) {
                min = val;
                ret_key = cluster->get_real_key(i);
            }
        }
        return false;
    };

    traverse_clusters(f);
    if (return_ndx) {
        *return_ndx = ret_key;
    }

    return min;
}

Timestamp Table::minimum_timestamp(ColKey col_key, ObjKey* return_ndx) const
{
    return aggregate<act_Min, Timestamp, Timestamp>(col_key, Timestamp{}, nullptr, return_ndx);
}

// maximum ----------------------------------------------

int64_t Table::maximum_int(ColKey col_key, ObjKey* return_ndx) const
{
    if (is_nullable(col_key)) {
        return aggregate<act_Max, util::Optional<int64_t>, int64_t>(col_key, 0, nullptr, return_ndx);
    }
    return aggregate<act_Max, int64_t, int64_t>(col_key, 0, nullptr, return_ndx);
}

float Table::maximum_float(ColKey col_key, ObjKey* return_ndx) const
{
    return aggregate<act_Max, float, float>(col_key, 0.f, nullptr, return_ndx);
}

double Table::maximum_double(ColKey col_key, ObjKey* return_ndx) const
{
    return aggregate<act_Max, double, double>(col_key, 0., nullptr, return_ndx);
}

Decimal128 Table::maximum_decimal(ColKey col_key, ObjKey* return_ndx) const
{
    ArrayDecimal128 leaf(get_alloc());
    Decimal128 max("-Inf");
    ObjKey ret_key;
    auto f = [&max, &ret_key, &leaf, col_key](const Cluster* cluster) {
        // direct aggregate on the leaf
        cluster->init_leaf(col_key, &leaf);
        auto sz = leaf.size();
        for (size_t i = 0; i < sz; i++) {
            auto val = leaf.get(i);
            if (!val.is_null() && val > max) {
                max = val;
                ret_key = cluster->get_real_key(i);
            }
        }
        return false;
    };

    traverse_clusters(f);
    if (return_ndx) {
        *return_ndx = ret_key;
    }
    return max;
}

Timestamp Table::maximum_timestamp(ColKey col_key, ObjKey* return_ndx) const
{
    return aggregate<act_Max, Timestamp, Timestamp>(col_key, Timestamp{}, nullptr, return_ndx);
}

template <class T>
ObjKey Table::find_first(ColKey col_key, T value) const
{
    check_column(col_key);

    // You cannot call GetIndexData on ObjKey
    if constexpr (!std::is_same_v<T, ObjKey>) {
        if (StringIndex* index = get_search_index(col_key)) {
            return index->find_first(value);
        }

        if (col_key == m_primary_key_col) {
            return this->find_primary_key(value);
        }
    }

    ObjKey key;
    using LeafType = typename ColumnTypeTraits<T>::cluster_leaf_type;
    LeafType leaf(get_alloc());

    auto f = [&key, &col_key, &value, &leaf](const Cluster* cluster) {
        cluster->init_leaf(col_key, &leaf);
        size_t row = leaf.find_first(value, 0, cluster->node_size());
        if (row != realm::npos) {
            key = cluster->get_real_key(row);
            return true;
        }
        return false;
    };

    traverse_clusters(f);

    return key;
}

namespace realm {

template <>
ObjKey Table::find_first(ColKey col_key, util::Optional<float> value) const
{
    return value ? find_first(col_key, *value) : find_first_null(col_key);
}

template <>
ObjKey Table::find_first(ColKey col_key, util::Optional<double> value) const
{
    return value ? find_first(col_key, *value) : find_first_null(col_key);
}

template <>
ObjKey Table::find_first(ColKey col_key, null) const
{
    return find_first_null(col_key);
}
} // namespace realm

// Explicitly instantiate the generic case of the template for the types we care about.
template ObjKey Table::find_first(ColKey col_key, bool) const;
template ObjKey Table::find_first(ColKey col_key, int64_t) const;
template ObjKey Table::find_first(ColKey col_key, float) const;
template ObjKey Table::find_first(ColKey col_key, double) const;
template ObjKey Table::find_first(ColKey col_key, Decimal128) const;
template ObjKey Table::find_first(ColKey col_key, ObjectId) const;
template ObjKey Table::find_first(ColKey col_key, ObjKey) const;
template ObjKey Table::find_first(ColKey col_key, util::Optional<bool>) const;
template ObjKey Table::find_first(ColKey col_key, util::Optional<int64_t>) const;
template ObjKey Table::find_first(ColKey col_key, BinaryData) const;
template ObjKey Table::find_first(ColKey col_key, util::Optional<ObjectId>) const;

ObjKey Table::find_first_int(ColKey col_key, int64_t value) const
{
    if (is_nullable(col_key))
        return find_first<util::Optional<int64_t>>(col_key, value);
    else
        return find_first<int64_t>(col_key, value);
}

ObjKey Table::find_first_bool(ColKey col_key, bool value) const
{
    if (is_nullable(col_key))
        return find_first<util::Optional<bool>>(col_key, value);
    else
        return find_first<bool>(col_key, value);
}

ObjKey Table::find_first_timestamp(ColKey col_key, Timestamp value) const
{
    return find_first(col_key, value);
}

ObjKey Table::find_first_object_id(ColKey col_key, ObjectId value) const
{
    return find_first(col_key, value);
}

ObjKey Table::find_first_float(ColKey col_key, float value) const
{
    return find_first<Float>(col_key, value);
}

ObjKey Table::find_first_double(ColKey col_key, double value) const
{
    return find_first<Double>(col_key, value);
}

ObjKey Table::find_first_decimal(ColKey col_key, Decimal128 value) const
{
    return find_first<Decimal128>(col_key, value);
}

ObjKey Table::find_first_string(ColKey col_key, StringData value) const
{
    return find_first(col_key, value);
}

ObjKey Table::find_first_binary(ColKey col_key, BinaryData value) const
{
    return find_first<BinaryData>(col_key, value);
}

ObjKey Table::find_first_null(ColKey col_key) const
{
    return where().equal(col_key, null{}).find();
}

template <class T>
TableView Table::find_all(ColKey col_key, T value)
{
    return where().equal(col_key, value).find_all();
}

TableView Table::find_all_int(ColKey col_key, int64_t value)
{
    return find_all<int64_t>(col_key, value);
}

ConstTableView Table::find_all_int(ColKey col_key, int64_t value) const
{
    return const_cast<Table*>(this)->find_all<int64_t>(col_key, value);
}

TableView Table::find_all_bool(ColKey col_key, bool value)
{
    return find_all<bool>(col_key, value);
}

ConstTableView Table::find_all_bool(ColKey col_key, bool value) const
{
    return const_cast<Table*>(this)->find_all<int64_t>(col_key, value);
}


TableView Table::find_all_float(ColKey col_key, float value)
{
    return find_all<float>(col_key, value);
}

ConstTableView Table::find_all_float(ColKey col_key, float value) const
{
    return const_cast<Table*>(this)->find_all<float>(col_key, value);
}

TableView Table::find_all_double(ColKey col_key, double value)
{
    return find_all<double>(col_key, value);
}

ConstTableView Table::find_all_double(ColKey col_key, double value) const
{
    return const_cast<Table*>(this)->find_all<double>(col_key, value);
}

TableView Table::find_all_string(ColKey col_key, StringData value)
{
    return where().equal(col_key, value).find_all();
}

ConstTableView Table::find_all_string(ColKey col_key, StringData value) const
{
    return const_cast<Table*>(this)->find_all_string(col_key, value);
}

TableView Table::find_all_binary(ColKey, BinaryData)
{
    // FIXME: Implement this!
    throw util::runtime_error("Not implemented");
}

ConstTableView Table::find_all_binary(ColKey, BinaryData) const
{
    // FIXME: Implement this!
    throw util::runtime_error("Not implemented");
}

TableView Table::find_all_null(ColKey col_key)
{
    return where().equal(col_key, null{}).find_all();
}

ConstTableView Table::find_all_null(ColKey col_key) const
{
    return const_cast<Table*>(this)->find_all_null(col_key);
}

TableView Table::get_sorted_view(ColKey col_key, bool ascending)
{
    TableView tv = where().find_all();
    tv.sort(col_key, ascending);
    return tv;
}

ConstTableView Table::get_sorted_view(ColKey col_key, bool ascending) const
{
    return const_cast<Table*>(this)->get_sorted_view(col_key, ascending);
}

TableView Table::get_sorted_view(SortDescriptor order)
{
    TableView tv = where().find_all();
    tv.sort(std::move(order));
    return tv;
}

ConstTableView Table::get_sorted_view(SortDescriptor order) const
{
    return const_cast<Table*>(this)->get_sorted_view(std::move(order));
}


const Table* Table::get_link_chain_target(const std::vector<ColKey>& link_chain) const
{
    const Table* table = this;
    for (size_t t = 0; t < link_chain.size(); t++) {
        // Link column can be a single Link, LinkList, or BackLink.
        REALM_ASSERT(table->valid_column(link_chain[t]));
        ColumnType type = table->get_real_column_type(link_chain[t]);
        if (type == col_type_LinkList || type == col_type_Link || type == col_type_BackLink) {
            table = table->get_opposite_table(link_chain[t]).unchecked_ptr();
        }
        else {
            // Only last column in link chain is allowed to be non-link
            if (t + 1 != link_chain.size())
                throw(LogicError::type_mismatch);
        }
    }
    return table;
}


void Table::update_from_parent() noexcept
{
    // There is no top for sub-tables sharing spec
    if (m_top.is_attached()) {
        m_top.update_from_parent();
        m_spec.update_from_parent();
        m_clusters.update_from_parent();
        m_index_refs.update_from_parent();
        for (auto index : m_index_accessors) {
            if (index != nullptr) {
                index->update_from_parent();
            }
        }
        // FIXME: REMOVE CONDITIONAL CHECKS?
        if (m_top.size() > top_position_for_opposite_table)
            m_opposite_table.update_from_parent();
        if (m_top.size() > top_position_for_opposite_column)
            m_opposite_column.update_from_parent();
        if (m_top.size() > top_position_for_flags) {
            uint64_t flags = m_top.get_as_ref_or_tagged(top_position_for_flags).get_as_int();
            m_is_embedded = flags & 0x1;
        }
        else {
            m_is_embedded = false;
        }
        if (m_tombstones)
            m_tombstones->update_from_parent();

        refresh_content_version();
        m_has_any_embedded_objects.reset();
    }
    m_alloc.bump_storage_version();
}


void Table::to_json(std::ostream& out, size_t link_depth, std::map<std::string, std::string>* renames) const
{
    // Represent table as list of objects
    out << "[";
    bool first = true;

    for (auto& obj : *this) {
        if (first) {
            first = false;
        }
        else {
            out << ",";
        }
        obj.to_json(out, link_depth, renames);
    }

    out << "]";
}


size_t Table::compute_aggregated_byte_size() const noexcept
{
    if (!m_top.is_attached())
        return 0;
    const Array& real_top = (m_top);
    MemStats stats_2;
    real_top.stats(stats_2);
    return stats_2.allocated;
}


bool Table::compare_objects(const Table& t) const
{
    if (size() != t.size()) {
        return false;
    }

    auto it1 = begin();
    auto it2 = t.begin();
    auto e = end();

    while (it1 != e) {
        if (*it1 == *it2) {
            ++it1;
            ++it2;
        }
        else {
            return false;
        }
    }

    return true;
}


void Table::check_lists_are_empty(size_t) const
{
    // FIXME: Due to a limitation in Sync, it is not legal to change the primary
    // key of a row that contains lists (including linklists) after those lists
    // have been populated. This limitation may be lifted in the future, but for
    // now it is necessary to ensure that all lists are empty before setting a
    // primary key (by way of set_int_unique() or set_string_unique() or set_null_unique()).

    REALM_ASSERT(false); // FIXME: Unimplemented
}

void Table::flush_for_commit()
{
    if (m_top.is_attached() && m_top.size() >= top_position_for_version) {
        if (!m_top.is_read_only()) {
            ++m_in_file_version_at_transaction_boundary;
            auto rot_version = RefOrTagged::make_tagged(m_in_file_version_at_transaction_boundary);
            m_top.set(top_position_for_version, rot_version);
        }
    }
}

void Table::refresh_content_version()
{
    REALM_ASSERT(m_top.is_attached());
    if (m_top.size() >= top_position_for_version) {
        // we have versioning info in the file. Use this to conditionally
        // bump the version counter:
        auto rot_version = m_top.get_as_ref_or_tagged(top_position_for_version);
        REALM_ASSERT(rot_version.is_tagged());
        if (m_in_file_version_at_transaction_boundary != rot_version.get_as_int()) {
            m_in_file_version_at_transaction_boundary = rot_version.get_as_int();
            bump_content_version();
        }
    }
    else {
        // assume the worst:
        bump_content_version();
    }
}

void Table::refresh_accessor_tree()
{
    REALM_ASSERT(m_cookie == cookie_initialized);
    REALM_ASSERT(m_top.is_attached());
    m_top.init_from_parent();
    m_spec.init_from_parent();
    REALM_ASSERT(m_top.size() > top_position_for_pk_col);
    m_clusters.init_from_parent();
    m_index_refs.init_from_parent();
    m_opposite_table.init_from_parent();
    m_opposite_column.init_from_parent();
    auto rot_pk_key = m_top.get_as_ref_or_tagged(top_position_for_pk_col);
    m_primary_key_col = rot_pk_key.is_tagged() ? ColKey(rot_pk_key.get_as_int()) : ColKey();
    if (m_top.size() > top_position_for_flags) {
        auto rot_flags = m_top.get_as_ref_or_tagged(top_position_for_flags);
        m_is_embedded = rot_flags.get_as_int() & 0x1;
    }
    else {
        m_is_embedded = false;
    }
    if (m_tombstones)
        m_tombstones->init_from_parent();
    refresh_content_version();
    bump_storage_version();
    build_column_mapping();
    refresh_index_accessors();
}

void Table::refresh_index_accessors()
{
    // Refresh search index accessors

    // First eliminate any index accessors for eliminated last columns
    size_t col_ndx_end = m_leaf_ndx2colkey.size();
    for (size_t col_ndx = col_ndx_end; col_ndx < m_index_accessors.size(); col_ndx++) {
        if (m_index_accessors[col_ndx]) {
            delete m_index_accessors[col_ndx];
            m_index_accessors[col_ndx] = nullptr;
        }
    }
    m_index_accessors.resize(col_ndx_end);

    // Then eliminate/refresh/create accessors within column range
    // we can not use for_each_column() here, since the columns may have changed
    // and the index accessor vector is not updated correspondingly.
    for (size_t col_ndx = 0; col_ndx < col_ndx_end; col_ndx++) {

        bool has_old_accessor = m_index_accessors[col_ndx];
        ref_type ref = m_index_refs.get_as_ref(col_ndx);

        if (has_old_accessor && ref == 0) { // accessor drop
            delete m_index_accessors[col_ndx];
            m_index_accessors[col_ndx] = nullptr;
        }
        else if (has_old_accessor && ref != 0) { // still there, refresh:
            auto col_key = m_leaf_ndx2colkey[col_ndx];
            ClusterColumn virtual_col(&m_clusters, col_key);
            m_index_accessors[col_ndx]->refresh_accessor_tree(virtual_col);
        }
        else if (!has_old_accessor && ref != 0) { // new index!
            auto col_key = m_leaf_ndx2colkey[col_ndx];
            ClusterColumn virtual_col(&m_clusters, col_key);
            m_index_accessors[col_ndx] = new StringIndex(ref, &m_index_refs, col_ndx, virtual_col, get_alloc());
        }
    }
}

bool Table::is_cross_table_link_target() const noexcept
{
    auto is_cross_link = [this](ColKey col_key) {
        auto t = col_key.get_type();
        // look for a backlink with a different target than ourselves
        return (t == col_type_BackLink && get_opposite_table_key(col_key) != get_key());
    };
    return for_each_backlink_column(is_cross_link);
}

// LCOV_EXCL_START ignore debug functions

void Table::verify() const
{
#ifdef REALM_DEBUG
    if (m_top.is_attached())
        m_top.verify();
    m_spec.verify();
    m_clusters.verify();
    if (nb_unresolved())
        m_tombstones->verify();
#endif
}

#ifdef REALM_DEBUG
MemStats Table::stats() const
{
    MemStats mem_stats;
    m_top.stats(mem_stats);
    return mem_stats;
}
#endif // LCOV_EXCL_STOP ignore debug functions

Obj Table::create_object(ObjKey key, const FieldValues& values)
{
    if (m_is_embedded || m_primary_key_col)
        throw LogicError(LogicError::wrong_kind_of_table);
    if (key == null_key) {
        GlobalKey object_id = allocate_object_id_squeezed();
        key = object_id.get_local_key(get_sync_file_id());
        // Check if this key collides with an already existing object
        // This could happen if objects were at some point created with primary keys,
        // but later primary key property was removed from the schema.
        while (m_clusters.is_valid(key)) {
            object_id = allocate_object_id_squeezed();
            key = object_id.get_local_key(get_sync_file_id());
        }
        if (auto repl = get_repl())
            repl->create_object(this, object_id);
    }

    REALM_ASSERT(key.value >= 0);

    Obj obj = m_clusters.insert(key, values);

    return obj;
}

Obj Table::create_linked_object(GlobalKey object_id)
{
    if (!m_is_embedded)
        throw LogicError(LogicError::wrong_kind_of_table);
    if (!object_id) {
        object_id = allocate_object_id_squeezed();
    }
    ObjKey key = object_id.get_local_key(get_sync_file_id());

    REALM_ASSERT(key.value >= 0);

    Obj obj = m_clusters.insert(key, {});

    return obj;
}

Obj Table::create_object(GlobalKey object_id, const FieldValues& values)
{
    if (m_is_embedded || m_primary_key_col)
        throw LogicError(LogicError::wrong_kind_of_table);
    ObjKey key = object_id.get_local_key(get_sync_file_id());

    if (auto repl = get_repl())
        repl->create_object(this, object_id);

    try {
        Obj obj = m_clusters.insert(key, values);
        // Check if tombstone exists
        if (m_tombstones && m_tombstones->is_valid(key.get_unresolved())) {
            auto unres_key = key.get_unresolved();
            // Copy links over
            auto tombstone = m_tombstones->get(unres_key);
            obj.assign_pk_and_backlinks(tombstone);
            // If tombstones had no links to it, it may still be alive
            if (m_tombstones->is_valid(unres_key)) {
                CascadeState state(CascadeState::Mode::None);
                m_tombstones->erase(unres_key, state);
            }
        }

        return obj;
    }
    catch (const KeyAlreadyUsed&) {
        return m_clusters.get(key);
    }
}

Obj Table::create_object_with_primary_key(const Mixed& primary_key, FieldValues&& field_values, bool* did_create)
{
    if (m_is_embedded)
        throw LogicError(LogicError::wrong_kind_of_table);
    auto primary_key_col = get_primary_key_column();
    REALM_ASSERT(primary_key_col);
    DataType type = DataType(primary_key_col.get_type());
    REALM_ASSERT((primary_key.is_null() && primary_key_col.get_attrs().test(col_attr_Nullable)) ||
                 primary_key.get_type() == type);

    REALM_ASSERT(type == type_String || type == type_ObjectId || type == type_Int);

    if (did_create)
        *did_create = false;

    // Generate local ObjKey
    GlobalKey object_id{primary_key};
    ObjKey object_key = global_to_local_object_id_hashed(object_id);

    // Check for collision
    if (is_valid(object_key)) {
        Obj existing_obj = get_object(object_key);
        auto existing_pk_value = existing_obj.get_any(primary_key_col);

        // It may just be the same object
        if (existing_pk_value == primary_key) {
            return existing_obj;
        }

        GlobalKey existing_id{existing_pk_value};
        object_key = allocate_local_id_after_hash_collision(object_id, existing_id, object_key);
    }

    // Check for collision with tombstones
    ObjKey unres_key = object_key.get_unresolved();
    bool needs_resurrection = false;
    if (m_tombstones && m_tombstones->is_valid(unres_key)) {
        auto existing_pk_value = m_tombstones->get(unres_key).get_any(primary_key_col);

        // If the primary key is the same, the object should be resurrected below
        if (existing_pk_value == primary_key) {
            needs_resurrection = true;
        }
        else {
            GlobalKey existing_id{existing_pk_value};
            object_key = allocate_local_id_after_hash_collision(object_id, existing_id, object_key);
        }
    }

    if (auto repl = get_repl()) {
        repl->create_object_with_primary_key(this, object_id, primary_key);
    }
    if (did_create) {
        *did_create = true;
    }

    field_values.emplace_back(primary_key_col, primary_key);
    Obj ret = m_clusters.insert(object_key, field_values);

    // Check if unresolved exists
    if (needs_resurrection) {
        auto tombstone = m_tombstones->get(unres_key);
        ret.assign_pk_and_backlinks(tombstone);
        // If tombstones had no links to it, it may still be alive
        if (m_tombstones->is_valid(unres_key)) {
            CascadeState state(CascadeState::Mode::None);
            m_tombstones->erase(unres_key, state);
        }
    }
    return ret;
}

ObjKey Table::find_primary_key(Mixed primary_key) const
{
    auto primary_key_col = get_primary_key_column();
    REALM_ASSERT(primary_key_col);
    DataType type = DataType(primary_key_col.get_type());
    REALM_ASSERT((primary_key.is_null() && primary_key_col.get_attrs().test(col_attr_Nullable)) ||
                 primary_key.get_type() == type);

    // Generate local ObjKey
    GlobalKey object_id{primary_key};
    ObjKey object_key = global_to_local_object_id_hashed(object_id);

    // Check if existing
    if (m_clusters.is_valid(object_key)) {
        auto existing_pk_value = m_clusters.get(object_key).get_any(primary_key_col);

        // It may just be the same object
        if (existing_pk_value == primary_key) {
            return object_key;
        }
    }
    return {};
}

ObjKey Table::get_objkey_from_primary_key(const Mixed& primary_key)
{
    auto primary_key_col = get_primary_key_column();
    REALM_ASSERT(primary_key_col);
    DataType type = DataType(primary_key_col.get_type());
    REALM_ASSERT((primary_key.is_null() && primary_key_col.get_attrs().test(col_attr_Nullable)) ||
                 primary_key.get_type() == type);

    // Generate local ObjKey
    GlobalKey object_id{primary_key};
    ObjKey object_key = global_to_local_object_id_hashed(object_id);

    // Check if existing
    if (m_clusters.is_valid(object_key)) {
        auto existing_pk_value = m_clusters.get(object_key).get_any(primary_key_col);

        // It may just be the same object
        if (existing_pk_value == primary_key) {
            return object_key;
        }

        GlobalKey existing_id{existing_pk_value};
        object_key = allocate_local_id_after_hash_collision(object_id, existing_id, object_key);
    }

    // Object does not exist - create tombstone
    auto tombstone = get_or_create_tombstone(object_key, {{primary_key_col, primary_key}});
    auto existing_pk_value = tombstone.get_any(primary_key_col);
    // It may just be the same object
    if (existing_pk_value == primary_key) {
        return tombstone.get_key();
    }
    // We have a collision - create new ObjKey
    GlobalKey existing_id{existing_pk_value};
    object_key = allocate_local_id_after_hash_collision(object_id, existing_id, object_key);
    return get_or_create_tombstone(object_key, {{primary_key_col, primary_key}}).get_key();
}

ObjKey Table::get_objkey_from_global_key(GlobalKey global_key)
{
    REALM_ASSERT(!m_primary_key_col);
    auto object_key = global_key.get_local_key(get_sync_file_id());

    // Check if existing
    if (m_clusters.is_valid(object_key)) {
        return object_key;
    }

    return get_or_create_tombstone(object_key, {{}}).get_key();
}

ObjKey Table::get_objkey(GlobalKey global_key) const
{
    ObjKey key;
    if (m_primary_key_col) {
        key = global_to_local_object_id_hashed(global_key);
    }
    else {
        uint32_t max = std::numeric_limits<uint32_t>::max();
        if (global_key.hi() <= max && global_key.lo() <= max) {
            key = global_key.get_local_key(get_sync_file_id());
        }
    }
    if (key && !is_valid(key)) {
        key = realm::null_key;
    }
    return key;
}

GlobalKey Table::get_object_id(ObjKey key) const
{
    auto col = get_primary_key_column();
    if (col) {
        ConstObj obj = get_object(key);
        auto val = obj.get_any(col);
        return {val};
    }
    else {
        return {key, get_sync_file_id()};
    }
    return {};
}

Obj Table::get_object_with_primary_key(Mixed primary_key)
{
    auto primary_key_col = get_primary_key_column();
    REALM_ASSERT(primary_key_col);
    DataType type = DataType(primary_key_col.get_type());
    REALM_ASSERT((primary_key.is_null() && primary_key_col.get_attrs().test(col_attr_Nullable)) ||
                 primary_key.get_type() == type);

    ObjKey object_key;
    GlobalKey object_id{primary_key};

    // Generate local ObjKey
    object_key = global_to_local_object_id_hashed(object_id);

    return m_clusters.get(object_key);
}

Mixed Table::get_primary_key(ObjKey key)
{
    auto primary_key_col = get_primary_key_column();
    REALM_ASSERT(primary_key_col);
    if (key.is_unresolved()) {
        REALM_ASSERT(m_tombstones);
        return m_tombstones->get(key).get_any(primary_key_col);
    }
    else {
        return m_clusters.get(key).get_any(primary_key_col);
    }
}

GlobalKey Table::allocate_object_id_squeezed()
{
    // m_client_file_ident will be zero if we haven't been in contact with
    // the server yet.
    auto peer_id = get_sync_file_id();
    auto sequence = allocate_sequence_number();
    return GlobalKey{peer_id, sequence};
}

namespace {

/// Calculate optimistic local ID that may collide with others. It is up to
/// the caller to ensure that collisions are detected and that
/// allocate_local_id_after_collision() is called to obtain a non-colliding
/// ID.
inline ObjKey get_optimistic_local_id_hashed(GlobalKey global_id)
{
#if REALM_EXERCISE_OBJECT_ID_COLLISION
    const uint64_t optimistic_mask = 0xff;
#else
    const uint64_t optimistic_mask = 0x3fffffffffffffff;
#endif
    static_assert(!(optimistic_mask >> 62), "optimistic Object ID mask must leave the 63rd and 64th bit zero");
    return ObjKey{int64_t(global_id.lo() & optimistic_mask)};
}

inline ObjKey make_tagged_local_id_after_hash_collision(uint64_t sequence_number)
{
    REALM_ASSERT(!(sequence_number >> 62));
    return ObjKey{int64_t(0x4000000000000000 | sequence_number)};
}

} // namespace

ObjKey Table::global_to_local_object_id_hashed(GlobalKey object_id) const
{
    ObjKey optimistic = get_optimistic_local_id_hashed(object_id);

    if (ref_type collision_map_ref = to_ref(m_top.get(top_position_for_collision_map))) {
        Allocator& alloc = m_top.get_alloc();
        Array collision_map{alloc};
        collision_map.init_from_ref(collision_map_ref); // Throws

        Array hi{alloc};
        hi.init_from_ref(to_ref(collision_map.get(s_collision_map_hi))); // Throws

        // Entries are ordered by hi,lo
        size_t found = hi.find_first(object_id.hi());
        if (found != npos && uint64_t(hi.get(found)) == object_id.hi()) {
            Array lo{alloc};
            lo.init_from_ref(to_ref(collision_map.get(s_collision_map_lo))); // Throws
            size_t candidate = lo.find_first(object_id.lo(), found);
            if (candidate != npos && uint64_t(hi.get(candidate)) == object_id.hi()) {
                Array local_id{alloc};
                local_id.init_from_ref(to_ref(collision_map.get(s_collision_map_local_id))); // Throws
                return ObjKey{local_id.get(candidate)};
            }
        }
    }

    return optimistic;
}

ObjKey Table::allocate_local_id_after_hash_collision(GlobalKey incoming_id, GlobalKey colliding_id,
                                                     ObjKey colliding_local_id)
{
    // FIXME: Cache these accessors
    Allocator& alloc = m_top.get_alloc();
    Array collision_map{alloc};
    Array hi{alloc};
    Array lo{alloc};
    Array local_id{alloc};

    collision_map.set_parent(&m_top, top_position_for_collision_map);
    hi.set_parent(&collision_map, s_collision_map_hi);
    lo.set_parent(&collision_map, s_collision_map_lo);
    local_id.set_parent(&collision_map, s_collision_map_local_id);

    ref_type collision_map_ref = to_ref(m_top.get(top_position_for_collision_map));
    if (collision_map_ref) {
        collision_map.init_from_parent(); // Throws
    }
    else {
        MemRef mem = Array::create_empty_array(Array::type_HasRefs, false, alloc); // Throws
        collision_map.init_from_mem(mem);                                          // Throws
        collision_map.update_parent();

        ref_type lo_ref = Array::create_array(Array::type_Normal, false, 0, 0, alloc).get_ref();       // Throws
        ref_type hi_ref = Array::create_array(Array::type_Normal, false, 0, 0, alloc).get_ref();       // Throws
        ref_type local_id_ref = Array::create_array(Array::type_Normal, false, 0, 0, alloc).get_ref(); // Throws
        collision_map.add(lo_ref);                                                                     // Throws
        collision_map.add(hi_ref);                                                                     // Throws
        collision_map.add(local_id_ref);                                                               // Throws
    }

    hi.init_from_parent();       // Throws
    lo.init_from_parent();       // Throws
    local_id.init_from_parent(); // Throws

    size_t num_entries = hi.size();
    REALM_ASSERT(lo.size() == num_entries);
    REALM_ASSERT(local_id.size() == num_entries);

    auto lower_bound_object_id = [&](GlobalKey object_id) -> size_t {
        size_t i = hi.lower_bound_int(int64_t(object_id.hi()));
        while (i < num_entries && uint64_t(hi.get(i)) == object_id.hi() && uint64_t(lo.get(i)) < object_id.lo())
            ++i;
        return i;
    };

    auto insert_collision = [&](GlobalKey object_id, ObjKey new_local_id) {
        size_t i = lower_bound_object_id(object_id);
        if (i != num_entries) {
            GlobalKey existing{uint64_t(hi.get(i)), uint64_t(lo.get(i))};
            if (existing == object_id) {
                REALM_ASSERT(new_local_id.value == local_id.get(i));
                return;
            }
        }
        hi.insert(i, int64_t(object_id.hi()));
        lo.insert(i, int64_t(object_id.lo()));
        local_id.insert(i, new_local_id.value);
        ++num_entries;
    };

    uint64_t sequence_number_for_local_id = allocate_sequence_number();
    ObjKey new_local_id = make_tagged_local_id_after_hash_collision(sequence_number_for_local_id);
    insert_collision(incoming_id, new_local_id);
    insert_collision(colliding_id, colliding_local_id);

    return new_local_id;
}

Obj Table::get_or_create_tombstone(ObjKey key, const FieldValues& values)
{
    auto unres_key = key.get_unresolved();

    ensure_graveyard();

    try {
        Obj tombstone = m_tombstones->insert(unres_key, values);
        bump_content_version();
        bump_storage_version();
        return tombstone;
    }
    catch (const KeyAlreadyUsed&) {
        return m_tombstones->get(unres_key);
    }
}

void Table::free_local_id_after_hash_collision(ObjKey key)
{
    if (ref_type collision_map_ref = to_ref(m_top.get(top_position_for_collision_map))) {
        // FIXME: Cache these accessors
        Array collision_map{m_alloc};
        Array local_id{m_alloc};

        collision_map.set_parent(&m_top, top_position_for_collision_map);
        local_id.set_parent(&collision_map, s_collision_map_local_id);
        collision_map.init_from_ref(collision_map_ref);
        local_id.init_from_parent();
        auto ndx = local_id.find_first(key.value);
        if (ndx != realm::npos) {
            Array hi{m_alloc};
            Array lo{m_alloc};

            hi.set_parent(&collision_map, s_collision_map_hi);
            lo.set_parent(&collision_map, s_collision_map_lo);
            hi.init_from_parent();
            lo.init_from_parent();

            hi.erase(ndx);
            lo.erase(ndx);
            local_id.erase(ndx);
            if (hi.size() == 0) {
                free_collision_table();
            }
        }
    }
}

void Table::free_collision_table()
{
    if (ref_type collision_map_ref = to_ref(m_top.get(top_position_for_collision_map))) {
        Array::destroy_deep(collision_map_ref, m_alloc);
        m_top.set(top_position_for_collision_map, 0);
    }
}

void Table::create_objects(size_t number, std::vector<ObjKey>& keys)
{
    while (number--) {
        keys.push_back(create_object().get_key());
    }
}

void Table::create_objects(const std::vector<ObjKey>& keys)
{
    for (auto k : keys) {
        create_object(k);
    }
}

void Table::dump_objects()
{
    m_clusters.dump_objects();
    if (nb_unresolved())
        m_tombstones->dump_objects();
}

void Table::remove_object(ObjKey key)
{
    Group* g = get_parent_group();

    if (has_any_embedded_objects() || (g && g->has_cascade_notification_handler())) {
        CascadeState state(CascadeState::Mode::Strong, g);
        state.m_to_be_deleted.emplace_back(m_key, key);
        m_clusters.nullify_links(key, state);
        remove_recursive(state);
    }
    else {
        CascadeState state(CascadeState::Mode::None, g);
        if (g) {
            m_clusters.nullify_links(key, state);
        }
        m_clusters.erase(key, state);
    }
}

void Table::invalidate_object(ObjKey key)
{
    if (m_is_embedded)
        throw LogicError(LogicError::wrong_kind_of_table);
    REALM_ASSERT(!key.is_unresolved());

    auto obj = get_object(key);
    if (obj.has_backlinks(false)) {
        // If the object has backlinks, we should make a tombstone
        // and make inward links point to it,
        FieldValues init_values;
        if (auto primary_key_col = get_primary_key_column()) {
            auto pk = obj.get_any(primary_key_col);
            init_values.emplace_back(primary_key_col, pk);
        }
        auto tombstone = get_or_create_tombstone(key, init_values);
        tombstone.assign_pk_and_backlinks(obj);
    }

    remove_object(key);
}

void Table::remove_object_recursive(ObjKey key)
{
    size_t table_ndx = get_index_in_group();
    if (table_ndx != realm::npos) {
        CascadeState state(CascadeState::Mode::All, get_parent_group());
        state.m_to_be_deleted.emplace_back(m_key, key);
        nullify_links(state);
        remove_recursive(state);
    }
    else {
        // No links in freestanding table
        CascadeState state(CascadeState::Mode::None);
        m_clusters.erase(key, state);
    }
}

Table::ConstIterator Table::begin() const
{
    return ConstIterator(m_clusters, 0);
}

Table::ConstIterator Table::end() const
{
    return ConstIterator(m_clusters, size());
}

Table::Iterator Table::begin()
{
    return Iterator(m_clusters, 0);
}

Table::Iterator Table::end()
{
    return Iterator(m_clusters, size());
}

TableRef _impl::TableFriend::get_opposite_link_table(const Table& table, ColKey col_key)
{
    TableRef ret;
    if (col_key) {
        return table.get_opposite_table(col_key);
    }
    return ret;
}

const uint64_t Table::max_num_columns;

void Table::build_column_mapping()
{
    // build column mapping from spec
    // TODO: Optimization - Don't rebuild this for every change
    m_spec_ndx2leaf_ndx.clear();
    m_leaf_ndx2spec_ndx.clear();
    m_leaf_ndx2colkey.clear();
    size_t num_spec_cols = m_spec.get_column_count();
    m_spec_ndx2leaf_ndx.resize(num_spec_cols);
    for (size_t spec_ndx = 0; spec_ndx < num_spec_cols; ++spec_ndx) {
        ColKey col_key = m_spec.get_key(spec_ndx);
        unsigned leaf_ndx = col_key.get_index().val;
        if (leaf_ndx >= m_leaf_ndx2colkey.size()) {
            m_leaf_ndx2colkey.resize(leaf_ndx + 1);
            m_leaf_ndx2spec_ndx.resize(leaf_ndx + 1, -1);
        }
        m_spec_ndx2leaf_ndx[spec_ndx] = ColKey::Idx{leaf_ndx};
        m_leaf_ndx2spec_ndx[leaf_ndx] = spec_ndx;
        m_leaf_ndx2colkey[leaf_ndx] = col_key;
    }
}

ColKey Table::generate_col_key(ColumnType tp, ColumnAttrMask attr)
{
    REALM_ASSERT(!attr.test(col_attr_Indexed));
    REALM_ASSERT(!attr.test(col_attr_Unique)); // Must not be encoded into col_key
    // FIXME: Change this to be random number mixed with the TableKey.
    int64_t col_seq_number = m_top.get_as_ref_or_tagged(top_position_for_column_key).get_as_int();
    unsigned upper = unsigned(col_seq_number ^ get_key().value);

    // reuse lowest available leaf ndx:
    unsigned lower = unsigned(m_leaf_ndx2colkey.size());
    // look for an unused entry:
    for (unsigned idx = 0; idx < lower; ++idx) {
        if (m_leaf_ndx2colkey[idx] == ColKey()) {
            lower = idx;
            break;
        }
    }
    return ColKey(ColKey::Idx{lower}, tp, attr, upper);
}

Table::BacklinkOrigin Table::find_backlink_origin(StringData origin_table_name, StringData origin_col_name) const
    noexcept
{
    BacklinkOrigin ret;
    auto f = [&](ColKey backlink_col_key) {
        auto origin_table = get_opposite_table(backlink_col_key);
        auto origin_link_col = get_opposite_column(backlink_col_key);
        if (origin_table->get_name() == origin_table_name &&
            origin_table->get_column_name(origin_link_col) == origin_col_name) {
            ret = BacklinkOrigin{{origin_table, origin_link_col}};
            return true;
        }
        return false;
    };
    this->for_each_backlink_column(f);
    return ret;
}

Table::BacklinkOrigin Table::find_backlink_origin(ColKey backlink_col) const noexcept
{
    try {
        TableKey linked_table_key = get_opposite_table_key(backlink_col);
        ColKey linked_column_key = get_opposite_column(backlink_col);
        if (linked_table_key == m_key) {
            return {{m_own_ref, linked_column_key}};
        }
        else {
            Group* current_group = get_parent_group();
            if (current_group) {
                ConstTableRef linked_table_ref = current_group->get_table(linked_table_key);
                return {{linked_table_ref, linked_column_key}};
            }
        }
    }
    catch (...) {
        // backlink column not found, returning empty optional
    }
    return {};
}

ColKey Table::get_primary_key_column() const
{
    return m_primary_key_col;
}

void Table::set_primary_key_column(ColKey col_key)
{
    if (col_key == m_primary_key_col) {
        return;
    }

    if (Replication* repl = get_repl()) {
        if (repl->get_history_type() == Replication::HistoryType::hist_SyncClient) {
            throw std::logic_error("Cannot change pk column in sync client");
        }
    }

    REALM_ASSERT_RELEASE(col_key.value >= 0); // Just to be sure. We have an issue where value seems to be -1

    if (col_key) {
        check_column(col_key);
        validate_column_is_unique(col_key);
        do_set_primary_key_column(col_key);

        remove_search_index(col_key);
        rebuild_table_with_pk_column();
    }
    else {
        do_set_primary_key_column(col_key);
    }
}

void Table::rebuild_table_with_pk_column()
{
    std::vector<std::pair<ObjKey, ObjKey>> changed_keys;
    for (auto& obj : *this) {
        Mixed pk = obj.get_any(m_primary_key_col);
        GlobalKey object_id{pk};
        ObjKey new_key = global_to_local_object_id_hashed(object_id);
        if (new_key != obj.get_key())
            changed_keys.emplace_back(obj.get_key(), new_key);
    }
    if (changed_keys.empty()) {
        return;
    }

    ObjKeys tmp_keys;
    for (auto& keypair : changed_keys) {
        auto old_key = keypair.first;
        auto new_key = keypair.second;
        auto old_obj = get_object(old_key);

        // Check if an object with the key already exists
        if (is_valid(new_key)) {
            // We can't just change the object's key to the new key because one
            // already exists with that key and we don't want to overwrite that
            // one. We know that that object will also be changing its key
            // because we already verified that there are no duplicates in the
            // new PK column.
            // Create temporary object to hold the values of the current object,
            // and then we'll move the object to its final key in a second pass.
            uint64_t sequence_number_for_local_id = allocate_sequence_number();
            ObjKey temp_key = make_tagged_local_id_after_hash_collision(sequence_number_for_local_id);
            auto tmp_obj = m_clusters.insert(temp_key, {});
            tmp_obj.assign(old_obj);
            tmp_keys.push_back(temp_key);
        }
        else {
            m_clusters.insert(new_key, {}).assign(old_obj);
        }
        remove_object(old_key);
    }
    for (auto key : tmp_keys) {
        auto old_obj = get_object(key);
        Mixed pk(old_obj.get_any(m_primary_key_col));
        auto new_obj = create_object_with_primary_key(pk);
        new_obj.assign(old_obj);
        remove_object(key);
    }
}

void Table::do_set_primary_key_column(ColKey col_key)
{
    if (col_key) {
        m_top.set(top_position_for_pk_col, RefOrTagged::make_tagged(col_key.value));
    }
    else {
        m_top.set(top_position_for_pk_col, 0);
    }

    m_primary_key_col = col_key;
}

bool Table::contains_unique_values(ColKey col) const
{
    if (has_search_index(col)) {
        auto search_index = get_search_index(col);
        return !search_index->has_duplicate_values();
    }
    else {
        TableView tv = where().find_all();
        tv.distinct(col);
        return tv.size() == size();
    }
}

void Table::validate_column_is_unique(ColKey col) const
{
    if (!contains_unique_values(col)) {
        throw DuplicatePrimaryKeyValueException(get_name(), get_column_name(col));
    }
}

void Table::validate_primary_column()
{
    if (ColKey col = get_primary_key_column()) {
        validate_column_is_unique(col);
        rebuild_table_with_pk_column();
    }
}

ObjKey Table::get_next_key()
{
    auto next_key_value = allocate_sequence_number();
    return ObjKey(next_key_value);
}

namespace {
template <class T>
typename util::RemoveOptional<T>::type remove_optional(T val)
{
    return val;
}
template <>
int64_t remove_optional<Optional<int64_t>>(Optional<int64_t> val)
{
    return val.value();
}
template <>
bool remove_optional<Optional<bool>>(Optional<bool> val)
{
    return val.value();
}
template <>
ObjectId remove_optional<Optional<ObjectId>>(Optional<ObjectId> val)
{
    return val.value();
}
}

template <class F, class T>
void Table::change_nullability(ColKey key_from, ColKey key_to, bool throw_on_null)
{
    Allocator& allocator = this->get_alloc();
    bool from_nullability = is_nullable(key_from);
    auto func = [key_from, key_to, throw_on_null, from_nullability, &allocator](Cluster* cluster) {
        size_t sz = cluster->node_size();

        typename ColumnTypeTraits<F>::cluster_leaf_type from_arr(allocator);
        typename ColumnTypeTraits<T>::cluster_leaf_type to_arr(allocator);
        cluster->init_leaf(key_from, &from_arr);
        cluster->init_leaf(key_to, &to_arr);

        for (size_t i = 0; i < sz; i++) {
            if (from_nullability && from_arr.is_null(i)) {
                if (throw_on_null) {
                    throw realm::LogicError(realm::LogicError::column_not_nullable);
                }
                else {
                    to_arr.set(i, ColumnTypeTraits<T>::cluster_leaf_type::default_value(false));
                }
            }
            else {
                auto v = remove_optional(from_arr.get(i));
                to_arr.set(i, v);
            }
        }
    };

    m_clusters.update(func);
}

template <class F, class T>
void Table::change_nullability_list(ColKey key_from, ColKey key_to, bool throw_on_null)
{
    Allocator& allocator = this->get_alloc();
    bool from_nullability = is_nullable(key_from);
    auto func = [key_from, key_to, throw_on_null, from_nullability, &allocator](Cluster* cluster) {
        size_t sz = cluster->node_size();

        ArrayInteger from_arr(allocator);
        ArrayInteger to_arr(allocator);
        cluster->init_leaf(key_from, &from_arr);
        cluster->init_leaf(key_to, &to_arr);

        for (size_t i = 0; i < sz; i++) {
            ref_type ref_from = to_ref(from_arr.get(i));
            ref_type ref_to = to_ref(to_arr.get(i));
            REALM_ASSERT(!ref_to);

            if (ref_from) {
                BPlusTree<F> from_list(allocator);
                BPlusTree<T> to_list(allocator);
                from_list.init_from_ref(ref_from);
                to_list.create();
                size_t n = from_list.size();
                for (size_t j = 0; j < n; j++) {
                    auto v = from_list.get(j);
                    if (!from_nullability || bptree_aggregate_not_null(v)) {
                        to_list.add(remove_optional(v));
                    }
                    else {
                        if (throw_on_null) {
                            throw realm::LogicError(realm::LogicError::column_not_nullable);
                        }
                        else {
                            to_list.add(ColumnTypeTraits<T>::cluster_leaf_type::default_value(false));
                        }
                    }
                }
                to_arr.set(i, from_ref(to_list.get_ref()));
            }
        }
    };

    m_clusters.update(func);
}

void Table::convert_column(ColKey from, ColKey to, bool throw_on_null)
{
    realm::DataType type_id = get_column_type(from);
    bool _is_list = is_list(from);
    if (_is_list) {
        switch (type_id) {
            case type_Int:
                if (is_nullable(from)) {
                    change_nullability_list<Optional<int64_t>, int64_t>(from, to, throw_on_null);
                }
                else {
                    change_nullability_list<int64_t, Optional<int64_t>>(from, to, throw_on_null);
                }
                break;
            case type_Float:
                change_nullability_list<float, float>(from, to, throw_on_null);
                break;
            case type_Double:
                change_nullability_list<double, double>(from, to, throw_on_null);
                break;
            case type_Bool:
                change_nullability_list<Optional<bool>, Optional<bool>>(from, to, throw_on_null);
                break;
            case type_String:
                change_nullability_list<StringData, StringData>(from, to, throw_on_null);
                break;
            case type_Binary:
                change_nullability_list<BinaryData, BinaryData>(from, to, throw_on_null);
                break;
            case type_Timestamp:
                change_nullability_list<Timestamp, Timestamp>(from, to, throw_on_null);
                break;
            case type_ObjectId:
                if (is_nullable(from)) {
                    change_nullability_list<Optional<ObjectId>, ObjectId>(from, to, throw_on_null);
                }
                else {
                    change_nullability_list<ObjectId, Optional<ObjectId>>(from, to, throw_on_null);
                }
                break;
            case type_Decimal:
                change_nullability_list<Decimal128, Decimal128>(from, to, throw_on_null);
                break;
            case type_Link:
            case type_LinkList:
                // Can't have lists of these types
            case type_OldTable:
            case type_OldMixed:
            case type_OldDateTime:
                // These types are no longer supported at all
                REALM_UNREACHABLE();
                break;
        }
    }
    else {
        switch (type_id) {
            case type_Int:
                if (is_nullable(from)) {
                    change_nullability<Optional<int64_t>, int64_t>(from, to, throw_on_null);
                }
                else {
                    change_nullability<int64_t, Optional<int64_t>>(from, to, throw_on_null);
                }
                break;
            case type_Float:
                change_nullability<float, float>(from, to, throw_on_null);
                break;
            case type_Double:
                change_nullability<double, double>(from, to, throw_on_null);
                break;
            case type_Bool:
                change_nullability<Optional<bool>, Optional<bool>>(from, to, throw_on_null);
                break;
            case type_String:
                change_nullability<StringData, StringData>(from, to, throw_on_null);
                break;
            case type_Binary:
                change_nullability<BinaryData, BinaryData>(from, to, throw_on_null);
                break;
            case type_Timestamp:
                change_nullability<Timestamp, Timestamp>(from, to, throw_on_null);
                break;
            case type_ObjectId:
                if (is_nullable(from)) {
                    change_nullability<Optional<ObjectId>, ObjectId>(from, to, throw_on_null);
                }
                else {
                    change_nullability<ObjectId, Optional<ObjectId>>(from, to, throw_on_null);
                }
                break;
            case type_Decimal:
                change_nullability<Decimal128, Decimal128>(from, to, throw_on_null);
                break;
            case type_Link:
                // Always nullable, so can't convert
            case type_LinkList:
                // Never nullable, so can't convert
            case type_OldTable:
            case type_OldMixed:
            case type_OldDateTime:
                // These types are no longer supported at all
                REALM_UNREACHABLE();
                break;
        }
    }
}


ColKey Table::set_nullability(ColKey col_key, bool nullable, bool throw_on_null)
{
    if (col_key.is_nullable() == nullable)
        return col_key;

    check_column(col_key);

    bool si = has_search_index(col_key);
    std::string column_name(get_column_name(col_key));
    auto type = col_key.get_type();
    auto attr = col_key.get_attrs();
    bool is_pk_col = (col_key == m_primary_key_col);
    if (nullable) {
        attr.set(col_attr_Nullable);
    }
    else {
        attr.reset(col_attr_Nullable);
    }

    ColKey new_col = generate_col_key(type, attr);
    do_insert_root_column(new_col, type, "__temporary");

    try {
        convert_column(col_key, new_col, throw_on_null);
    }
    catch (LogicError&) {
        // remove any partially filled column
        remove_column(new_col);
        throw;
    }

    erase_root_column(col_key);
    m_spec.rename_column(colkey2spec_ndx(new_col), column_name);

    if (si)
        add_search_index(new_col);

    if (is_pk_col) {
        // If we go from non nullable to nullable, no values change,
        // so it is safe to preserve the pk column. Otherwise it is not
        // safe as a null entry might have been converted to default value.
        do_set_primary_key_column(nullable ? new_col : ColKey{});
    }

    return new_col;
}

bool Table::has_any_embedded_objects()
{
    if (!m_has_any_embedded_objects) {
        m_has_any_embedded_objects = false;
        for_each_public_column([&](ColKey col_key) {
            auto target_table_key = get_opposite_table_key(col_key);
            if (target_table_key && is_link_type(col_key.get_type())) {
                auto target_table = get_parent_group()->get_table(target_table_key);
                if (target_table->is_embedded()) {
                    m_has_any_embedded_objects = true;
                }
                return true; // early out
            }
            return false;
        });
    }
    return *m_has_any_embedded_objects;
}

void Table::set_opposite_column(ColKey col_key, TableKey opposite_table, ColKey opposite_column)
{
    m_opposite_table.set(col_key.get_index().val, opposite_table.value);
    m_opposite_column.set(col_key.get_index().val, opposite_column.value);
}

TableKey Table::get_opposite_table_key(ColKey col_key) const
{
    return TableKey(int32_t(m_opposite_table.get(col_key.get_index().val)));
}

bool Table::links_to_self(ColKey col_key) const
{
    return get_opposite_table_key(col_key) == m_key;
}

TableRef Table::get_opposite_table(ColKey col_key) const
{
    return get_parent_group()->get_table(get_opposite_table_key(col_key));
}

ColKey Table::get_opposite_column(ColKey col_key) const
{
    return ColKey(m_opposite_column.get(col_key.get_index().val));
}

ColKey Table::find_opposite_column(ColKey col_key) const
{
    for (size_t i = 0; i < m_opposite_column.size(); i++) {
        if (m_opposite_column.get(i) == col_key.value) {
            return m_spec.get_key(m_leaf_ndx2spec_ndx[i]);
        }
    }
    return ColKey();
}<|MERGE_RESOLUTION|>--- conflicted
+++ resolved
@@ -509,7 +509,6 @@
 
     auto rot_pk_key = m_top.get_as_ref_or_tagged(top_position_for_pk_col);
     m_primary_key_col = rot_pk_key.is_tagged() ? ColKey(rot_pk_key.get_as_int()) : ColKey();
-<<<<<<< HEAD
 
     if (m_top.size() <= top_position_for_flags) {
         m_is_embedded = false;
@@ -530,9 +529,7 @@
     else {
         m_tombstones = nullptr;
     }
-=======
     m_cookie = cookie_initialized;
->>>>>>> b4696508
 }
 
 
