/*************************************************************************
 *
 * Copyright 2016 Realm Inc.
 *
 * Licensed under the Apache License, Version 2.0 (the "License");
 * you may not use this file except in compliance with the License.
 * You may obtain a copy of the License at
 *
 * http://www.apache.org/licenses/LICENSE-2.0
 *
 * Unless required by applicable law or agreed to in writing, software
 * distributed under the License is distributed on an "AS IS" BASIS,
 * WITHOUT WARRANTIES OR CONDITIONS OF ANY KIND, either express or implied.
 * See the License for the specific language governing permissions and
 * limitations under the License.
 *
 **************************************************************************/

#ifndef REALM_UTIL_LOGGER_HPP
#define REALM_UTIL_LOGGER_HPP

#include <cstring>
#include <utility>
#include <string>
#include <locale>
#include <sstream>
#include <iostream>

#include <realm/util/features.h>
#include <realm/util/tuple.hpp>
#include <realm/util/thread.hpp>
#include <realm/util/file.hpp>

namespace realm {
namespace util {


/// All Logger objects store a reference to a LevelThreshold object which it
/// uses to efficiently query about the current log level threshold
/// (`level_threshold.get()`). All messages logged with a level that is lower
/// than the current threshold will be dropped. For the sake of efficiency, this
/// test happens before the message is formatted.
///
/// A logger is not inherently thread-safe, but specific implementations can be
/// (see ThreadSafeLogger). For a logger to be thread-safe, the implementation
/// of do_log() must be thread-safe and the referenced LevelThreshold object
/// must have a thread-safe get() method.
///
/// Examples:
///
///    logger.error("Overlong message from master coordinator");
///    logger.info("Listening for peers on %1:%2", listen_address, listen_port);
class Logger {
public:
    template <class... Params>
    void trace(const char* message, Params...);
    template <class... Params>
    void debug(const char* message, Params...);
    template <class... Params>
    void detail(const char* message, Params...);
    template <class... Params>
    void info(const char* message, Params...);
    template <class... Params>
    void warn(const char* message, Params...);
    template <class... Params>
    void error(const char* message, Params...);
    template <class... Params>
    void fatal(const char* message, Params...);

    /// Specifies criticality when passed to log(). Functions as a criticality
    /// threshold when returned from LevelThreshold::get().
    ///
    ///     error   Be silent unless when there is an error.
    ///     warn    Be silent unless when there is an error or a warning.
    ///     info    Reveal information about what is going on, but in a
    ///             minimalistic fashion to avoid general overhead from logging
    ///             and to keep volume down.
    ///     detail  Same as 'info', but prioritize completeness over minimalism.
    ///     debug   Reveal information that can aid debugging, no longer paying
    ///             attention to efficiency.
    ///     trace   A version of 'debug' that allows for very high volume
    ///             output.
    enum class Level { all, trace, debug, detail, info, warn, error, fatal, off };

    template <class... Params>
    void log(Level, const char* message, Params...);

    /// Shorthand for `int(level) >= int(level_threshold.get())`.
    bool would_log(Level level) const noexcept;

    class LevelThreshold;

    const LevelThreshold& level_threshold;

    virtual ~Logger() noexcept;

protected:
    Logger(const LevelThreshold&) noexcept;

    static void do_log(Logger&, Level, std::string message);

    virtual void do_log(Level, std::string message) = 0;

    static const char* get_level_prefix(Level) noexcept;

private:
    struct State;
    template <class>
    struct Subst;

    template <class... Params>
    REALM_NOINLINE void do_log(Level, const char* message, Params...);
    void log_impl(State&);
    template <class Param, class... Params>
    void log_impl(State&, const Param&, Params...);
};

template <class C, class T>
std::basic_ostream<C, T>& operator<<(std::basic_ostream<C, T>&, Logger::Level);

template <class C, class T>
std::basic_istream<C, T>& operator>>(std::basic_istream<C, T>&, Logger::Level&);

class Logger::LevelThreshold {
public:
    virtual Level get() const noexcept = 0;
};


/// A root logger that is not thread-safe and allows for the log level threshold
/// to be changed over time. The initial log level threshold is
/// Logger::Level::info.
class RootLogger : private Logger::LevelThreshold, public Logger {
public:
    void set_level_threshold(Level) noexcept;

protected:
    RootLogger();

private:
    Level m_level_threshold = Level::info;
    Level get() const noexcept override final;
};


/// A logger that writes to STDERR. This logger is not thread-safe.
///
/// Since this class is a RootLogger, it contains modifiable a log level
/// threshold.
class StderrLogger : public RootLogger {
protected:
    void do_log(Level, std::string) override final;
};


/// A logger that writes to a stream. This logger is not thread-safe.
///
/// Since this class is a RootLogger, it contains modifiable a log level
/// threshold.
class StreamLogger : public RootLogger {
public:
    explicit StreamLogger(std::ostream&) noexcept;

protected:
    void do_log(Level, std::string) override final;

private:
    std::ostream& m_out;
};


/// A logger that writes to a file. This logger is not thread-safe.
///
/// Since this class is a RootLogger, it contains modifiable a log level
/// threshold.
class FileLogger : public StreamLogger {
public:
    explicit FileLogger(std::string path);
    explicit FileLogger(util::File);

private:
    util::File m_file;
    util::File::Streambuf m_streambuf;
    std::ostream m_out;
};


/// A thread-safe logger. This logger ignores the level threshold of the base
/// logger. Instead, it introduces new a LevelThreshold object with a fixed
/// value to achieve thread safety.
class ThreadSafeLogger : private Logger::LevelThreshold, public Logger {
public:
    explicit ThreadSafeLogger(Logger& base_logger, Level = Level::info);

protected:
    void do_log(Level, std::string) override final;

private:
    const Level m_level_threshold; // Immutable for thread safety
    Logger& m_base_logger;
    Mutex m_mutex;
    Level get() const noexcept override final;
};


/// A logger that adds a fixed prefix to each message. This logger inherits the
/// LevelThreshold object of the specified base logger. This logger is
/// thread-safe if, and only if the base logger is thread-safe.
class PrefixLogger : public Logger {
public:
    PrefixLogger(std::string prefix, Logger& base_logger) noexcept;

protected:
    void do_log(Level, std::string) override final;

private:
    const std::string m_prefix;
    Logger& m_base_logger;
};


// Implementation

struct Logger::State {
    Logger::Level m_level;
    std::string m_message;
    std::string m_search;
    int m_param_num = 1;
    std::ostringstream m_formatter;
    std::locale m_locale = std::locale::classic();
<<<<<<< HEAD
    State(Logger::Level level, const char* s):
        m_level(level),
        m_message(s),
        m_search(m_message)
=======
    State(const char* s)
        : m_message(s)
        , m_search(m_message)
>>>>>>> 107a3876
    {
        m_formatter.imbue(m_locale);
    }
};

template <class T>
struct Logger::Subst {
    void operator()(const T& param, State* state)
    {
        state->m_formatter << "%" << state->m_param_num;
        std::string key = state->m_formatter.str();
        state->m_formatter.str(std::string());
        std::string::size_type j = state->m_search.find(key);
        if (j != std::string::npos) {
            state->m_formatter << param;
            std::string str = state->m_formatter.str();
            state->m_formatter.str(std::string());
            state->m_message.replace(j, key.size(), str);
            state->m_search.replace(j, key.size(), std::string(str.size(), '\0'));
        }
        ++state->m_param_num;
    }
};

template <class... Params>
inline void Logger::trace(const char* message, Params... params)
{
    log(Level::trace, message, params...); // Throws
}

template <class... Params>
inline void Logger::debug(const char* message, Params... params)
{
    log(Level::debug, message, params...); // Throws
}

template <class... Params>
inline void Logger::detail(const char* message, Params... params)
{
    log(Level::detail, message, params...); // Throws
}

template <class... Params>
inline void Logger::info(const char* message, Params... params)
{
    log(Level::info, message, params...); // Throws
}

template <class... Params>
inline void Logger::warn(const char* message, Params... params)
{
    log(Level::warn, message, params...); // Throws
}

template <class... Params>
inline void Logger::error(const char* message, Params... params)
{
    log(Level::error, message, params...); // Throws
}

template <class... Params>
inline void Logger::fatal(const char* message, Params... params)
{
    log(Level::fatal, message, params...); // Throws
}

template <class... Params>
inline void Logger::log(Level level, const char* message, Params... params)
{
    if (would_log(level))
        do_log(level, message, params...); // Throws
}

inline bool Logger::would_log(Level level) const noexcept
{
    return int(level) >= int(level_threshold.get());
}

inline Logger::~Logger() noexcept
{
}

inline Logger::Logger(const LevelThreshold& lt) noexcept
    : level_threshold(lt)
{
}

inline void Logger::do_log(Logger& logger, Level level, std::string message)
{
    logger.do_log(level, std::move(message));
}

<<<<<<< HEAD
template<class... Params> void Logger::do_log(Level level, const char* message, Params... params)
=======
template <class... Params>
void Logger::do_log(Level, const char* message, Params... params)
>>>>>>> 107a3876
{
    State state(level, message);
    log_impl(state, params...);
}

inline void Logger::log_impl(State& state)
{
    do_log(state.m_level, std::move(state.m_message));
}

template <class Param, class... Params>
inline void Logger::log_impl(State& state, const Param& param, Params... params)
{
    Subst<Param>()(param, &state);
    log_impl(state, params...);
}

template <class C, class T>
std::basic_ostream<C, T>& operator<<(std::basic_ostream<C, T>& out, Logger::Level level)
{
    switch (level) {
        case Logger::Level::all:
            out << "all";
            return out;
        case Logger::Level::trace:
            out << "trace";
            return out;
        case Logger::Level::debug:
            out << "debug";
            return out;
        case Logger::Level::detail:
            out << "detail";
            return out;
        case Logger::Level::info:
            out << "info";
            return out;
        case Logger::Level::warn:
            out << "warn";
            return out;
        case Logger::Level::error:
            out << "error";
            return out;
        case Logger::Level::fatal:
            out << "fatal";
            return out;
        case Logger::Level::off:
            out << "off";
            return out;
    }
    REALM_ASSERT(false);
    return out;
}

template <class C, class T>
std::basic_istream<C, T>& operator>>(std::basic_istream<C, T>& in, Logger::Level& level)
{
    std::basic_string<C, T> str;
    auto check = [&](const char* name) {
        size_t n = strlen(name);
        if (n != str.size())
            return false;
        for (size_t i = 0; i < n; ++i) {
            if (in.widen(name[i]) != str[i])
                return false;
        }
        return true;
    };
    if (in >> str) {
        if (check("all")) {
            level = Logger::Level::all;
        }
        else if (check("trace")) {
            level = Logger::Level::trace;
        }
        else if (check("debug")) {
            level = Logger::Level::debug;
        }
        else if (check("detail")) {
            level = Logger::Level::detail;
        }
        else if (check("info")) {
            level = Logger::Level::info;
        }
        else if (check("warn")) {
            level = Logger::Level::warn;
        }
        else if (check("error")) {
            level = Logger::Level::error;
        }
        else if (check("fatal")) {
            level = Logger::Level::fatal;
        }
        else if (check("off")) {
            level = Logger::Level::off;
        }
        else {
            in.setstate(std::ios_base::failbit);
        }
    }
    return in;
}

inline void RootLogger::set_level_threshold(Level new_level_threshold) noexcept
{
    m_level_threshold = new_level_threshold;
}

inline RootLogger::RootLogger()
    : Logger::LevelThreshold()
    , Logger(static_cast<Logger::LevelThreshold&>(*this))
{
}

inline Logger::Level RootLogger::get() const noexcept
{
    return m_level_threshold;
}

inline void StderrLogger::do_log(Level level, std::string message)
{
<<<<<<< HEAD
    std::cerr << get_level_prefix(level) << message << '\n'; // Throws
    std::cerr.flush(); // Throws
=======
    std::cerr << message << '\n'; // Throws
    std::cerr.flush();            // Throws
>>>>>>> 107a3876
}

inline StreamLogger::StreamLogger(std::ostream& out) noexcept
    : m_out(out)
{
}

inline void StreamLogger::do_log(Level level, std::string message)
{
<<<<<<< HEAD
    m_out << get_level_prefix(level) << message << '\n'; // Throws
    m_out.flush(); // Throws
=======
    m_out << message << '\n'; // Throws
    m_out.flush();            // Throws
>>>>>>> 107a3876
}

inline FileLogger::FileLogger(std::string path)
    : StreamLogger(m_out)
    , m_file(path, util::File::mode_Write) // Throws
    , m_streambuf(&m_file)                 // Throws
    , m_out(&m_streambuf)                  // Throws
{
}

inline FileLogger::FileLogger(util::File file)
    : StreamLogger(m_out)
    , m_file(std::move(file))
    , m_streambuf(&m_file) // Throws
    , m_out(&m_streambuf)  // Throws
{
}

inline ThreadSafeLogger::ThreadSafeLogger(Logger& base_logger, Level threshold)
    : Logger::LevelThreshold()
    , Logger(static_cast<Logger::LevelThreshold&>(*this))
    , m_level_threshold(threshold)
    , m_base_logger(base_logger)
{
}

inline void ThreadSafeLogger::do_log(Level level, std::string message)
{
    LockGuard l(m_mutex);
    Logger::do_log(m_base_logger, level, message); // Throws
}

inline Logger::Level ThreadSafeLogger::get() const noexcept
{
    return m_level_threshold;
}

inline PrefixLogger::PrefixLogger(std::string prefix, Logger& base_logger) noexcept
    : Logger(base_logger.level_threshold)
    , m_prefix(std::move(prefix))
    , m_base_logger(base_logger)
{
}

inline void PrefixLogger::do_log(Level level, std::string message)
{
    Logger::do_log(m_base_logger, level, m_prefix + message); // Throws
}

} // namespace util
} // namespace realm

#endif // REALM_UTIL_LOGGER_HPP<|MERGE_RESOLUTION|>--- conflicted
+++ resolved
@@ -228,16 +228,10 @@
     int m_param_num = 1;
     std::ostringstream m_formatter;
     std::locale m_locale = std::locale::classic();
-<<<<<<< HEAD
     State(Logger::Level level, const char* s):
         m_level(level),
         m_message(s),
         m_search(m_message)
-=======
-    State(const char* s)
-        : m_message(s)
-        , m_search(m_message)
->>>>>>> 107a3876
     {
         m_formatter.imbue(m_locale);
     }
@@ -330,12 +324,7 @@
     logger.do_log(level, std::move(message));
 }
 
-<<<<<<< HEAD
 template<class... Params> void Logger::do_log(Level level, const char* message, Params... params)
-=======
-template <class... Params>
-void Logger::do_log(Level, const char* message, Params... params)
->>>>>>> 107a3876
 {
     State state(level, message);
     log_impl(state, params...);
@@ -456,13 +445,8 @@
 
 inline void StderrLogger::do_log(Level level, std::string message)
 {
-<<<<<<< HEAD
     std::cerr << get_level_prefix(level) << message << '\n'; // Throws
     std::cerr.flush(); // Throws
-=======
-    std::cerr << message << '\n'; // Throws
-    std::cerr.flush();            // Throws
->>>>>>> 107a3876
 }
 
 inline StreamLogger::StreamLogger(std::ostream& out) noexcept
@@ -472,13 +456,8 @@
 
 inline void StreamLogger::do_log(Level level, std::string message)
 {
-<<<<<<< HEAD
     m_out << get_level_prefix(level) << message << '\n'; // Throws
     m_out.flush(); // Throws
-=======
-    m_out << message << '\n'; // Throws
-    m_out.flush();            // Throws
->>>>>>> 107a3876
 }
 
 inline FileLogger::FileLogger(std::string path)
