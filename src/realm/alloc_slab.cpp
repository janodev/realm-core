--- conflicted
+++ resolved
@@ -60,37 +60,6 @@
 } // anonymous namespace
 
 
-<<<<<<< HEAD
-=======
-struct SlabAlloc::MappedFile {
-
-    util::Mutex m_mutex;
-    util::File m_file;
-#if REALM_ENABLE_ENCRYPTION
-    util::SharedFileInfo* m_realm_file_info = nullptr;
-#endif
-    util::File::Map<char> m_initial_mapping;
-    // additional sections beyond those covered by the initial mapping, are
-    // managed as separate mmap allocations, each covering one section.
-    size_t m_first_additional_mapping = 0;
-    size_t m_num_global_mappings = 0;
-    size_t m_capacity_global_mappings = 0;
-    std::unique_ptr<std::shared_ptr<const util::File::Map<char>>[]> m_global_mappings;
-
-    /// Indicates if attaching to the file was succesfull
-    bool m_success = false;
-
-    MappedFile() {}
-    MappedFile(const MappedFile&) = delete;
-    MappedFile& operator=(const MappedFile&) = delete;
-    ~MappedFile()
-    {
-        m_file.close();
-    }
-};
-
-
->>>>>>> 585dc17f
 SlabAlloc::SlabAlloc()
 {
     m_initial_section_size = 1UL << section_shift; // page_size();
@@ -950,14 +919,9 @@
     REALM_ASSERT(m_mappings.size());
     dg.release();  // Do not detach
     fcg.release(); // Do not close
-<<<<<<< HEAD
+#if REALM_ENABLE_ENCRYPTION
     m_realm_file_info = util::get_file_info_for_file(m_file);
-=======
-#if REALM_ENABLE_ENCRYPTION
-    m_file_mappings->m_realm_file_info = util::get_file_info_for_file(m_file_mappings->m_file);
-#endif
-    m_file_mappings->m_success = true;
->>>>>>> 585dc17f
+#endif
     return top_ref;
 }
 
@@ -975,32 +939,22 @@
 
 void SlabAlloc::note_reader_start(void* reader_id)
 {
-<<<<<<< HEAD
+#if REALM_ENABLE_ENCRYPTION
     if (m_realm_file_info)
         util::encryption_note_reader_start(*m_realm_file_info, reader_id);
-=======
-#if REALM_ENABLE_ENCRYPTION
-    if (m_file_mappings->m_realm_file_info)
-        util::encryption_note_reader_start(*m_file_mappings->m_realm_file_info, reader_id);
 #else
     static_cast<void>(reader_id);
 #endif
->>>>>>> 585dc17f
 }
 
 void SlabAlloc::note_reader_end(void* reader_id)
 {
-<<<<<<< HEAD
+#if REALM_ENABLE_ENCRYPTION
     if (m_realm_file_info)
         util::encryption_note_reader_end(*m_realm_file_info, reader_id);
-=======
-#if REALM_ENABLE_ENCRYPTION
-    if (m_file_mappings->m_realm_file_info)
-        util::encryption_note_reader_end(*m_file_mappings->m_realm_file_info, reader_id);
 #else
     static_cast<void>(reader_id);
 #endif
->>>>>>> 585dc17f
 }
 
 ref_type SlabAlloc::attach_buffer(const char* data, size_t size)
