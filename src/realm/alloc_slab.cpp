/*************************************************************************
 *
 * Copyright 2016 Realm Inc.
 *
 * Licensed under the Apache License, Version 2.0 (the "License");
 * you may not use this file except in compliance with the License.
 * You may obtain a copy of the License at
 *
 * http://www.apache.org/licenses/LICENSE-2.0
 *
 * Unless required by applicable law or agreed to in writing, software
 * distributed under the License is distributed on an "AS IS" BASIS,
 * WITHOUT WARRANTIES OR CONDITIONS OF ANY KIND, either express or implied.
 * See the License for the specific language governing permissions and
 * limitations under the License.
 *
 **************************************************************************/

#include <cinttypes>
#include <type_traits>
#include <exception>
#include <algorithm>
#include <memory>
#include <mutex>
#include <map>
#include <atomic>

#ifdef REALM_DEBUG
#include <iostream>
#endif

#ifdef REALM_SLAB_ALLOC_DEBUG
#include <cstdlib>
#endif

#include <realm/util/encrypted_file_mapping.hpp>
#include <realm/util/miscellaneous.hpp>
#include <realm/util/terminate.hpp>
#include <realm/util/thread.hpp>
#include <realm/util/scope_exit.hpp>
#include <realm/array.hpp>
#include <realm/alloc_slab.hpp>

using namespace realm;
using namespace realm::util;


namespace {

#ifdef REALM_SLAB_ALLOC_DEBUG
std::map<ref_type, void*> malloc_debug_map;
#endif

class InvalidFreeSpace : std::exception {
public:
    const char* what() const noexcept override
    {
        return "Free space tracking was lost due to out-of-memory";
    }
};

std::atomic<size_t> total_slab_allocated(0);

} // anonymous namespace

size_t SlabAlloc::get_total_slab_size() noexcept
{
    return total_slab_allocated;
}

SlabAlloc::SlabAlloc()
{
    m_initial_section_size = 1UL << section_shift; // page_size();
    m_free_space_state = free_space_Clean;
    m_baseline = 0;
}

util::File& SlabAlloc::get_file()
{
    return m_file;
}


const SlabAlloc::Header SlabAlloc::empty_file_header = {
    {0, 0}, // top-refs
    {'T', '-', 'D', 'B'},
    {0, 0}, // undecided file format
    0,      // reserved
    0       // flags (lsb is select bit)
};


void SlabAlloc::init_streaming_header(Header* streaming_header, int file_format_version)
{
    using storage_type = std::remove_reference<decltype(Header::m_file_format[0])>::type;
    REALM_ASSERT(!util::int_cast_has_overflow<storage_type>(file_format_version));
    *streaming_header = {
        {0xFFFFFFFFFFFFFFFFULL, 0}, // top-refs
        {'T', '-', 'D', 'B'},
        {storage_type(file_format_version), 0},
        0, // reserved
        0  // flags (lsb is select bit)
    };
}


class SlabAlloc::ChunkRefEq {
public:
    ChunkRefEq(ref_type ref) noexcept
        : m_ref(ref)
    {
    }
    bool operator()(const Chunk& chunk) const noexcept
    {
        return chunk.ref == m_ref;
    }

private:
    ref_type m_ref;
};


class SlabAlloc::ChunkRefEndEq {
public:
    ChunkRefEndEq(ref_type ref) noexcept
        : m_ref(ref)
    {
    }
    bool operator()(const Chunk& chunk) const noexcept
    {
        return chunk.ref + chunk.size == m_ref;
    }

private:
    ref_type m_ref;
};


class SlabAlloc::SlabRefEndEq {
public:
    SlabRefEndEq(ref_type ref) noexcept
        : m_ref(ref)
    {
    }
    bool operator()(const Slab& slab) const noexcept
    {
        return slab.ref_end == m_ref;
    }

private:
    ref_type m_ref;
};

inline SlabAlloc::Slab::Slab(ref_type r, size_t s)
    : ref_end(r)
    , size(s)
{
    total_slab_allocated.fetch_add(s, std::memory_order_relaxed);
    addr = static_cast<char*>(util::mmap_anon(size));
#if REALM_ENABLE_ALLOC_SET_ZERO
    std::fill(addr, addr + size, 0);
#endif
}

SlabAlloc::Slab::~Slab()
{
    total_slab_allocated.fetch_sub(size, std::memory_order_relaxed);
    if (addr)
        util::munmap(addr, size);
}

void SlabAlloc::detach() noexcept
{
    delete[] m_ref_translation_ptr;
    m_ref_translation_ptr.store(nullptr);
    m_translation_table_size = 0;
    set_read_only(true);
    purge_old_mappings(static_cast<uint64_t>(-1), 0);
    m_compatibility_mapping.unmap();
    m_sections_in_compatibility_mapping = 0;
    switch (m_attach_mode) {
        case attach_None:
            break;
        case attach_UsersBuffer:
            break;
        case attach_OwnedBuffer:
            delete[] m_data;
            break;
        case attach_SharedFile:
        case attach_UnsharedFile:
            m_data = 0;
            m_mappings.clear();
            m_youngest_live_version = 0;
            m_file.close();
            break;
        default:
            REALM_UNREACHABLE();
    }

    // Release all allocated memory - this forces us to create new
    // slabs after re-attaching thereby ensuring that the slabs are
    // placed correctly (logically) after the end of the file.
    m_slabs.clear();
    clear_freelists();
#if REALM_ENABLE_ENCRYPTION
    m_realm_file_info = nullptr;
#endif

    m_attach_mode = attach_None;
}


SlabAlloc::~SlabAlloc() noexcept
{
#ifdef REALM_DEBUG
    if (is_attached()) {
        // A shared group does not guarantee that all space is free
        if (m_attach_mode != attach_SharedFile) {
            // No point inchecking if free space info is invalid
            if (m_free_space_state != free_space_Invalid) {
                if (REALM_COVER_NEVER(!is_all_free())) {
                    print();
#ifndef REALM_SLAB_ALLOC_DEBUG
                    std::cerr << "To get the stack-traces of the corresponding allocations,"
                                 "first compile with REALM_SLAB_ALLOC_DEBUG defined,"
                                 "then run under Valgrind with --leak-check=full\n";
                    REALM_TERMINATE("SlabAlloc detected a leak");
#endif
                }
            }
        }
    }
#endif

    if (is_attached())
        detach();
}


MemRef SlabAlloc::do_alloc(size_t size)
{
    CriticalSection cs(changes);
    REALM_ASSERT_EX(0 < size, size, get_file_path_for_assertions());
    REALM_ASSERT_EX((size & 0x7) == 0, size, get_file_path_for_assertions()); // only allow sizes that are multiples of 8
    REALM_ASSERT_EX(is_attached(), get_file_path_for_assertions());
    REALM_ASSERT_EX(size < 1 * 1024 * 1024 * 1024, size, get_file_path_for_assertions());

    // If we failed to correctly record free space, new allocations cannot be
    // carried out until the free space record is reset.
    if (REALM_COVER_NEVER(m_free_space_state == free_space_Invalid))
        throw InvalidFreeSpace();

    m_free_space_state = free_space_Dirty;
    m_commit_size += size;

    // minimal allocation is sizeof(FreeListEntry)
    if (size < sizeof(FreeBlock))
        size = sizeof(FreeBlock);
    // align to multipla of 8
    if (size & 0x7)
        size = (size + 7) & ~0x7;

    FreeBlock* entry = allocate_block(static_cast<int>(size));
    mark_allocated(entry);
    ref_type ref = entry->ref;

#ifdef REALM_DEBUG
    if (REALM_COVER_NEVER(m_debug_out))
        std::cerr << "Alloc ref: " << ref << " size: " << size << "\n";
#endif

    char* addr = reinterpret_cast<char*>(entry);
    REALM_ASSERT_EX(addr == translate(ref), addr, ref, get_file_path_for_assertions());

#if REALM_ENABLE_ALLOC_SET_ZERO
    std::fill(addr, addr + size, 0);
#endif
#ifdef REALM_SLAB_ALLOC_DEBUG
    malloc_debug_map[ref] = malloc(1);
#endif
    REALM_ASSERT_EX(ref >= m_baseline, ref, m_baseline, get_file_path_for_assertions());
    return MemRef(addr, ref, *this);
}

SlabAlloc::FreeBlock* SlabAlloc::get_prev_block_if_mergeable(SlabAlloc::FreeBlock* entry)
{
    auto bb = bb_before(entry);
    if (bb->block_before_size <= 0)
        return nullptr; // no prev block, or it is in use
    return block_before(bb);
}

SlabAlloc::FreeBlock* SlabAlloc::get_next_block_if_mergeable(SlabAlloc::FreeBlock* entry)
{
    auto bb = bb_after(entry);
    if (bb->block_after_size <= 0)
        return nullptr; // no next block, or it is in use
    return block_after(bb);
}

SlabAlloc::FreeList SlabAlloc::find(int size)
{
    FreeList retval;
    retval.it = m_block_map.lower_bound(size);
    if (retval.it != m_block_map.end()) {
        retval.size = retval.it->first;
    }
    else {
        retval.size = 0;
    }
    return retval;
}

SlabAlloc::FreeList SlabAlloc::find_larger(FreeList hint, int size)
{
    int needed_size = size + sizeof(BetweenBlocks) + sizeof(FreeBlock);
    while (hint.it != m_block_map.end() && hint.it->first < needed_size)
        ++hint.it;
    if (hint.it == m_block_map.end())
        hint.size = 0; // indicate "not found"
    return hint;
}

SlabAlloc::FreeBlock* SlabAlloc::pop_freelist_entry(FreeList list)
{
    FreeBlock* retval = list.it->second;
    FreeBlock* header = retval->next;
    if (header == retval)
        m_block_map.erase(list.it);
    else
        list.it->second = header;
    retval->unlink();
    return retval;
}

void SlabAlloc::FreeBlock::unlink()
{
    auto _next = next;
    auto _prev = prev;
    _next->prev = prev;
    _prev->next = next;
    clear_links();
}

void SlabAlloc::remove_freelist_entry(FreeBlock* entry)
{
    int size = bb_before(entry)->block_after_size;
    auto it = m_block_map.find(size);
    REALM_ASSERT_EX(it != m_block_map.end(), get_file_path_for_assertions());
    auto header = it->second;
    if (header == entry) {
        header = entry->next;
        if (header == entry)
            m_block_map.erase(it);
        else
            it->second = header;
    }
    entry->unlink();
}

void SlabAlloc::push_freelist_entry(FreeBlock* entry)
{
    int size = bb_before(entry)->block_after_size;
    FreeBlock* header;
    auto it = m_block_map.find(size);
    if (it != m_block_map.end()) {
        header = it->second;
        it->second = entry;
        entry->next = header;
        entry->prev = header->prev;
        entry->prev->next = entry;
        entry->next->prev = entry;
    }
    else {
        header = nullptr;
        m_block_map[size] = entry;
        entry->next = entry->prev = entry;
    }
}

void SlabAlloc::mark_freed(FreeBlock* entry, int size)
{
    auto bb = bb_before(entry);
    REALM_ASSERT_EX(bb->block_after_size < 0, bb->block_after_size, get_file_path_for_assertions());
    REALM_ASSERT_EX(bb->block_after_size == -size, bb->block_after_size, -size, get_file_path_for_assertions());
    bb->block_after_size = 0 - bb->block_after_size;
    bb = bb_after(entry);
    REALM_ASSERT_EX(bb->block_before_size < 0, bb->block_before_size, get_file_path_for_assertions());
    REALM_ASSERT_EX(bb->block_before_size == -size, bb->block_before_size, -size, get_file_path_for_assertions());
    bb->block_before_size = 0 - bb->block_before_size;
}

void SlabAlloc::mark_allocated(FreeBlock* entry)
{
    auto bb = bb_before(entry);
    REALM_ASSERT_EX(bb->block_after_size > 0, bb->block_after_size, get_file_path_for_assertions());
    auto bb2 = bb_after(entry);
    bb->block_after_size = 0 - bb->block_after_size;
    REALM_ASSERT_EX(bb2->block_before_size > 0, bb2->block_before_size, get_file_path_for_assertions());
    bb2->block_before_size = 0 - bb2->block_before_size;
}

SlabAlloc::FreeBlock* SlabAlloc::allocate_block(int size)
{
    FreeList list = find(size);
    if (list.found_exact(size)) {
        return pop_freelist_entry(list);
    }
    // no exact matches.
    list = find_larger(list, size);
    FreeBlock* block;
    if (list.found_something()) {
        block = pop_freelist_entry(list);
    }
    else {
        block = grow_slab(size);
    }
    FreeBlock* remaining = break_block(block, size);
    if (remaining)
        push_freelist_entry(remaining);
    REALM_ASSERT_EX(size_from_block(block) == size, size_from_block(block), size, get_file_path_for_assertions());
    return block;
}

SlabAlloc::FreeBlock* SlabAlloc::slab_to_entry(const Slab& slab, ref_type ref_start)
{
    auto bb = reinterpret_cast<BetweenBlocks*>(slab.addr);
    bb->block_before_size = 0;
    int block_size = static_cast<int>(slab.ref_end - ref_start - 2 * sizeof(BetweenBlocks));
    bb->block_after_size = block_size;
    auto entry = block_after(bb);
    entry->clear_links();
    entry->ref = ref_start + sizeof(BetweenBlocks);
    bb = bb_after(entry);
    bb->block_before_size = block_size;
    bb->block_after_size = 0;
    return entry;
}

void SlabAlloc::clear_freelists()
{
    m_block_map.clear();
}

void SlabAlloc::rebuild_freelists_from_slab()
{
    clear_freelists();
    ref_type ref_start = align_size_to_section_boundary(m_baseline.load(std::memory_order_relaxed));
    for (const auto& e : m_slabs) {
        FreeBlock* entry = slab_to_entry(e, ref_start);
        push_freelist_entry(entry);
        ref_start = align_size_to_section_boundary(e.ref_end);
    }
}

SlabAlloc::FreeBlock* SlabAlloc::break_block(FreeBlock* block, int new_size)
{
    int size = size_from_block(block);
    int remaining_size = size - (new_size + sizeof(BetweenBlocks));
    if (remaining_size < static_cast<int>(sizeof(FreeBlock)))
        return nullptr;
    bb_after(block)->block_before_size = remaining_size;
    bb_before(block)->block_after_size = new_size;
    auto bb_between = bb_after(block);
    bb_between->block_before_size = new_size;
    bb_between->block_after_size = remaining_size;
    FreeBlock* remaining_block = block_after(bb_between);
    remaining_block->ref = block->ref + new_size + sizeof(BetweenBlocks);
    remaining_block->clear_links();
    block->clear_links();
    return remaining_block;
}

SlabAlloc::FreeBlock* SlabAlloc::merge_blocks(FreeBlock* first, FreeBlock* last)
{
    int size_first = size_from_block(first);
    int size_last = size_from_block(last);
    int new_size = size_first + size_last + sizeof(BetweenBlocks);
    bb_before(first)->block_after_size = new_size;
    bb_after(last)->block_before_size = new_size;
    return first;
}

SlabAlloc::FreeBlock* SlabAlloc::grow_slab(int size)
{
    // Allocate new slab.
    // - Always allocate at least 128K. This is also the amount of
    //   memory that we allow the slab allocator to keep between
    //   transactions. Allowing it to keep a small amount between
    //   transactions makes very small transactions faster by avoiding
    //   repeated unmap/mmap system calls.
    // - When allocating, allocate as much as we already have, but
    // - Never allocate more than a full section (64MB). This policy
    //   leads to gradual allocation of larger and larger blocks until
    //   we reach allocation of entire sections.
    size += 2 * sizeof(BetweenBlocks);
    size_t new_size = minimal_alloc;
    while (new_size < uint64_t(size))
        new_size += minimal_alloc;
    size_t already_allocated = get_allocated_size();
    if (new_size < already_allocated)
        new_size = already_allocated;
    if (new_size > maximal_alloc)
        new_size = maximal_alloc;

    ref_type ref;
    if (m_slabs.empty()) {
        ref = m_baseline.load(std::memory_order_relaxed);
    }
    else {
        // Find size of memory that has been modified (through copy-on-write) in current write transaction
        ref_type curr_ref_end = to_size_t(m_slabs.back().ref_end);
        REALM_ASSERT_DEBUG_EX(curr_ref_end >= m_baseline, curr_ref_end, m_baseline, get_file_path_for_assertions());
        ref = curr_ref_end;
    }
    ref = align_size_to_section_boundary(ref);
    size_t ref_end = ref;
    if (REALM_UNLIKELY(int_add_with_overflow_detect(ref_end, new_size))) {
        throw MaximumFileSizeExceeded("AllocSlab slab ref_end size overflow: " + util::to_string(ref) + " + " +
                                      util::to_string(new_size));
    }

    REALM_ASSERT(matches_section_boundary(ref));

    std::lock_guard<std::mutex> lock(m_mapping_mutex);
    // Create new slab and add to list of slabs
    m_slabs.emplace_back(ref_end, new_size); // Throws
    const Slab& slab = m_slabs.back();
    extend_fast_mapping_with_slab(slab.addr);

    // build a single block from that entry
    return slab_to_entry(slab, ref);
}


void SlabAlloc::do_free(ref_type ref, char* addr)
{
    REALM_ASSERT_EX(translate(ref) == addr, translate(ref), addr, get_file_path_for_assertions());
    CriticalSection cs(changes);

    bool read_only = is_read_only(ref);
#ifdef REALM_SLAB_ALLOC_DEBUG
    free(malloc_debug_map[ref]);
#endif

    // Get size from segment
    size_t size =
        read_only ? NodeHeader::get_byte_size_from_header(addr) : NodeHeader::get_capacity_from_header(addr);

#ifdef REALM_DEBUG
    if (REALM_COVER_NEVER(m_debug_out))
        std::cerr << "Free ref: " << ref << " size: " << size << "\n";
#endif

    if (REALM_COVER_NEVER(m_free_space_state == free_space_Invalid))
        return;

    // Mutable memory cannot be freed unless it has first been allocated, and
    // any allocation puts free space tracking into the "dirty" state.
    REALM_ASSERT_EX(read_only || m_free_space_state == free_space_Dirty, read_only, m_free_space_state, free_space_Dirty, get_file_path_for_assertions());

    m_free_space_state = free_space_Dirty;

    if (read_only) {
        // Free space in read only segment is tracked separately
        try {
            REALM_ASSERT_RELEASE_EX(ref != 0, ref, get_file_path_for_assertions());
            REALM_ASSERT_RELEASE_EX(!(ref & 7), ref, get_file_path_for_assertions());
            auto next = m_free_read_only.lower_bound(ref);
            if (next != m_free_read_only.end()) {
                REALM_ASSERT_RELEASE_EX(ref + size <= next->first, ref, size, next->first, next->second, get_file_path_for_assertions());
                // See if element can be combined with next element
                if (ref + size == next->first) {
                    size += next->second;
                    next = m_free_read_only.erase(next);
                }
            }
            if (!m_free_read_only.empty() && next != m_free_read_only.begin()) {
                // There must be a previous element - see if we can merge
                auto prev = next;
                prev--;

                REALM_ASSERT_RELEASE_EX(prev->first + prev->second <= ref, ref, size, prev->first, prev->second, get_file_path_for_assertions());
                // See if element can be combined with previous element
                // We can do that just by adding the size
                if (prev->first + prev->second == ref) {
                    prev->second += size;
                    return; // Done!
                }
                m_free_read_only.emplace_hint(prev, ref, size); // Throws
            }
            else {
                m_free_read_only.emplace(ref, size); // Throws
            }
        }
        catch (...) {
            m_free_space_state = free_space_Invalid;
        }
    }
    else {
        m_commit_size -= size;

        // fixup size to take into account the allocator's need to store a FreeBlock in a freed block
        if (size < sizeof(FreeBlock))
            size = sizeof(FreeBlock);
        // align to multipla of 8
        if (size & 0x7)
            size = (size + 7) & ~0x7;

        FreeBlock* e = reinterpret_cast<FreeBlock*>(addr);
        REALM_ASSERT_RELEASE_EX(size < 2UL * 1024 * 1024 * 1024, size, get_file_path_for_assertions());
        mark_freed(e, static_cast<int>(size));
        free_block(ref, e);
    }
}

void SlabAlloc::free_block(ref_type ref, SlabAlloc::FreeBlock* block)
{
    // merge with surrounding blocks if possible
    block->ref = ref;
    FreeBlock* prev = get_prev_block_if_mergeable(block);
    if (prev) {
        remove_freelist_entry(prev);
        block = merge_blocks(prev, block);
    }
    FreeBlock* next = get_next_block_if_mergeable(block);
    if (next) {
        remove_freelist_entry(next);
        block = merge_blocks(block, next);
    }
    push_freelist_entry(block);
}

size_t SlabAlloc::consolidate_free_read_only()
{
    CriticalSection cs(changes);
    if (REALM_COVER_NEVER(m_free_space_state == free_space_Invalid))
        throw InvalidFreeSpace();

    return m_free_read_only.size();
}


MemRef SlabAlloc::do_realloc(size_t ref, char* addr, size_t old_size, size_t new_size)
{
    REALM_ASSERT_DEBUG(translate(ref) == addr);
    REALM_ASSERT_EX(0 < new_size, new_size, get_file_path_for_assertions());
    REALM_ASSERT_EX((new_size & 0x7) == 0, new_size, get_file_path_for_assertions()); // only allow sizes that are multiples of 8

    // FIXME: Check if we can extend current space. In that case, remember to
    // check whether m_free_space_state == free_state_Invalid. Also remember to
    // fill with zero if REALM_ENABLE_ALLOC_SET_ZERO is non-zero.

    // Allocate new space
    MemRef new_mem = do_alloc(new_size); // Throws

    // Copy existing segment
    char* new_addr = new_mem.get_addr();
    realm::safe_copy_n(addr, old_size, new_addr);

    // Add old segment to freelist
    do_free(ref, addr);

#ifdef REALM_DEBUG
    if (REALM_COVER_NEVER(m_debug_out)) {
        std::cerr << "Realloc orig_ref: " << ref << " old_size: " << old_size << " new_ref: " << new_mem.get_ref()
                  << " new_size: " << new_size << "\n";
    }
#endif // REALM_DEBUG

    return new_mem;
}


char* SlabAlloc::do_translate(ref_type) const noexcept
{
    REALM_ASSERT(false); // never come here
    return nullptr;
}


int SlabAlloc::get_committed_file_format_version() const noexcept
{
    if (m_mappings.size()) {
        // if we have mapped a file, m_mappings will have at least one mapping and
        // the first will be to the start of the file. Don't come here, if we're
        // just attaching a buffer. They don't have mappings.
        realm::util::encryption_read_barrier(m_mappings[0], 0, sizeof(Header));
    }
    const Header& header = *reinterpret_cast<const Header*>(m_data);
    int slot_selector = ((header.m_flags & SlabAlloc::flags_SelectBit) != 0 ? 1 : 0);
    int file_format_version = int(header.m_file_format[slot_selector]);
    return file_format_version;
}

bool SlabAlloc::is_file_on_streaming_form(const Header& header)
{
    // LIMITATION: Only come here if we've already had a read barrier for the affected part of the file
    int slot_selector = ((header.m_flags & SlabAlloc::flags_SelectBit) != 0 ? 1 : 0);
    uint_fast64_t ref = uint_fast64_t(header.m_top_ref[slot_selector]);
    return (slot_selector == 0 && ref == 0xFFFFFFFFFFFFFFFFULL);
}

ref_type SlabAlloc::get_top_ref(const char* buffer, size_t len)
{
    // LIMITATION: Only come here if we've already had a read barrier for the affected part of the file
    const Header& header = reinterpret_cast<const Header&>(*buffer);
    int slot_selector = ((header.m_flags & SlabAlloc::flags_SelectBit) != 0 ? 1 : 0);
    if (is_file_on_streaming_form(header)) {
        const StreamingFooter& footer = *(reinterpret_cast<const StreamingFooter*>(buffer + len) - 1);
        return ref_type(footer.m_top_ref);
    }
    else {
        return to_ref(header.m_top_ref[slot_selector]);
    }
}

std::string SlabAlloc::get_file_path_for_assertions() const
{
    return m_file.get_path();
}

ref_type SlabAlloc::attach_file(const std::string& file_path, Config& cfg)
{
    m_cfg = cfg;
    // ExceptionSafety: If this function throws, it must leave the allocator in
    // the detached state.

    REALM_ASSERT_EX(!is_attached(), get_file_path_for_assertions());

    // When 'read_only' is true, this function will throw InvalidDatabase if the
    // file exists already but is empty. This can happen if another process is
    // currently creating it. Note however, that it is only legal for multiple
    // processes to access a database file concurrently if it is done via a
    // SharedGroup, and in that case 'read_only' can never be true.
    REALM_ASSERT_EX(!(cfg.is_shared && cfg.read_only), cfg.is_shared, cfg.read_only, get_file_path_for_assertions());
    // session_initiator can be set *only* if we're shared.
    REALM_ASSERT_EX(cfg.is_shared || !cfg.session_initiator, cfg.is_shared, cfg.session_initiator, get_file_path_for_assertions());
    // clear_file can be set *only* if we're the first session.
    REALM_ASSERT_EX(cfg.session_initiator || !cfg.clear_file, cfg.session_initiator, cfg.clear_file, get_file_path_for_assertions());

    // Create a deep copy of the file_path string, otherwise it can appear that
    // users are leaking paths because string assignment operator implementations might
    // actually be reference counting with copy-on-write. If our all_files map
    // holds onto these references (since it is still reachable memory) it can appear
    // as a leak in the user application, but it is actually us (and that's ok).
    const std::string path = file_path.c_str();

    using namespace realm::util;
    File::AccessMode access = cfg.read_only ? File::access_ReadOnly : File::access_ReadWrite;
    File::CreateMode create = cfg.read_only || cfg.no_create ? File::create_Never : File::create_Auto;
    // FIXME: Currently we cannot enforce read-only mode on every allocation
    // in the shared slab allocator, because we always create a minimal group
    // representation in memory, even in a read-transaction, if the file is empty.
    // m_is_read_only = cfg.read_only;
    set_read_only(false);
    m_file.open(path.c_str(), access, create, 0); // Throws
    auto physical_file_size = m_file.get_size();
    // Note that get_size() may (will) return a different size before and after
    // the call below to set_encryption_key.
    m_file.set_encryption_key(cfg.encryption_key);
    File::CloseGuard fcg(m_file);

    size_t size = 0;
    // The size of a database file must not exceed what can be encoded in
    // size_t.
    if (REALM_UNLIKELY(int_cast_with_overflow_detect(m_file.get_size(), size)))
        throw InvalidDatabase("Realm file too large", path);
    if (cfg.encryption_key && size == 0 && physical_file_size != 0) {
        // The opened file holds data, but is so small it cannot have
        // been created with encryption
        throw std::runtime_error("Attempt to open unencrypted file with encryption key");
    }
    // FIXME: This initialization procedure does not provide sufficient
    // robustness given that processes may be abruptly terminated at any point
    // in time. In unshared mode, we must be able to reliably detect any invalid
    // file as long as its invalidity is due to a terminated serialization
    // process (e.g. due to a power failure). In shared mode we can guarantee
    // that if the database file was ever valid, then it will remain valid,
    // however, there is no way we can ensure that initialization of an empty
    // database file succeeds. Thus, in shared mode we must be able to reliably
    // distiguish between three cases when opening a database file: A) It was
    // never properly initialized. In this case we should simply reinitialize
    // it. B) It looks corrupt. In this case we throw an exception. C) It looks
    // good. In this case we proceede as normal.
    if (size == 0 || cfg.clear_file) {
        if (REALM_UNLIKELY(cfg.read_only))
            throw InvalidDatabase("Read-only access to empty Realm file", path);

        const char* data = reinterpret_cast<const char*>(&empty_file_header);
        m_file.write(data, sizeof empty_file_header); // Throws

        // Pre-alloc initial space
        size_t initial_size = page_size(); // m_initial_section_size;
        m_file.prealloc(initial_size);     // Throws

        bool disable_sync = get_disable_sync_to_disk() || cfg.disable_sync;
        if (!disable_sync)
            m_file.sync(); // Throws

        size = initial_size;
    }
    ref_type top_ref;
    File::Map<char> initial_mapping;
    try {
        File::Map<char> map(m_file, File::access_ReadOnly, size); // Throws
        note_reader_start(this);
        // we'll read header and (potentially) footer
        realm::util::encryption_read_barrier(map, 0, sizeof(Header));
        realm::util::encryption_read_barrier(map, size - sizeof(Header), sizeof(Header));

        validate_header(map.get_addr(), size, path); // Throws

        top_ref = get_top_ref(map.get_addr(), size);

        m_data = map.get_addr();
        initial_mapping = std::move(map); // replace at end of function
        // with correctly sized chunks instead...
        m_baseline = 0;
        m_attach_mode = cfg.is_shared ? attach_SharedFile : attach_UnsharedFile;
    }
    catch (const DecryptionFailed&) {
        note_reader_end(this);
        throw InvalidDatabase("Realm file decryption failed", path);
    }
    catch (...) {
        note_reader_end(this);
        throw;
    }
    auto handler = [this]() noexcept { note_reader_end(this); };
    auto reader_end_guard = make_scope_exit(handler);
    // make sure that any call to begin_read cause any slab to be placed in free
    // lists correctly
    m_free_space_state = free_space_Invalid; // Odd! FIXME

    // Ensure clean up, if we need to back out:
    DetachGuard dg(*this);

    // make sure the database is not on streaming format. If we did not do this,
    // a later commit would have to do it. That would require coordination with
    // anybody concurrently joining the session, so it seems easier to do it at
    // session initialization, even if it means writing the database during open.
    const Header& header = *reinterpret_cast<const Header*>(m_data);
    if (cfg.session_initiator && is_file_on_streaming_form(header)) {
        const StreamingFooter& footer = *(reinterpret_cast<const StreamingFooter*>(m_data + size) - 1);
        // Don't compare file format version fields as they are allowed to differ.
        // Also don't compare reserved fields (todo, is it correct to ignore?)
        static_cast<void>(header);
        REALM_ASSERT_EX(header.m_flags == 0, header.m_flags, get_file_path_for_assertions());
        REALM_ASSERT_EX(header.m_mnemonic[0] == uint8_t('T'), header.m_mnemonic[0], get_file_path_for_assertions());
        REALM_ASSERT_EX(header.m_mnemonic[1] == uint8_t('-'), header.m_mnemonic[1], get_file_path_for_assertions());
        REALM_ASSERT_EX(header.m_mnemonic[2] == uint8_t('D'), header.m_mnemonic[2], get_file_path_for_assertions());
        REALM_ASSERT_EX(header.m_mnemonic[3] == uint8_t('B'), header.m_mnemonic[3], get_file_path_for_assertions());
        REALM_ASSERT_EX(header.m_top_ref[0] == 0xFFFFFFFFFFFFFFFFULL, header.m_top_ref[0], get_file_path_for_assertions());
        REALM_ASSERT_EX(header.m_top_ref[1] == 0, header.m_top_ref[1], get_file_path_for_assertions());

        REALM_ASSERT_EX(footer.m_magic_cookie == footer_magic_cookie, footer.m_magic_cookie, get_file_path_for_assertions());
        {
            File::Map<Header> writable_map(m_file, File::access_ReadWrite, sizeof(Header)); // Throws
            Header& writable_header = *writable_map.get_addr();
            realm::util::encryption_read_barrier(writable_map, 0);
            writable_header.m_top_ref[1] = footer.m_top_ref;
            writable_header.m_file_format[1] = writable_header.m_file_format[0];
            realm::util::encryption_write_barrier(writable_map, 0);
            writable_map.sync();
            realm::util::encryption_read_barrier(writable_map, 0);
            writable_header.m_flags |= flags_SelectBit;
            realm::util::encryption_write_barrier(writable_map, 0);
            writable_map.sync();

            realm::util::encryption_read_barrier(initial_mapping, 0, sizeof(Header));
        }
    }
    int file_format_version = get_committed_file_format_version();
    initial_mapping.unmap();
    m_data = nullptr;

    // We can only safely mmap the file, if its size matches a page boundary. If not,
    // we must change the size to match before mmaping it.
    if (size != round_up_to_page_size(size)) {
        // The file size did not match a page boundary.
        // We must extend the file to a page boundary (unless already there)
        // The file must be extended to match in size prior to being mmapped,
        // as extending it after mmap has undefined behavior.

        // The mapping of the first part of the file *must* be contiguous, because
        // we do not know if the file was created by a version of the code, that took
        // the section boundaries into account. If it wasn't we cannot map it in sections
        // without risking datastructures that cross a mapping boundary.

        // FIXME: This should be replaced by special handling for the older file formats,
        // where we map contiguously but split the mapping into same sized maps afterwards.
        // This will allow os to avoid a lot of mapping manipulations during file open.
        if (cfg.read_only) {

            // If the file is opened read-only, we cannot extend it. This is not a problem,
            // because for a read-only file we assume that it will not change while we use it.
            // This assumption obviously will not hold, if the file is shared by multiple
            // processes or threads with different opening modes.
            // Currently, there is no way to detect if this assumption is violated.
            m_baseline = 0;
            ;
        }
        else {

            if (cfg.session_initiator || !cfg.is_shared) {

                // We can only safely extend the file if we're the session initiator, or if
                // the file isn't shared at all. Extending the file to a page boundary is ONLY
                // done to ensure well defined behavior for memory mappings. It does not matter,
                // that the free space management isn't informed
                size = round_up_to_page_size(size);
                m_file.prealloc(size);
                m_baseline = 0;
            }
            else {
                // Getting here, we have a file of a size that will not work, and without being
                // allowed to extend it. This should not be possible. But allowing a retry is
                // arguably better than giving up and crashing...
                throw Retry();
            }
        }
    }

    reset_free_space_tracking();
    // if the file format is older than version 10 and larger than a section we have
    // to use the compatibility mapping
    // FIXME: For now always use compatibility mapping.
    static_cast<void>(file_format_version); // silence a warning
    if (size > get_section_base(1) /* && file_format_version < 10 */) {
        setup_compatibility_mapping(size);
        m_data = m_compatibility_mapping.get_addr();
    }
    else {
        update_reader_view(size);
        REALM_ASSERT(m_mappings.size());
        m_data = m_mappings[0].get_addr();
    }
    dg.release();  // Do not detach
    fcg.release(); // Do not close
#if REALM_ENABLE_ENCRYPTION
    m_realm_file_info = util::get_file_info_for_file(m_file);
#endif
    return top_ref;
}

void SlabAlloc::setup_compatibility_mapping(size_t file_size)
{
    m_sections_in_compatibility_mapping = int(get_section_index(file_size));
    REALM_ASSERT(m_sections_in_compatibility_mapping);
    m_compatibility_mapping = util::File::Map<char>(get_file(), util::File::access_ReadOnly, file_size);
    // fake that we've only mapped the number of full sections in order
    // to allow additional mappings to start aligned to a section boundary,
    // even though the compatibility mapping may extend further.
    m_baseline = get_section_base(m_sections_in_compatibility_mapping);
    update_reader_view(file_size);
    if (m_mappings.size() == 0) {
        rebuild_translations(true, m_sections_in_compatibility_mapping);
    }
}

void SlabAlloc::note_reader_start(const void* reader_id)
{
#if REALM_ENABLE_ENCRYPTION
    if (m_realm_file_info)
        util::encryption_note_reader_start(*m_realm_file_info, reader_id);
#else
    static_cast<void>(reader_id);
#endif
}

void SlabAlloc::note_reader_end(const void* reader_id) noexcept
{
#if REALM_ENABLE_ENCRYPTION
    if (m_realm_file_info)
        util::encryption_note_reader_end(*m_realm_file_info, reader_id);
#else
    static_cast<void>(reader_id);
#endif
}

ref_type SlabAlloc::attach_buffer(const char* data, size_t size)
{
    // ExceptionSafety: If this function throws, it must leave the allocator in
    // the detached state.

    REALM_ASSERT_EX(!is_attached(), get_file_path_for_assertions());
    REALM_ASSERT_EX(size <= (1UL << section_shift), get_file_path_for_assertions());

    // Verify the data structures
    std::string path; // No path
    validate_header(data, size, path); // Throws

    ref_type top_ref = get_top_ref(data, size);

    m_data = data;
    size = align_size_to_section_boundary(size);
    m_baseline = size;
    m_attach_mode = attach_UsersBuffer;

    m_translation_table_size = 1;
    m_ref_translation_ptr = new RefTranslation[1];
#if REALM_ENABLE_ENCRYPTION
    m_ref_translation_ptr[0] = {const_cast<char*>(m_data), nullptr};
#else
    m_ref_translation_ptr[0] = {const_cast<char*>(m_data)};
#endif
    // Below this point (assignment to `m_attach_mode`), nothing must throw.

    return top_ref;
}


void SlabAlloc::attach_empty()
{
    // ExceptionSafety: If this function throws, it must leave the allocator in
    // the detached state.

    REALM_ASSERT_EX(!is_attached(), get_file_path_for_assertions());

    m_attach_mode = attach_OwnedBuffer;
    m_data = nullptr; // Empty buffer

    // Below this point (assignment to `m_attach_mode`), nothing must throw.

    // No ref must ever be less than the header size, so we will use that as the
    // baseline here.
    size_t size = align_size_to_section_boundary(sizeof(Header));
    m_baseline = size;
    m_translation_table_size = 1;
    m_ref_translation_ptr = new RefTranslation[1];
#if REALM_ENABLE_ENCRYPTION
    m_ref_translation_ptr[0] = {nullptr, nullptr};
#else
    m_ref_translation_ptr[0] = {nullptr};
#endif
}

void SlabAlloc::throw_header_exception(std::string msg, const Header& header, const std::string& path)
{
    char buf[256];
    sprintf(buf,
            ". top_ref[0]: %" PRIX64 ", top_ref[1]: %" PRIX64 ", "
            "mnemonic: %X %X %X %X, fmt[0]: %d, fmt[1]: %d, flags: %X",
            header.m_top_ref[0], header.m_top_ref[1], header.m_mnemonic[0], header.m_mnemonic[1],
            header.m_mnemonic[2], header.m_mnemonic[3], header.m_file_format[0], header.m_file_format[1],
            header.m_flags);
    msg += buf;
    throw InvalidDatabase(msg, path);
}

void SlabAlloc::validate_header(const char* data, size_t size, const std::string& path)
{
    const Header& header = *reinterpret_cast<const Header*>(data);

    // Verify that size is sane and 8-byte aligned
    if (REALM_UNLIKELY(size < sizeof(Header) || size % 8 != 0)) {
        std::string msg = "Realm file has bad size (" + util::to_string(size) + ")";
        throw InvalidDatabase(msg, path);
    }

    // First four bytes of info block is file format id
    if (REALM_UNLIKELY(!(char(header.m_mnemonic[0]) == 'T' && char(header.m_mnemonic[1]) == '-' &&
                         char(header.m_mnemonic[2]) == 'D' && char(header.m_mnemonic[3]) == 'B')))
        throw_header_exception("Invalid mnemonic", header, path);

    // Last bit in info block indicates which top_ref block is valid
    int slot_selector = ((header.m_flags & SlabAlloc::flags_SelectBit) != 0 ? 1 : 0);

    // Top-ref must always point within buffer
    uint_fast64_t top_ref = uint_fast64_t(header.m_top_ref[slot_selector]);
    if (slot_selector == 0 && top_ref == 0xFFFFFFFFFFFFFFFFULL) {
        if (REALM_UNLIKELY(size < sizeof(Header) + sizeof(StreamingFooter))) {
            std::string msg = "Invalid streaming format size (" + util::to_string(size) + ")";
            throw InvalidDatabase(msg, path);
        }
        const StreamingFooter& footer = *(reinterpret_cast<const StreamingFooter*>(data + size) - 1);
        top_ref = footer.m_top_ref;
        if (REALM_UNLIKELY(footer.m_magic_cookie != footer_magic_cookie)) {
            std::string msg = "Invalid streaming format cookie (" + util::to_string(footer.m_magic_cookie) + ")";
            throw InvalidDatabase(msg, path);
        }
    }
    if (REALM_UNLIKELY(top_ref % 8 != 0)) {
        std::string msg = "Top ref not aligned (" + util::to_string(top_ref) + ")";
        throw_header_exception(msg, header, path);
    }
    if (REALM_UNLIKELY(top_ref >= size)) {
        std::string msg = "Top ref outside file (size = " + util::to_string(size) + ")";
        throw_header_exception(msg, header, path);
    }
}


size_t SlabAlloc::get_total_size() const noexcept
{
    return m_slabs.empty() ? size_t(m_baseline.load(std::memory_order_relaxed)) : m_slabs.back().ref_end;
}


void SlabAlloc::reset_free_space_tracking()
{
    CriticalSection cs(changes);
    if (is_free_space_clean())
        return;

    // Free all scratch space (done after all data has
    // been commited to persistent space)
    m_free_read_only.clear();

    // release slabs.. keep the initial allocation if it's a minimal allocation,
    // otherwise release it as well. This saves map/unmap for small transactions.
    while (m_slabs.size() > 1 || (m_slabs.size() == 1 && m_slabs[0].size > minimal_alloc)) {
        auto& last_slab = m_slabs.back();
        auto& last_translation = m_ref_translation_ptr[m_translation_table_size - 1];
        REALM_ASSERT(last_translation.mapping_addr == last_slab.addr);
        --m_translation_table_size;
        m_slabs.pop_back();
    }
    rebuild_freelists_from_slab();
    m_free_space_state = free_space_Clean;
    m_commit_size = 0;
}

inline bool randomly_false_in_debug(bool x)
{
#ifdef REALM_DEBUG
    if (x)
        return (std::rand() & 1);
#endif
    return x;
}


/*
  Memory mapping

  To make ref->ptr translation fast while also avoiding to have to memory map the entire file
  contiguously (which is a problem for large files on 32-bit devices and most iOS devices), it is
  essential to map the file in even sized sections.

  These sections must be large enough to hold one or more of the largest arrays, which can be up
  to 16MB. You can only mmap file space which has been allocated to a file. If you mmap a range
  which extends beyond the last page of a file, the result is undefined, so we can't do that.
  We don't want to extend the file in increments as large as the chunk size.

  As the file grows, we grow the mapping by creating a new larger one, which replaces the
  old one in the mapping table. However, we must keep the old mapping open, because older
  read transactions will continue to use it. Hence, the replaced mappings are accumulated
  and only cleaned out once we know that no transaction can refer to them anymore.

  Interaction with encryption

  When encryption is enabled, the memory mapping is to temporary memory, not the file.
  The binding to the file is done by software. This allows us to "cheat" and allocate
  entire sections. With encryption, it doesn't matter if the mapped memory logically
  extends beyond the end of file, because it will not be accessed.

  Growing/Changing the mapping table.

  There are two mapping tables:

  * m_mappings: This is the "source of truth" about what the current mapping is.
    It is only accessed under lock.
  * m_fast_mapping: This is generated to match m_mappings, but is also accessed without
    any locking from the translate function. Because of the lock free operation this
    table can only be extended. Entries in it cannot be changed. The fast mapping also
    maps the slab area used for allocations - as mappings are added, the slab area *moves*,
    corresponding to the movement of m_baseline. This movement does not need to trigger
    generation of a new m_fast_mapping table, because it is only relevant to memory
    allocation and release, which is already serialized (since write transactions are
    single threaded).

  When m_mappings is changed due to an extend operation changing a mapping, or when
  it has grown such that it cannot be reflected in m_fast_mapping:

  * A new fast mapping table is created. The old one is not modified.
  * The old one is held in a waiting area until it is no longer relevant because no
    live transaction can refer to it any more.

 */
void SlabAlloc::update_reader_view(size_t file_size)
{
    std::lock_guard<std::mutex> lock(m_mapping_mutex);
    size_t old_baseline = m_baseline.load(std::memory_order_relaxed);
    if (file_size <= old_baseline) {
        return;
    }
    REALM_ASSERT_EX(file_size % 8 == 0, file_size, get_file_path_for_assertions()); // 8-byte alignment required
    REALM_ASSERT_EX(m_attach_mode == attach_SharedFile || m_attach_mode == attach_UnsharedFile, m_attach_mode, get_file_path_for_assertions());
    REALM_ASSERT_DEBUG(is_free_space_clean());
    bool requires_new_translation = false;

    // Extend mapping by adding sections, potentially replacing older sections
    auto old_slab_base = align_size_to_section_boundary(old_baseline);
    size_t old_num_sections = get_section_index(old_slab_base);
    REALM_ASSERT(m_mappings.size() == old_num_sections - m_sections_in_compatibility_mapping);
    m_baseline.store(file_size, std::memory_order_relaxed);
    {
        // 0. Special case: figure out if extension is to be done entirely within a single
        // existing mapping. This is the case if the new baseline (which must be larger
        // then the old baseline) is still below the old base of the slab area.
        auto mapping_index = old_num_sections - 1 - m_sections_in_compatibility_mapping;
        if (file_size < old_slab_base) {
            size_t section_start_offset = get_section_base(old_num_sections - 1);
            size_t section_size = file_size - section_start_offset;
            requires_new_translation = true;
            // save the old mapping/keep it open
            OldMapping oldie(m_youngest_live_version, m_mappings[mapping_index]);
            m_old_mappings.emplace_back(std::move(oldie));
            m_mappings[mapping_index] =
                util::File::Map<char>(m_file, section_start_offset, File::access_ReadOnly, section_size);
            m_mapping_version++;
        }
        else { // extension stretches over multiple sections:

            // 1. figure out if there is a partially completed mapping, that we need to extend
            // to cover a full mapping section
            if (old_baseline < old_slab_base) {
                size_t section_start_offset = get_section_base(old_num_sections - 1);
                size_t section_size = old_slab_base - section_start_offset;
                // we could not extend the old mapping, so replace it with a full, new one
                requires_new_translation = true;
                size_t section_reservation = get_section_base(old_num_sections) - section_start_offset;
                REALM_ASSERT(section_size == section_reservation);
                // save the old mapping/keep it open
                OldMapping oldie(m_youngest_live_version, m_mappings[mapping_index]);
                m_old_mappings.emplace_back(std::move(oldie));
                m_mappings[mapping_index] =
                    util::File::Map<char>(m_file, section_start_offset, File::access_ReadOnly, section_size);
                m_mapping_version++;
            }

            // 2. add any full mappings
            //  - figure out how many full mappings we need to match the requested size
            auto new_slab_base = align_size_to_section_boundary(file_size);
            size_t num_full_mappings = get_section_index(file_size) - m_sections_in_compatibility_mapping;
            size_t num_mappings = get_section_index(new_slab_base) - m_sections_in_compatibility_mapping;
            size_t old_num_mappings = old_num_sections - m_sections_in_compatibility_mapping;
            if (num_mappings > old_num_mappings) {
                // we can't just resize the vector since Maps do not support copy constructionn:
                // m_mappings.resize(num_mappings);
                std::vector<util::File::Map<char>> next_mapping(num_mappings);
                for (size_t i = 0; i < old_num_mappings; ++i) {
                    next_mapping[i] = std::move(m_mappings[i]);
                }
                m_mappings = std::move(next_mapping);
            }

            for (size_t k = old_num_mappings; k < num_full_mappings; ++k) {
                size_t section_start_offset = get_section_base(k + m_sections_in_compatibility_mapping);
                size_t section_size =
                    get_section_base(1 + k + m_sections_in_compatibility_mapping) - section_start_offset;
                m_mappings[k] =
                    util::File::Map<char>(m_file, section_start_offset, File::access_ReadOnly, section_size);
            }

            // 3. add a final partial mapping if needed
            if (file_size < new_slab_base) {
                REALM_ASSERT(num_mappings == num_full_mappings + 1);
                size_t section_start_offset =
                    get_section_base(num_full_mappings + m_sections_in_compatibility_mapping);
                size_t section_size = file_size - section_start_offset;
                util::File::Map<char> mapping;
                mapping = util::File::Map<char>(m_file, section_start_offset, File::access_ReadOnly, section_size);
                m_mappings[num_full_mappings] = std::move(mapping);
            }
        }
    }
    size_t ref_start = align_size_to_section_boundary(file_size);
    size_t ref_displacement = ref_start - old_slab_base;
    if (ref_displacement > 0) {
        // Rebase slabs as m_baseline is now bigger than old_slab_base
        for (auto& e : m_slabs) {
            e.ref_end += ref_displacement;
        }
    }

    rebuild_freelists_from_slab();

    // Build the fast path mapping

    // The fast path mapping is an array which will is used from multiple threads
    // without locking - see translate().

    // Addition of a new mapping may require a completely new fast mapping table.
    //
    // Being used in a multithreaded scenario, the old mappings must be retained open,
    // until the realm version for which they were established has been closed/detached.
    //
    // This assumes that only write transactions call do_alloc() or do_free() or needs to
    // translate refs in the slab area, and that all these uses are serialized, whether
    // that is achieved by being single threaded, interlocked or run from a sequential
    // scheduling queue.
    //
    rebuild_translations(requires_new_translation, old_num_sections);
}

size_t SlabAlloc::get_allocated_size() const noexcept
{
    size_t sz = 0;
    for (const auto& s : m_slabs)
        sz += s.size;
    return sz;
}

void SlabAlloc::extend_fast_mapping_with_slab(char* address)
{
    ++m_translation_table_size;
    auto new_fast_mapping = new RefTranslation[m_translation_table_size];
    for (size_t i = 0; i < m_translation_table_size - 1; ++i) {
        new_fast_mapping[i] = m_ref_translation_ptr[i];
    }
    m_old_translations.emplace_back(m_youngest_live_version, m_ref_translation_ptr.load());
#if REALM_ENABLE_ENCRYPTION
    new_fast_mapping[m_translation_table_size - 1] = {address, nullptr};
#else
    new_fast_mapping[m_translation_table_size - 1] = {address};
#endif
    m_ref_translation_ptr = new_fast_mapping;
}

void SlabAlloc::rebuild_translations(bool requires_new_translation, size_t old_num_sections)
{
    size_t free_space_size = m_slabs.size();
    auto num_mappings = m_mappings.size();
    if (m_translation_table_size < num_mappings + free_space_size + m_sections_in_compatibility_mapping) {
        requires_new_translation = true;
    }
    RefTranslation* new_translation_table = m_ref_translation_ptr;
    if (requires_new_translation) {
        // we need a new translation table, but must preserve old, as translations using it
        // may be in progress concurrently
        if (m_translation_table_size)
            m_old_translations.emplace_back(m_youngest_live_version, m_ref_translation_ptr.load());
        m_translation_table_size = num_mappings + free_space_size + m_sections_in_compatibility_mapping;
        new_translation_table = new RefTranslation[m_translation_table_size];
        for (int i = 0; i < m_sections_in_compatibility_mapping; ++i) {
            new_translation_table[i].mapping_addr = m_compatibility_mapping.get_addr() + get_section_base(i);
            REALM_ASSERT(new_translation_table[i].mapping_addr);
#if REALM_ENABLE_ENCRYPTION
            new_translation_table[i].encrypted_mapping = m_compatibility_mapping.get_encrypted_mapping();
#endif
        }
        old_num_sections = 0;
    }
    for (size_t k = old_num_sections; k < num_mappings; ++k) {
        auto i = k + m_sections_in_compatibility_mapping;
        new_translation_table[i].mapping_addr = m_mappings[k].get_addr();
        REALM_ASSERT(new_translation_table[i].mapping_addr);
#if REALM_ENABLE_ENCRYPTION
        new_translation_table[i].encrypted_mapping = m_mappings[k].get_encrypted_mapping();
#endif
    }
    for (size_t k = 0; k < free_space_size; ++k) {
        char* base = m_slabs[k].addr;
        auto i = num_mappings + m_sections_in_compatibility_mapping + k;
        REALM_ASSERT(base);
#if REALM_ENABLE_ENCRYPTION
        new_translation_table[i] = {base, nullptr};
#else
        new_translation_table[i] = {base};
#endif
    }
    m_ref_translation_ptr = new_translation_table;
}

void SlabAlloc::purge_old_mappings(uint64_t oldest_live_version, uint64_t youngest_live_version)
{
    std::lock_guard<std::mutex> lock(m_mapping_mutex);
    for (size_t i = 0; i < m_old_mappings.size();) {
        if (m_old_mappings[i].replaced_at_version >= oldest_live_version) {
            ++i;
            continue;
        }
        // move last over:
        auto oldie = std::move(m_old_mappings[i]);
        m_old_mappings[i] = std::move(m_old_mappings.back());
        m_old_mappings.pop_back();
        oldie.mapping.unmap();
    }

    for (size_t i = 0; i < m_old_translations.size();) {
        if (m_old_translations[i].replaced_at_version < oldest_live_version) {
            // This translation is too old - purge by move last over:
            auto oldie = std::move(m_old_translations[i]);
            m_old_translations[i] = std::move(m_old_translations.back());
            m_old_translations.pop_back();
            delete[] oldie.translations;
        }
        else {
            ++i;
        }
    }
    m_youngest_live_version = youngest_live_version;
}


const SlabAlloc::Chunks& SlabAlloc::get_free_read_only() const
{
    if (REALM_COVER_NEVER(m_free_space_state == free_space_Invalid))
        throw InvalidFreeSpace();
    return m_free_read_only;
}


size_t SlabAlloc::find_section_in_range(size_t start_pos, size_t free_chunk_size, size_t request_size) const noexcept
{
    size_t end_of_block = start_pos + free_chunk_size;
    size_t alloc_pos = start_pos;
    while (alloc_pos + request_size <= end_of_block) {
        size_t next_section_boundary = get_upper_section_boundary(alloc_pos);
        if (alloc_pos + request_size <= next_section_boundary) {
            return alloc_pos;
        }
        alloc_pos = next_section_boundary;
    }
    return 0;
}


void SlabAlloc::resize_file(size_t new_file_size)
{
<<<<<<< HEAD
    REALM_ASSERT_EX(new_file_size == round_up_to_page_size(new_file_size), get_file_path_for_assertions());
    m_file.prealloc(new_file_size); // Throws

=======
    std::lock_guard<Mutex> lock(m_file_mappings->m_mutex);
    REALM_ASSERT_EX(matches_section_boundary(new_file_size), new_file_size, get_file_path_for_assertions());
    m_file_mappings->m_file.prealloc(new_file_size); // Throws
    // resizing is done based on the logical file size. It is ok for the file
    // to actually be bigger, but never smaller.
    REALM_ASSERT(new_file_size <= static_cast<size_t>(m_file_mappings->m_file.get_size()));
>>>>>>> d2f65739
    bool disable_sync = get_disable_sync_to_disk() || m_cfg.disable_sync;
    if (!disable_sync)
        m_file.sync(); // Throws
}

#ifdef REALM_DEBUG
void SlabAlloc::reserve_disk_space(size_t size)
{
    if (size != round_up_to_page_size(size))
        size = round_up_to_page_size(size);
    m_file.prealloc(size); // Throws

    bool disable_sync = get_disable_sync_to_disk() || m_cfg.disable_sync;
    if (!disable_sync)
        m_file.sync(); // Throws
}
#endif

void SlabAlloc::verify() const
{
#ifdef REALM_DEBUG
    // Make sure that all free blocks fit within a slab
    /* FIXME
    for (const auto& chunk : m_free_space) {
        slabs::const_iterator slab =
            upper_bound(m_slabs.begin(), m_slabs.end(), chunk.ref, &ref_less_than_slab_ref_end);
        REALM_ASSERT(slab != m_slabs.end());

        ref_type slab_ref_end = slab->ref_end;
        ref_type chunk_ref_end = chunk.ref + chunk.size;
        REALM_ASSERT_3(chunk_ref_end, <=, slab_ref_end);
    }
    */
#endif
}

#ifdef REALM_DEBUG

bool SlabAlloc::is_all_free() const
{
    /*
     * FIXME
    if (m_free_space.size() != m_slabs.size())
        return false;

    // Verify that free space matches slabs
    ref_type slab_ref = align_size_to_section_boundary(m_baseline.load(std::memory_order_relaxed));
    for (const auto& slab : m_slabs) {
        size_t slab_size = slab.ref_end - slab_ref;
        chunks::const_iterator chunk = find_if(m_free_space.begin(), m_free_space.end(), ChunkRefEq(slab_ref));
        if (chunk == m_free_space.end())
            return false;
        if (slab_size != chunk->size)
            return false;
        slab_ref = slab.ref_end;
    }
    */
    return true;
}


// LCOV_EXCL_START
void SlabAlloc::print() const
{
    /* FIXME
     *

    size_t allocated_for_slabs = m_slabs.empty() ? 0 : m_slabs.back().ref_end - m_baseline;

    size_t free = 0;
    for (const auto& free_block : m_free_space) {
        free += free_block.size;
    }

    size_t allocated = allocated_for_slabs - free;
    std::cout << "Attached: " << (m_data ? size_t(m_baseline) : 0) << " Allocated: " << allocated << "\n";

    if (!m_slabs.empty()) {
        std::cout << "Slabs: ";
        ref_type first_ref = m_baseline;

        for (const auto& slab : m_slabs) {
            if (&slab != &m_slabs.front())
                std::cout << ", ";

            ref_type last_ref = slab.ref_end - 1;
            size_t size = slab.ref_end - first_ref;
            void* addr = slab.addr;
            std::cout << "(" << first_ref << "->" << last_ref << ", size=" << size << ", addr=" << addr << ")";
            first_ref = slab.ref_end;
        }
        std::cout << "\n";
    }

    if (!m_free_space.empty()) {
        std::cout << "FreeSpace: ";
        for (const auto& free_block : m_free_space) {
            if (&free_block != &m_free_space.front())
                std::cout << ", ";

            ref_type last_ref = free_block.ref + free_block.size - 1;
            std::cout << "(" << free_block.ref << "->" << last_ref << ", size=" << free_block.size << ")";
        }
        std::cout << "\n";
    }
    if (!m_free_read_only.empty()) {
        std::cout << "FreeSpace (ro): ";
        for (const auto& free_block : m_free_read_only) {
            if (&free_block != &m_free_read_only.front())
                std::cout << ", ";

            ref_type last_ref = free_block.ref + free_block.size - 1;
            std::cout << "(" << free_block.ref << "->" << last_ref << ", size=" << free_block.size << ")";
        }
        std::cout << "\n";
    }
    std::cout << std::flush;
    */
}
// LCOV_EXCL_STOP

#endif // REALM_DEBUG<|MERGE_RESOLUTION|>--- conflicted
+++ resolved
@@ -1421,18 +1421,12 @@
 
 void SlabAlloc::resize_file(size_t new_file_size)
 {
-<<<<<<< HEAD
     REALM_ASSERT_EX(new_file_size == round_up_to_page_size(new_file_size), get_file_path_for_assertions());
     m_file.prealloc(new_file_size); // Throws
-
-=======
-    std::lock_guard<Mutex> lock(m_file_mappings->m_mutex);
-    REALM_ASSERT_EX(matches_section_boundary(new_file_size), new_file_size, get_file_path_for_assertions());
-    m_file_mappings->m_file.prealloc(new_file_size); // Throws
     // resizing is done based on the logical file size. It is ok for the file
     // to actually be bigger, but never smaller.
-    REALM_ASSERT(new_file_size <= static_cast<size_t>(m_file_mappings->m_file.get_size()));
->>>>>>> d2f65739
+    REALM_ASSERT(new_file_size <= static_cast<size_t>(m_file.get_size()));
+
     bool disable_sync = get_disable_sync_to_disk() || m_cfg.disable_sync;
     if (!disable_sync)
         m_file.sync(); // Throws
