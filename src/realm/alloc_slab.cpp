/*************************************************************************
 *
 * Copyright 2016 Realm Inc.
 *
 * Licensed under the Apache License, Version 2.0 (the "License");
 * you may not use this file except in compliance with the License.
 * You may obtain a copy of the License at
 *
 * http://www.apache.org/licenses/LICENSE-2.0
 *
 * Unless required by applicable law or agreed to in writing, software
 * distributed under the License is distributed on an "AS IS" BASIS,
 * WITHOUT WARRANTIES OR CONDITIONS OF ANY KIND, either express or implied.
 * See the License for the specific language governing permissions and
 * limitations under the License.
 *
 **************************************************************************/

#include <cinttypes>
#include <type_traits>
#include <exception>
#include <algorithm>
#include <memory>
#include <mutex>
#include <map>
#include <atomic>

#ifdef REALM_DEBUG
#include <iostream>
#endif

#ifdef REALM_SLAB_ALLOC_DEBUG
#include <cstdlib>
#endif

#include <realm/util/encrypted_file_mapping.hpp>
#include <realm/util/miscellaneous.hpp>
#include <realm/util/terminate.hpp>
#include <realm/util/thread.hpp>
#include <realm/util/scope_exit.hpp>
#include <realm/array.hpp>
#include <realm/alloc_slab.hpp>

using namespace realm;
using namespace realm::util;


namespace {

#ifdef REALM_SLAB_ALLOC_DEBUG
std::map<ref_type, void*> malloc_debug_map;
#endif

class InvalidFreeSpace : std::exception {
public:
    const char* what() const noexcept override
    {
        return "Free space tracking was lost due to out-of-memory";
    }
};

std::atomic<size_t> total_slab_allocated(0);

} // anonymous namespace

size_t SlabAlloc::get_total_slab_size() noexcept
{
    return total_slab_allocated;
}

SlabAlloc::SlabAlloc()
{
    m_initial_section_size = 1UL << section_shift; // page_size();
    m_free_space_state = free_space_Clean;
    m_baseline = 0;
}

util::File& SlabAlloc::get_file()
{
    return m_file;
}


const SlabAlloc::Header SlabAlloc::empty_file_header = {
    {0, 0}, // top-refs
    {'T', '-', 'D', 'B'},
    {0, 0}, // undecided file format
    0,      // reserved
    0       // flags (lsb is select bit)
};


void SlabAlloc::init_streaming_header(Header* streaming_header, int file_format_version)
{
    using storage_type = std::remove_reference<decltype(Header::m_file_format[0])>::type;
    REALM_ASSERT(!util::int_cast_has_overflow<storage_type>(file_format_version));
    *streaming_header = {
        {0xFFFFFFFFFFFFFFFFULL, 0}, // top-refs
        {'T', '-', 'D', 'B'},
        {storage_type(file_format_version), 0},
        0, // reserved
        0  // flags (lsb is select bit)
    };
}

inline SlabAlloc::Slab::Slab(ref_type r, size_t s)
    : ref_end(r)
    , size(s)
{
    total_slab_allocated.fetch_add(s, std::memory_order_relaxed);
    addr = static_cast<char*>(util::mmap_anon(size));
#if REALM_ENABLE_ALLOC_SET_ZERO
    std::fill(addr, addr + size, 0);
#endif
}

SlabAlloc::Slab::~Slab()
{
    total_slab_allocated.fetch_sub(size, std::memory_order_relaxed);
    if (addr)
        util::munmap(addr, size);
}

void SlabAlloc::detach() noexcept
{
    delete[] m_ref_translation_ptr;
    m_ref_translation_ptr.store(nullptr);
    m_translation_table_size = 0;
    set_read_only(true);
    purge_old_mappings(static_cast<uint64_t>(-1), 0);
    switch (m_attach_mode) {
        case attach_None:
            break;
        case attach_UsersBuffer:
            break;
        case attach_OwnedBuffer:
            delete[] m_data;
            break;
        case attach_SharedFile:
        case attach_UnsharedFile:
            m_data = 0;
            m_mappings.clear();
            m_youngest_live_version = 0;
            m_file.close();
            break;
        default:
            REALM_UNREACHABLE();
    }

    // Release all allocated memory - this forces us to create new
    // slabs after re-attaching thereby ensuring that the slabs are
    // placed correctly (logically) after the end of the file.
    m_slabs.clear();
    clear_freelists();
#if REALM_ENABLE_ENCRYPTION
    m_realm_file_info = nullptr;
#endif

    m_attach_mode = attach_None;
}


SlabAlloc::~SlabAlloc() noexcept
{
#ifdef REALM_DEBUG
    if (is_attached()) {
        // A shared group does not guarantee that all space is free
        if (m_attach_mode != attach_SharedFile) {
            // No point inchecking if free space info is invalid
            if (m_free_space_state != free_space_Invalid) {
                if (REALM_COVER_NEVER(!is_all_free())) {
                    print();
#ifndef REALM_SLAB_ALLOC_DEBUG
                    std::cerr << "To get the stack-traces of the corresponding allocations,"
                                 "first compile with REALM_SLAB_ALLOC_DEBUG defined,"
                                 "then run under Valgrind with --leak-check=full\n";
                    REALM_TERMINATE("SlabAlloc detected a leak");
#endif
                }
            }
        }
    }
#endif

    if (is_attached())
        detach();
}


MemRef SlabAlloc::do_alloc(size_t size)
{
    CriticalSection cs(changes);
    REALM_ASSERT_EX(0 < size, size, get_file_path_for_assertions());
    REALM_ASSERT_EX((size & 0x7) == 0, size, get_file_path_for_assertions()); // only allow sizes that are multiples of 8
    REALM_ASSERT_EX(is_attached(), get_file_path_for_assertions());
    // This limits the size of any array to ensure it can fit within a memory section.
    // NOTE: This limit is lower than the limit set by the encoding in node_header.hpp
    REALM_ASSERT_RELEASE_EX(size < (1 << section_shift), size, get_file_path_for_assertions());

    // If we failed to correctly record free space, new allocations cannot be
    // carried out until the free space record is reset.
    if (REALM_COVER_NEVER(m_free_space_state == free_space_Invalid))
        throw InvalidFreeSpace();

    m_free_space_state = free_space_Dirty;
    m_commit_size += size;

    // minimal allocation is sizeof(FreeListEntry)
    if (size < sizeof(FreeBlock))
        size = sizeof(FreeBlock);
    // align to multipla of 8
    if (size & 0x7)
        size = (size + 7) & ~0x7;

    FreeBlock* entry = allocate_block(static_cast<int>(size));
    mark_allocated(entry);
    ref_type ref = entry->ref;

#ifdef REALM_DEBUG
    if (REALM_COVER_NEVER(m_debug_out))
        std::cerr << "Alloc ref: " << ref << " size: " << size << "\n";
#endif

    char* addr = reinterpret_cast<char*>(entry);
    REALM_ASSERT_EX(addr == translate(ref), addr, ref, get_file_path_for_assertions());

#if REALM_ENABLE_ALLOC_SET_ZERO
    std::fill(addr, addr + size, 0);
#endif
#ifdef REALM_SLAB_ALLOC_DEBUG
    malloc_debug_map[ref] = malloc(1);
#endif
    REALM_ASSERT_EX(ref >= m_baseline, ref, m_baseline, get_file_path_for_assertions());
    return MemRef(addr, ref, *this);
}

SlabAlloc::FreeBlock* SlabAlloc::get_prev_block_if_mergeable(SlabAlloc::FreeBlock* entry)
{
    auto bb = bb_before(entry);
    if (bb->block_before_size <= 0)
        return nullptr; // no prev block, or it is in use
    return block_before(bb);
}

SlabAlloc::FreeBlock* SlabAlloc::get_next_block_if_mergeable(SlabAlloc::FreeBlock* entry)
{
    auto bb = bb_after(entry);
    if (bb->block_after_size <= 0)
        return nullptr; // no next block, or it is in use
    return block_after(bb);
}

SlabAlloc::FreeList SlabAlloc::find(int size)
{
    FreeList retval;
    retval.it = m_block_map.lower_bound(size);
    if (retval.it != m_block_map.end()) {
        retval.size = retval.it->first;
    }
    else {
        retval.size = 0;
    }
    return retval;
}

SlabAlloc::FreeList SlabAlloc::find_larger(FreeList hint, int size)
{
    int needed_size = size + sizeof(BetweenBlocks) + sizeof(FreeBlock);
    while (hint.it != m_block_map.end() && hint.it->first < needed_size)
        ++hint.it;
    if (hint.it == m_block_map.end())
        hint.size = 0; // indicate "not found"
    return hint;
}

SlabAlloc::FreeBlock* SlabAlloc::pop_freelist_entry(FreeList list)
{
    FreeBlock* retval = list.it->second;
    FreeBlock* header = retval->next;
    if (header == retval)
        m_block_map.erase(list.it);
    else
        list.it->second = header;
    retval->unlink();
    return retval;
}

void SlabAlloc::FreeBlock::unlink()
{
    auto _next = next;
    auto _prev = prev;
    _next->prev = prev;
    _prev->next = next;
    clear_links();
}

void SlabAlloc::remove_freelist_entry(FreeBlock* entry)
{
    int size = bb_before(entry)->block_after_size;
    auto it = m_block_map.find(size);
    REALM_ASSERT_EX(it != m_block_map.end(), get_file_path_for_assertions());
    auto header = it->second;
    if (header == entry) {
        header = entry->next;
        if (header == entry)
            m_block_map.erase(it);
        else
            it->second = header;
    }
    entry->unlink();
}

void SlabAlloc::push_freelist_entry(FreeBlock* entry)
{
    int size = bb_before(entry)->block_after_size;
    FreeBlock* header;
    auto it = m_block_map.find(size);
    if (it != m_block_map.end()) {
        header = it->second;
        it->second = entry;
        entry->next = header;
        entry->prev = header->prev;
        entry->prev->next = entry;
        entry->next->prev = entry;
    }
    else {
        header = nullptr;
        m_block_map[size] = entry;
        entry->next = entry->prev = entry;
    }
}

void SlabAlloc::mark_freed(FreeBlock* entry, int size)
{
    auto bb = bb_before(entry);
    REALM_ASSERT_EX(bb->block_after_size < 0, bb->block_after_size, get_file_path_for_assertions());
    auto alloc_size = -bb->block_after_size;
    int max_waste = sizeof(FreeBlock) + sizeof(BetweenBlocks);
    REALM_ASSERT_EX(alloc_size >= size && alloc_size <= size + max_waste, alloc_size, size,
                    get_file_path_for_assertions());
    bb->block_after_size = alloc_size;
    bb = bb_after(entry);
    REALM_ASSERT_EX(bb->block_before_size < 0, bb->block_before_size, get_file_path_for_assertions());
    REALM_ASSERT(-bb->block_before_size == alloc_size);
    bb->block_before_size = alloc_size;
}

void SlabAlloc::mark_allocated(FreeBlock* entry)
{
    auto bb = bb_before(entry);
    REALM_ASSERT_EX(bb->block_after_size > 0, bb->block_after_size, get_file_path_for_assertions());
    auto bb2 = bb_after(entry);
    bb->block_after_size = 0 - bb->block_after_size;
    REALM_ASSERT_EX(bb2->block_before_size > 0, bb2->block_before_size, get_file_path_for_assertions());
    bb2->block_before_size = 0 - bb2->block_before_size;
}

SlabAlloc::FreeBlock* SlabAlloc::allocate_block(int size)
{
    FreeList list = find(size);
    if (list.found_exact(size)) {
        return pop_freelist_entry(list);
    }
    // no exact matches.
    list = find_larger(list, size);
    FreeBlock* block;
    if (list.found_something()) {
        block = pop_freelist_entry(list);
    }
    else {
        block = grow_slab(size);
    }
    FreeBlock* remaining = break_block(block, size);
    if (remaining)
        push_freelist_entry(remaining);
    REALM_ASSERT_EX(size_from_block(block) >= size, size_from_block(block), size, get_file_path_for_assertions());
    return block;
}

SlabAlloc::FreeBlock* SlabAlloc::slab_to_entry(const Slab& slab, ref_type ref_start)
{
    auto bb = reinterpret_cast<BetweenBlocks*>(slab.addr);
    bb->block_before_size = 0;
    int block_size = static_cast<int>(slab.ref_end - ref_start - 2 * sizeof(BetweenBlocks));
    bb->block_after_size = block_size;
    auto entry = block_after(bb);
    entry->clear_links();
    entry->ref = ref_start + sizeof(BetweenBlocks);
    bb = bb_after(entry);
    bb->block_before_size = block_size;
    bb->block_after_size = 0;
    return entry;
}

void SlabAlloc::clear_freelists()
{
    m_block_map.clear();
}

void SlabAlloc::rebuild_freelists_from_slab()
{
    clear_freelists();
    ref_type ref_start = align_size_to_section_boundary(m_baseline.load(std::memory_order_relaxed));
    for (const auto& e : m_slabs) {
        FreeBlock* entry = slab_to_entry(e, ref_start);
        push_freelist_entry(entry);
        ref_start = align_size_to_section_boundary(e.ref_end);
    }
}

SlabAlloc::FreeBlock* SlabAlloc::break_block(FreeBlock* block, int new_size)
{
    int size = size_from_block(block);
    int remaining_size = size - (new_size + sizeof(BetweenBlocks));
    if (remaining_size < static_cast<int>(sizeof(FreeBlock)))
        return nullptr;
    bb_after(block)->block_before_size = remaining_size;
    bb_before(block)->block_after_size = new_size;
    auto bb_between = bb_after(block);
    bb_between->block_before_size = new_size;
    bb_between->block_after_size = remaining_size;
    FreeBlock* remaining_block = block_after(bb_between);
    remaining_block->ref = block->ref + new_size + sizeof(BetweenBlocks);
    remaining_block->clear_links();
    block->clear_links();
    return remaining_block;
}

SlabAlloc::FreeBlock* SlabAlloc::merge_blocks(FreeBlock* first, FreeBlock* last)
{
    int size_first = size_from_block(first);
    int size_last = size_from_block(last);
    int new_size = size_first + size_last + sizeof(BetweenBlocks);
    bb_before(first)->block_after_size = new_size;
    bb_after(last)->block_before_size = new_size;
    return first;
}

SlabAlloc::FreeBlock* SlabAlloc::grow_slab(int size)
{
    // Allocate new slab.
    // - Always allocate at least 128K. This is also the amount of
    //   memory that we allow the slab allocator to keep between
    //   transactions. Allowing it to keep a small amount between
    //   transactions makes very small transactions faster by avoiding
    //   repeated unmap/mmap system calls.
    // - When allocating, allocate as much as we already have, but
    // - Never allocate more than a full section (64MB). This policy
    //   leads to gradual allocation of larger and larger blocks until
    //   we reach allocation of entire sections.
    size += 2 * sizeof(BetweenBlocks);
    size_t new_size = minimal_alloc;
    while (new_size < uint64_t(size))
        new_size += minimal_alloc;
    size_t already_allocated = get_allocated_size();
    if (new_size < already_allocated)
        new_size = already_allocated;
    if (new_size > maximal_alloc)
        new_size = maximal_alloc;

    ref_type ref;
    if (m_slabs.empty()) {
        ref = m_baseline.load(std::memory_order_relaxed);
    }
    else {
        // Find size of memory that has been modified (through copy-on-write) in current write transaction
        ref_type curr_ref_end = to_size_t(m_slabs.back().ref_end);
        REALM_ASSERT_DEBUG_EX(curr_ref_end >= m_baseline, curr_ref_end, m_baseline, get_file_path_for_assertions());
        ref = curr_ref_end;
    }
    ref = align_size_to_section_boundary(ref);
    size_t ref_end = ref;
    if (REALM_UNLIKELY(int_add_with_overflow_detect(ref_end, new_size))) {
        throw MaximumFileSizeExceeded("AllocSlab slab ref_end size overflow: " + util::to_string(ref) + " + " +
                                      util::to_string(new_size));
    }

    REALM_ASSERT(matches_section_boundary(ref));

    std::lock_guard<std::mutex> lock(m_mapping_mutex);
    // Create new slab and add to list of slabs
    m_slabs.emplace_back(ref_end, new_size); // Throws
    const Slab& slab = m_slabs.back();
    extend_fast_mapping_with_slab(slab.addr);

    // build a single block from that entry
    return slab_to_entry(slab, ref);
}


void SlabAlloc::do_free(ref_type ref, char* addr)
{
    REALM_ASSERT_EX(translate(ref) == addr, translate(ref), addr, get_file_path_for_assertions());
    CriticalSection cs(changes);

    bool read_only = is_read_only(ref);
#ifdef REALM_SLAB_ALLOC_DEBUG
    free(malloc_debug_map[ref]);
#endif

    // Get size from segment
    size_t size =
        read_only ? NodeHeader::get_byte_size_from_header(addr) : NodeHeader::get_capacity_from_header(addr);

#ifdef REALM_DEBUG
    if (REALM_COVER_NEVER(m_debug_out))
        std::cerr << "Free ref: " << ref << " size: " << size << "\n";
#endif

    if (REALM_COVER_NEVER(m_free_space_state == free_space_Invalid))
        return;

    // Mutable memory cannot be freed unless it has first been allocated, and
    // any allocation puts free space tracking into the "dirty" state.
    REALM_ASSERT_EX(read_only || m_free_space_state == free_space_Dirty, read_only, m_free_space_state, free_space_Dirty, get_file_path_for_assertions());

    m_free_space_state = free_space_Dirty;

    if (read_only) {
        // Free space in read only segment is tracked separately
        try {
            REALM_ASSERT_RELEASE_EX(ref != 0, ref, get_file_path_for_assertions());
            REALM_ASSERT_RELEASE_EX(!(ref & 7), ref, get_file_path_for_assertions());
            auto next = m_free_read_only.lower_bound(ref);
            if (next != m_free_read_only.end()) {
                REALM_ASSERT_RELEASE_EX(ref + size <= next->first, ref, size, next->first, next->second, get_file_path_for_assertions());
                // See if element can be combined with next element
                if (ref + size == next->first) { 
                    // if so, combine to include next element and remove that from collection
                    size += next->second;
                    next = m_free_read_only.erase(next);
                }
            }
            if (!m_free_read_only.empty() && next != m_free_read_only.begin()) {
                // There must be a previous element - see if we can merge
                auto prev = next;
                prev--;

                REALM_ASSERT_RELEASE_EX(prev->first + prev->second <= ref, ref, size, prev->first, prev->second, get_file_path_for_assertions());
                // See if element can be combined with previous element
                // We can do that just by adding the size
                if (prev->first + prev->second == ref) {
                    prev->second += size;
                    return; // Done!
                }
                m_free_read_only.emplace_hint(next, ref, size); // Throws
            }
            else {
                m_free_read_only.emplace(ref, size); // Throws
            }
        }
        catch (...) {
            m_free_space_state = free_space_Invalid;
        }
    }
    else {
        m_commit_size -= size;

        // fixup size to take into account the allocator's need to store a FreeBlock in a freed block
        if (size < sizeof(FreeBlock))
            size = sizeof(FreeBlock);
        // align to multipla of 8
        if (size & 0x7)
            size = (size + 7) & ~0x7;

        FreeBlock* e = reinterpret_cast<FreeBlock*>(addr);
        REALM_ASSERT_RELEASE_EX(size < 2UL * 1024 * 1024 * 1024, size, get_file_path_for_assertions());
        mark_freed(e, static_cast<int>(size));
        free_block(ref, e);
    }
}

void SlabAlloc::free_block(ref_type ref, SlabAlloc::FreeBlock* block)
{
    // merge with surrounding blocks if possible
    block->ref = ref;
    FreeBlock* prev = get_prev_block_if_mergeable(block);
    if (prev) {
        remove_freelist_entry(prev);
        block = merge_blocks(prev, block);
    }
    FreeBlock* next = get_next_block_if_mergeable(block);
    if (next) {
        remove_freelist_entry(next);
        block = merge_blocks(block, next);
    }
    push_freelist_entry(block);
}

size_t SlabAlloc::consolidate_free_read_only()
{
    CriticalSection cs(changes);
    if (REALM_COVER_NEVER(m_free_space_state == free_space_Invalid))
        throw InvalidFreeSpace();

    return m_free_read_only.size();
}


MemRef SlabAlloc::do_realloc(size_t ref, char* addr, size_t old_size, size_t new_size)
{
    REALM_ASSERT_DEBUG(translate(ref) == addr);
    REALM_ASSERT_EX(0 < new_size, new_size, get_file_path_for_assertions());
    REALM_ASSERT_EX((new_size & 0x7) == 0, new_size, get_file_path_for_assertions()); // only allow sizes that are multiples of 8

    // FIXME: Check if we can extend current space. In that case, remember to
    // check whether m_free_space_state == free_state_Invalid. Also remember to
    // fill with zero if REALM_ENABLE_ALLOC_SET_ZERO is non-zero.

    // Allocate new space
    MemRef new_mem = do_alloc(new_size); // Throws

    // Copy existing segment
    char* new_addr = new_mem.get_addr();
    realm::safe_copy_n(addr, old_size, new_addr);

    // Add old segment to freelist
    do_free(ref, addr);

#ifdef REALM_DEBUG
    if (REALM_COVER_NEVER(m_debug_out)) {
        std::cerr << "Realloc orig_ref: " << ref << " old_size: " << old_size << " new_ref: " << new_mem.get_ref()
                  << " new_size: " << new_size << "\n";
    }
#endif // REALM_DEBUG

    return new_mem;
}


char* SlabAlloc::do_translate(ref_type) const noexcept
{
    REALM_ASSERT(false); // never come here
    return nullptr;
}


int SlabAlloc::get_committed_file_format_version() const noexcept
{
    if (m_mappings.size()) {
        // if we have mapped a file, m_mappings will have at least one mapping and
        // the first will be to the start of the file. Don't come here, if we're
        // just attaching a buffer. They don't have mappings.
        realm::util::encryption_read_barrier(m_mappings[0].primary_mapping, 0, sizeof(Header));
    }

    const Header& header = *reinterpret_cast<const Header*>(m_data);
    int slot_selector = ((header.m_flags & SlabAlloc::flags_SelectBit) != 0 ? 1 : 0);
    int file_format_version = int(header.m_file_format[slot_selector]);
    return file_format_version;
}

bool SlabAlloc::is_file_on_streaming_form(const Header& header)
{
    // LIMITATION: Only come here if we've already had a read barrier for the affected part of the file
    int slot_selector = ((header.m_flags & SlabAlloc::flags_SelectBit) != 0 ? 1 : 0);
    uint_fast64_t ref = uint_fast64_t(header.m_top_ref[slot_selector]);
    return (slot_selector == 0 && ref == 0xFFFFFFFFFFFFFFFFULL);
}

ref_type SlabAlloc::get_top_ref(const char* buffer, size_t len)
{
    // LIMITATION: Only come here if we've already had a read barrier for the affected part of the file
    const Header& header = reinterpret_cast<const Header&>(*buffer);
    int slot_selector = ((header.m_flags & SlabAlloc::flags_SelectBit) != 0 ? 1 : 0);
    if (is_file_on_streaming_form(header)) {
        const StreamingFooter& footer = *(reinterpret_cast<const StreamingFooter*>(buffer + len) - 1);
        return ref_type(footer.m_top_ref);
    }
    else {
        return to_ref(header.m_top_ref[slot_selector]);
    }
}

std::string SlabAlloc::get_file_path_for_assertions() const
{
    return m_file.get_path();
}

ref_type SlabAlloc::attach_file(const std::string& file_path, Config& cfg)
{
    m_cfg = cfg;
    // ExceptionSafety: If this function throws, it must leave the allocator in
    // the detached state.

    REALM_ASSERT_EX(!is_attached(), get_file_path_for_assertions());

    // When 'read_only' is true, this function will throw InvalidDatabase if the
    // file exists already but is empty. This can happen if another process is
    // currently creating it. Note however, that it is only legal for multiple
    // processes to access a database file concurrently if it is done via a
    // DB, and in that case 'read_only' can never be true.
    REALM_ASSERT_EX(!(cfg.is_shared && cfg.read_only), cfg.is_shared, cfg.read_only, get_file_path_for_assertions());
    // session_initiator can be set *only* if we're shared.
    REALM_ASSERT_EX(cfg.is_shared || !cfg.session_initiator, cfg.is_shared, cfg.session_initiator, get_file_path_for_assertions());
    // clear_file can be set *only* if we're the first session.
    REALM_ASSERT_EX(cfg.session_initiator || !cfg.clear_file, cfg.session_initiator, cfg.clear_file, get_file_path_for_assertions());

    // Create a deep copy of the file_path string, otherwise it can appear that
    // users are leaking paths because string assignment operator implementations might
    // actually be reference counting with copy-on-write. If our all_files map
    // holds onto these references (since it is still reachable memory) it can appear
    // as a leak in the user application, but it is actually us (and that's ok).
    const std::string path = file_path.c_str();

    using namespace realm::util;
    File::AccessMode access = cfg.read_only ? File::access_ReadOnly : File::access_ReadWrite;
    File::CreateMode create = cfg.read_only || cfg.no_create ? File::create_Never : File::create_Auto;
    // FIXME: Currently we cannot enforce read-only mode on every allocation
    // in the shared slab allocator, because we always create a minimal group
    // representation in memory, even in a read-transaction, if the file is empty.
    // m_is_read_only = cfg.read_only;
    set_read_only(false);
    m_file.open(path.c_str(), access, create, 0); // Throws
    auto physical_file_size = m_file.get_size();
    // Note that get_size() may (will) return a different size before and after
    // the call below to set_encryption_key.
    m_file.set_encryption_key(cfg.encryption_key);
    File::CloseGuard fcg(m_file);

    size_t size = 0;
    // The size of a database file must not exceed what can be encoded in
    // size_t.
    if (REALM_UNLIKELY(int_cast_with_overflow_detect(m_file.get_size(), size)))
        throw InvalidDatabase("Realm file too large", path);
    if (cfg.encryption_key && size == 0 && physical_file_size != 0) {
        // The opened file holds data, but is so small it cannot have
        // been created with encryption
        throw std::runtime_error("Attempt to open unencrypted file with encryption key");
    }
    // FIXME: This initialization procedure does not provide sufficient
    // robustness given that processes may be abruptly terminated at any point
    // in time. In unshared mode, we must be able to reliably detect any invalid
    // file as long as its invalidity is due to a terminated serialization
    // process (e.g. due to a power failure). In shared mode we can guarantee
    // that if the database file was ever valid, then it will remain valid,
    // however, there is no way we can ensure that initialization of an empty
    // database file succeeds. Thus, in shared mode we must be able to reliably
    // distiguish between three cases when opening a database file: A) It was
    // never properly initialized. In this case we should simply reinitialize
    // it. B) It looks corrupt. In this case we throw an exception. C) It looks
    // good. In this case we proceede as normal.
    if (size == 0 || cfg.clear_file) {
        if (REALM_UNLIKELY(cfg.read_only))
            throw InvalidDatabase("Read-only access to empty Realm file", path);

        const char* data = reinterpret_cast<const char*>(&empty_file_header);
        m_file.write(data, sizeof empty_file_header); // Throws

        // Pre-alloc initial space
        size_t initial_size = page_size(); // m_initial_section_size;
        m_file.prealloc(initial_size);     // Throws

        bool disable_sync = get_disable_sync_to_disk() || cfg.disable_sync;
        if (!disable_sync)
            m_file.sync(); // Throws

        size = initial_size;
    }
    ref_type top_ref;
    try {
        note_reader_start(this);
        // we'll read header and (potentially) footer
        File::Map<char> map_header(m_file, File::access_ReadOnly, sizeof(Header));
        // if file is too small we'll catch it in validate_header - but we need to prevent an invalid mapping first
        size_t footer_ref = size < (sizeof(StreamingFooter) + sizeof(Header)) ? 0 : (size - sizeof(StreamingFooter));
        size_t footer_page_base = footer_ref & ~(page_size() - 1);
        size_t footer_offset = footer_ref - footer_page_base;
        File::Map<char> map_footer(m_file, footer_page_base, File::access_ReadOnly,
                                   sizeof(StreamingFooter) + footer_offset, 0);
        realm::util::encryption_read_barrier(map_header, 0, sizeof(Header));
        realm::util::encryption_read_barrier(map_footer, footer_offset, sizeof(StreamingFooter));
        auto header = reinterpret_cast<const Header*>(map_header.get_addr());
        auto footer = reinterpret_cast<const StreamingFooter*>(map_footer.get_addr() + footer_offset);
        top_ref = validate_header(header, footer, size, path); // Throws
        m_attach_mode = cfg.is_shared ? attach_SharedFile : attach_UnsharedFile;
        m_data = map_header.get_addr(); // <-- needed below

        // Make sure the database is not on streaming format. If we did not do this,
        // a later commit would have to do it. That would require coordination with
        // anybody concurrently joining the session, so it seems easier to do it at
        // session initialization, even if it means writing the database during open.
        if (cfg.session_initiator && is_file_on_streaming_form(*header)) {
            // Don't compare file format version fields as they are allowed to differ.
            // Also don't compare reserved fields.
            REALM_ASSERT_EX(header->m_flags == 0, header->m_flags, get_file_path_for_assertions());
            REALM_ASSERT_EX(header->m_mnemonic[0] == uint8_t('T'), header->m_mnemonic[0],
                            get_file_path_for_assertions());
            REALM_ASSERT_EX(header->m_mnemonic[1] == uint8_t('-'), header->m_mnemonic[1],
                            get_file_path_for_assertions());
            REALM_ASSERT_EX(header->m_mnemonic[2] == uint8_t('D'), header->m_mnemonic[2],
                            get_file_path_for_assertions());
            REALM_ASSERT_EX(header->m_mnemonic[3] == uint8_t('B'), header->m_mnemonic[3],
                            get_file_path_for_assertions());
            REALM_ASSERT_EX(header->m_top_ref[0] == 0xFFFFFFFFFFFFFFFFULL, header->m_top_ref[0],
                            get_file_path_for_assertions());
            REALM_ASSERT_EX(header->m_top_ref[1] == 0, header->m_top_ref[1], get_file_path_for_assertions());
            REALM_ASSERT_EX(footer->m_magic_cookie == footer_magic_cookie, footer->m_magic_cookie,
                            get_file_path_for_assertions());
            {
                File::Map<Header> writable_map(m_file, File::access_ReadWrite, sizeof(Header)); // Throws
                Header& writable_header = *writable_map.get_addr();
                realm::util::encryption_read_barrier(writable_map, 0);
                writable_header.m_top_ref[1] = footer->m_top_ref;
                writable_header.m_file_format[1] = writable_header.m_file_format[0];
                realm::util::encryption_write_barrier(writable_map, 0);
                writable_map.sync();
                realm::util::encryption_read_barrier(writable_map, 0);
                writable_header.m_flags |= flags_SelectBit;
                realm::util::encryption_write_barrier(writable_map, 0);
                writable_map.sync();

                realm::util::encryption_read_barrier(map_header, 0, sizeof(Header));
            }
        }
    }
    catch (const DecryptionFailed&) {
        note_reader_end(this);
        throw InvalidDatabase("Realm file decryption failed", path);
    }
    catch (...) {
        note_reader_end(this);
        // we end up here if any of the file or mapping operations fail.
        throw InvalidDatabase("Realm file initial open failed", path);
    }
    m_baseline = 0;
    auto handler = [this]() noexcept { note_reader_end(this); };
    auto reader_end_guard = make_scope_exit(handler);
    // make sure that any call to begin_read cause any slab to be placed in free
    // lists correctly
    m_free_space_state = free_space_Invalid; // Odd! FIXME

    // Ensure clean up, if we need to back out:
    DetachGuard dg(*this);

    // We can only safely mmap the file, if its size matches a page boundary. If not,
    // we must change the size to match before mmaping it.
    if (size != round_up_to_page_size(size)) {
        // The file size did not match a page boundary.
        // We must extend the file to a page boundary (unless already there)
        // The file must be extended to match in size prior to being mmapped,
        // as extending it after mmap has undefined behavior.

        // The mapping of the first part of the file *must* be contiguous, because
        // we do not know if the file was created by a version of the code, that took
        // the section boundaries into account. If it wasn't we cannot map it in sections
        // without risking datastructures that cross a mapping boundary.

        // FIXME: This should be replaced by special handling for the older file formats,
        // where we map contiguously but split the mapping into same sized maps afterwards.
        // This will allow os to avoid a lot of mapping manipulations during file open.
        if (cfg.read_only) {

            // If the file is opened read-only, we cannot extend it. This is not a problem,
            // because for a read-only file we assume that it will not change while we use it.
            // This assumption obviously will not hold, if the file is shared by multiple
            // processes or threads with different opening modes.
            // Currently, there is no way to detect if this assumption is violated.
            m_baseline = 0;
            ;
        }
        else {

            if (cfg.session_initiator || !cfg.is_shared) {

                // We can only safely extend the file if we're the session initiator, or if
                // the file isn't shared at all. Extending the file to a page boundary is ONLY
                // done to ensure well defined behavior for memory mappings. It does not matter,
                // that the free space management isn't informed
                size = round_up_to_page_size(size);
                m_file.prealloc(size);
                m_baseline = 0;
            }
            else {
                // Getting here, we have a file of a size that will not work, and without being
                // allowed to extend it. This should not be possible. But allowing a retry is
                // arguably better than giving up and crashing...
                throw Retry();
            }
        }
    }

    reset_free_space_tracking();
    update_reader_view(size);
    REALM_ASSERT(m_mappings.size());
    m_data = m_mappings[0].primary_mapping.get_addr();
    realm::util::encryption_read_barrier(m_mappings[0].primary_mapping, 0, sizeof(Header));
    dg.release();  // Do not detach
    fcg.release(); // Do not close
#if REALM_ENABLE_ENCRYPTION
    m_realm_file_info = util::get_file_info_for_file(m_file);
#endif
    return top_ref;
}

void SlabAlloc::note_reader_start(const void* reader_id)
{
#if REALM_ENABLE_ENCRYPTION
    if (m_realm_file_info)
        util::encryption_note_reader_start(*m_realm_file_info, reader_id);
#else
    static_cast<void>(reader_id);
#endif
}

void SlabAlloc::note_reader_end(const void* reader_id) noexcept
{
#if REALM_ENABLE_ENCRYPTION
    if (m_realm_file_info)
        util::encryption_note_reader_end(*m_realm_file_info, reader_id);
#else
    static_cast<void>(reader_id);
#endif
}

ref_type SlabAlloc::attach_buffer(const char* data, size_t size)
{
    // ExceptionSafety: If this function throws, it must leave the allocator in
    // the detached state.

    REALM_ASSERT_EX(!is_attached(), get_file_path_for_assertions());
    REALM_ASSERT_EX(size <= (1UL << section_shift), get_file_path_for_assertions());

    // Verify the data structures
    std::string path; // No path
    ref_type top_ref = validate_header(data, size, path); // Throws

    m_data = data;
    size = align_size_to_section_boundary(size);
    m_baseline = size;
    m_attach_mode = attach_UsersBuffer;

    m_translation_table_size = 1;
    m_ref_translation_ptr = new RefTranslation[1]{RefTranslation{const_cast<char*>(m_data)}};
    return top_ref;
}


void SlabAlloc::attach_empty()
{
    // ExceptionSafety: If this function throws, it must leave the allocator in
    // the detached state.

    REALM_ASSERT_EX(!is_attached(), get_file_path_for_assertions());

    m_attach_mode = attach_OwnedBuffer;
    m_data = nullptr; // Empty buffer

    // Below this point (assignment to `m_attach_mode`), nothing must throw.

    // No ref must ever be less than the header size, so we will use that as the
    // baseline here.
    size_t size = align_size_to_section_boundary(sizeof(Header));
    m_baseline = size;
    m_translation_table_size = 1;
    m_ref_translation_ptr = new RefTranslation[1]{RefTranslation{nullptr}};
}

void SlabAlloc::throw_header_exception(std::string msg, const Header& header, const std::string& path)
{
    char buf[256];
    sprintf(buf,
            ". top_ref[0]: %" PRIX64 ", top_ref[1]: %" PRIX64 ", "
            "mnemonic: %X %X %X %X, fmt[0]: %d, fmt[1]: %d, flags: %X",
            header.m_top_ref[0], header.m_top_ref[1], header.m_mnemonic[0], header.m_mnemonic[1],
            header.m_mnemonic[2], header.m_mnemonic[3], header.m_file_format[0], header.m_file_format[1],
            header.m_flags);
    msg += buf;
    throw InvalidDatabase(msg, path);
}

// Note: This relies on proper mappings having been established by the caller
// for both the header and the streaming footer
ref_type SlabAlloc::validate_header(const char* data, size_t size, const std::string& path)
{
    auto header = reinterpret_cast<const Header*>(data);
    auto footer = reinterpret_cast<const StreamingFooter*>(data + size - sizeof(StreamingFooter));
    return validate_header(header, footer, size, path);
}

ref_type SlabAlloc::validate_header(const Header* header, const StreamingFooter* footer, size_t size,
                                    const std::string& path)
{
    // Verify that size is sane and 8-byte aligned
    if (REALM_UNLIKELY(size < sizeof(Header) || size % 8 != 0)) {
        std::string msg = "Realm file has bad size (" + util::to_string(size) + ")";
        throw InvalidDatabase(msg, path);
    }

    // First four bytes of info block is file format id
    if (REALM_UNLIKELY(!(char(header->m_mnemonic[0]) == 'T' && char(header->m_mnemonic[1]) == '-' &&
                         char(header->m_mnemonic[2]) == 'D' && char(header->m_mnemonic[3]) == 'B')))
        throw_header_exception("Invalid mnemonic", *header, path);

    // Last bit in info block indicates which top_ref block is valid
    int slot_selector = ((header->m_flags & SlabAlloc::flags_SelectBit) != 0 ? 1 : 0);

    // Top-ref must always point within buffer
    auto top_ref = header->m_top_ref[slot_selector];
    if (slot_selector == 0 && top_ref == 0xFFFFFFFFFFFFFFFFULL) {
        if (REALM_UNLIKELY(size < sizeof(Header) + sizeof(StreamingFooter))) {
            std::string msg = "Invalid streaming format size (" + util::to_string(size) + ")";
            throw InvalidDatabase(msg, path);
        }
        top_ref = footer->m_top_ref;
        if (REALM_UNLIKELY(footer->m_magic_cookie != footer_magic_cookie)) {
            std::string msg = "Invalid streaming format cookie (" + util::to_string(footer->m_magic_cookie) + ")";
            throw InvalidDatabase(msg, path);
        }
    }
    if (REALM_UNLIKELY(top_ref % 8 != 0)) {
        std::string msg = "Top ref not aligned (" + util::to_string(top_ref) + ")";
        throw_header_exception(msg, *header, path);
    }
    if (REALM_UNLIKELY(top_ref >= size)) {
        std::string msg = "Top ref outside file (size = " + util::to_string(size) + ")";
        throw_header_exception(msg, *header, path);
    }
    return ref_type(top_ref);
}


size_t SlabAlloc::get_total_size() const noexcept
{
    return m_slabs.empty() ? size_t(m_baseline.load(std::memory_order_relaxed)) : m_slabs.back().ref_end;
}


void SlabAlloc::reset_free_space_tracking()
{
    CriticalSection cs(changes);
    if (is_free_space_clean())
        return;

    // Free all scratch space (done after all data has
    // been commited to persistent space)
    m_free_read_only.clear();

    // release slabs.. keep the initial allocation if it's a minimal allocation,
    // otherwise release it as well. This saves map/unmap for small transactions.
    while (m_slabs.size() > 1 || (m_slabs.size() == 1 && m_slabs[0].size > minimal_alloc)) {
        auto& last_slab = m_slabs.back();
        auto& last_translation = m_ref_translation_ptr[m_translation_table_size - 1];
        REALM_ASSERT(last_translation.mapping_addr == last_slab.addr);
        --m_translation_table_size;
        m_slabs.pop_back();
    }
    rebuild_freelists_from_slab();
    m_free_space_state = free_space_Clean;
    m_commit_size = 0;
}

inline bool randomly_false_in_debug(bool x)
{
#ifdef REALM_DEBUG
    if (x)
        return (std::rand() & 1);
#endif
    return x;
}


/*
  Memory mapping

  To make ref->ptr translation fast while also avoiding to have to memory map the entire file
  contiguously (which is a problem for large files on 32-bit devices and most iOS devices), it is
  essential to map the file in even sized sections.

  These sections must be large enough to hold one or more of the largest arrays, which can be up
  to 16MB. You can only mmap file space which has been allocated to a file. If you mmap a range
  which extends beyond the last page of a file, the result is undefined, so we can't do that.
  We don't want to extend the file in increments as large as the chunk size.

  As the file grows, we grow the mapping by creating a new larger one, which replaces the
  old one in the mapping table. However, we must keep the old mapping open, because older
  read transactions will continue to use it. Hence, the replaced mappings are accumulated
  and only cleaned out once we know that no transaction can refer to them anymore.

  Interaction with encryption

  When encryption is enabled, the memory mapping is to temporary memory, not the file.
  The binding to the file is done by software. This allows us to "cheat" and allocate
  entire sections. With encryption, it doesn't matter if the mapped memory logically
  extends beyond the end of file, because it will not be accessed.

  Growing/Changing the mapping table.

  There are two mapping tables:

  * m_mappings: This is the "source of truth" about what the current mapping is.
    It is only accessed under lock.
  * m_fast_mapping: This is generated to match m_mappings, but is also accessed in a
    mostly lock-free fashion from the translate function. Because of the lock free operation this
    table can only be extended. Only selected members in each entry can be changed.
    See RefTranslation in alloc.hpp for more details.
    The fast mapping also maps the slab area used for allocations - as mappings are added,
    the slab area *moves*, corresponding to the movement of m_baseline. This movement does
    not need to trigger generation of a new m_fast_mapping table, because it is only relevant
    to memory allocation and release, which is already serialized (since write transactions are
    single threaded).

  When m_mappings is changed due to an extend operation changing a mapping, or when
  it has grown such that it cannot be reflected in m_fast_mapping, we use read-copy-update:

  * A new fast mapping table is created. The old one is not modified.
  * The old one is held in a waiting area until it is no longer relevant because no
    live transaction can refer to it any more.
 */
void SlabAlloc::update_reader_view(size_t file_size)
{
    std::lock_guard<std::mutex> lock(m_mapping_mutex);
    size_t old_baseline = m_baseline.load(std::memory_order_relaxed);
    if (file_size <= old_baseline) {
        return;
    }
    REALM_ASSERT_EX(file_size % 8 == 0, file_size, get_file_path_for_assertions()); // 8-byte alignment required
    REALM_ASSERT_EX(m_attach_mode == attach_SharedFile || m_attach_mode == attach_UnsharedFile, m_attach_mode, get_file_path_for_assertions());
    REALM_ASSERT_DEBUG(is_free_space_clean());
    bool requires_new_translation = false;

    // Extend mapping by adding sections, potentially replacing older sections
    const auto old_slab_base = align_size_to_section_boundary(old_baseline);
    const size_t old_num_mappings = get_section_index(old_slab_base);
    REALM_ASSERT(m_mappings.size() == old_num_mappings);
    m_baseline.store(file_size, std::memory_order_relaxed);
    {
        // 0. Special case: figure out if extension is to be done entirely within a single
        // existing mapping. This is the case if the new baseline (which must be larger
        // then the old baseline) is still below the old base of the slab area.
        if (file_size < old_slab_base) {
            REALM_ASSERT(old_num_mappings > 0);
            const auto earlier_last_index = old_num_mappings - 1;
            MapEntry& cur_entry = m_mappings[earlier_last_index];
            const size_t section_start_offset = get_section_base(earlier_last_index);
            const size_t section_size = file_size - section_start_offset;
            requires_new_translation = true;
            // save the old mapping/keep it open
            m_old_mappings.emplace_back(m_youngest_live_version, std::move(cur_entry.primary_mapping));
            // extension cannot possibly happen if we alread have a xover mapping established
            REALM_ASSERT(!cur_entry.xover_mapping.is_attached());
            cur_entry.primary_mapping =
                util::File::Map<char>(m_file, section_start_offset, File::access_ReadOnly, section_size);
            m_mapping_version++;
        }
        else { // extension stretches over multiple sections:

            // 1. figure out if there is a partially completed mapping, that we need to extend
            // to cover a full mapping section
            if (old_baseline < old_slab_base) {
                REALM_ASSERT(old_num_mappings > 0);
                const auto earlier_last_index = old_num_mappings - 1;
                MapEntry& cur_entry = m_mappings[earlier_last_index];
                const size_t section_start_offset = get_section_base(earlier_last_index);
                const size_t section_size = old_slab_base - section_start_offset;
                // we could not extend the old mapping, so replace it with a full, new one
                requires_new_translation = true;
                const size_t section_reservation = get_section_base(old_num_mappings) - section_start_offset;
                REALM_ASSERT(section_size == section_reservation);
                // save the old mapping/keep it open
                m_old_mappings.emplace_back(m_youngest_live_version, std::move(cur_entry.primary_mapping));
                // A xover mapping cannot be present in this case:
                REALM_ASSERT(!cur_entry.xover_mapping.is_attached());
                cur_entry.primary_mapping =
                    util::File::Map<char>(m_file, section_start_offset, File::access_ReadOnly, section_size);
                m_mapping_version++;
            }

            // 2. add any full mappings
            //  - figure out how many full mappings we need to match the requested size
            const auto new_slab_base = align_size_to_section_boundary(file_size);
            const size_t num_full_mappings = get_section_index(file_size);
            const size_t num_mappings = get_section_index(new_slab_base);
            if (num_mappings > old_num_mappings) {
                m_mappings.resize(num_mappings);
            }

            for (size_t k = old_num_mappings; k < num_full_mappings; ++k) {
                const size_t section_start_offset = get_section_base(k);
                const size_t section_size = 1 << section_shift;
                m_mappings[k].primary_mapping =
                    util::File::Map<char>(m_file, section_start_offset, File::access_ReadOnly, section_size);
            }

            // 3. add a final partial mapping if needed
            if (file_size < new_slab_base) {
                REALM_ASSERT(num_mappings == num_full_mappings + 1);
                const size_t section_start_offset = get_section_base(num_full_mappings);
                const size_t section_size = file_size - section_start_offset;
                m_mappings[num_full_mappings].primary_mapping =
                    util::File::Map<char>(m_file, section_start_offset, File::access_ReadOnly, section_size);
            }
        }
    }
    const size_t ref_start = align_size_to_section_boundary(file_size);
    const size_t ref_displacement = ref_start - old_slab_base;
    if (ref_displacement > 0) {
        // Rebase slabs as m_baseline is now bigger than old_slab_base
        for (auto& e : m_slabs) {
            e.ref_end += ref_displacement;
        }
    }

    rebuild_freelists_from_slab();

    // Build the fast path mapping

    // The fast path mapping is an array which will is used from multiple threads
    // without locking - see translate().

    // Addition of a new mapping may require a completely new fast mapping table.
    //
    // Being used in a multithreaded scenario, the old mappings must be retained open,
    // until the realm version for which they were established has been closed/detached.
    //
    // This assumes that only write transactions call do_alloc() or do_free() or needs to
    // translate refs in the slab area, and that all these uses are serialized, whether
    // that is achieved by being single threaded, interlocked or run from a sequential
    // scheduling queue.
    //
    rebuild_translations(requires_new_translation, old_num_mappings);
}

size_t SlabAlloc::get_allocated_size() const noexcept
{
    size_t sz = 0;
    for (const auto& s : m_slabs)
        sz += s.size;
    return sz;
}

void SlabAlloc::extend_fast_mapping_with_slab(char* address)
{
    ++m_translation_table_size;
    auto new_fast_mapping = new RefTranslation[m_translation_table_size + 1]();
    for (size_t i = 0; i < m_translation_table_size - 1; ++i) {
        new_fast_mapping[i] = m_ref_translation_ptr[i];
    }
    m_old_translations.emplace_back(m_youngest_live_version, m_ref_translation_ptr.load());
    new_fast_mapping[m_translation_table_size - 1].mapping_addr = address;
    // Memory ranges with slab (working memory) can never have arrays that straddle a boundary,
    // so optimize by clamping the lowest possible xover offset to the end of the section.
    new_fast_mapping[m_translation_table_size - 1].lowest_possible_xover_offset = 1ULL << section_shift;
    m_ref_translation_ptr = new_fast_mapping;
}

void SlabAlloc::rebuild_translations(bool requires_new_translation, size_t old_num_sections)
{
    size_t free_space_size = m_slabs.size();
    auto num_mappings = m_mappings.size();
    if (m_translation_table_size < num_mappings + free_space_size) {
        requires_new_translation = true;
    }
    RefTranslation* new_translation_table = m_ref_translation_ptr;
    if (requires_new_translation) {
        // we need a new translation table, but must preserve old, as translations using it
        // may be in progress concurrently
        if (m_translation_table_size)
            m_old_translations.emplace_back(m_youngest_live_version, m_ref_translation_ptr.load());
<<<<<<< HEAD
        m_translation_table_size = num_mappings + free_space_size;
        new_translation_table = new RefTranslation[m_translation_table_size];
=======
        m_translation_table_size = num_mappings + free_space_size + m_sections_in_compatibility_mapping;
        new_translation_table = new RefTranslation[m_translation_table_size + 1]();
        for (int i = 0; i < m_sections_in_compatibility_mapping; ++i) {
            new_translation_table[i].mapping_addr = m_compatibility_mapping.get_addr() + get_section_base(i);
            REALM_ASSERT(new_translation_table[i].mapping_addr);
#if REALM_ENABLE_ENCRYPTION
            new_translation_table[i].encrypted_mapping = m_compatibility_mapping.get_encrypted_mapping();
#endif
        }
>>>>>>> ca409805
        old_num_sections = 0;
    }
    for (size_t i = old_num_sections; i < num_mappings; ++i) {
        new_translation_table[i].mapping_addr = m_mappings[i].primary_mapping.get_addr();
        REALM_ASSERT(new_translation_table[i].mapping_addr);
#if REALM_ENABLE_ENCRYPTION
        new_translation_table[i].encrypted_mapping = m_mappings[i].primary_mapping.get_encrypted_mapping();
#endif
        // We don't copy over data for the cross over mapping. If the mapping is needed,
        // copying will happen on demand (in get_or_add_xover_mapping).
        // Note: that may never be needed, because if the array that needed the original cross over
        // mapping is freed, any new array allocated at the same position will NOT need a cross
        // over mapping, but just use the primary mapping.
    }
    for (size_t k = 0; k < free_space_size; ++k) {
        char* base = m_slabs[k].addr;
        REALM_ASSERT(base);
        new_translation_table[num_mappings + k].mapping_addr = base;
    }
    m_ref_translation_ptr = new_translation_table;
}

void SlabAlloc::get_or_add_xover_mapping(RefTranslation& txl, size_t index, size_t offset, size_t size)
{
    auto _page_size = page_size();
    std::lock_guard<std::mutex> lock(m_mapping_mutex);
    if (txl.xover_mapping_addr.load(std::memory_order_relaxed)) {
        // some other thread already added a mapping
        // it MUST have been for the exact same address:
        REALM_ASSERT(offset == txl.lowest_possible_xover_offset.load(std::memory_order_relaxed));
        return;
    }
    MapEntry* map_entry = &m_mappings[index];
    REALM_ASSERT(map_entry->primary_mapping.get_addr() == txl.mapping_addr);
    if (!map_entry->xover_mapping.is_attached()) {
        // Create a xover mapping
        auto file_offset = get_section_base(index) + offset;
        auto end_offset = file_offset + size;
        auto mapping_file_offset = file_offset & ~(_page_size - 1);
        auto minimal_mapping_size = end_offset - mapping_file_offset;
        util::File::Map<char> mapping(m_file, mapping_file_offset, File::access_ReadOnly, minimal_mapping_size);
        map_entry->xover_mapping = std::move(mapping);
    }
    txl.xover_mapping_base = offset & ~(_page_size - 1);
#if REALM_ENABLE_ENCRYPTION
    txl.xover_encrypted_mapping = map_entry->xover_mapping.get_encrypted_mapping();
#endif
    txl.xover_mapping_addr.store(map_entry->xover_mapping.get_addr(), std::memory_order_release);
}


void SlabAlloc::purge_old_mappings(uint64_t oldest_live_version, uint64_t youngest_live_version)
{
    std::lock_guard<std::mutex> lock(m_mapping_mutex);
    for (size_t i = 0; i < m_old_mappings.size();) {
        if (m_old_mappings[i].replaced_at_version >= oldest_live_version) {
            ++i;
            continue;
        }
        // move last over:
        auto oldie = std::move(m_old_mappings[i]);
        m_old_mappings[i] = std::move(m_old_mappings.back());
        m_old_mappings.pop_back();
        oldie.mapping.unmap();
    }

    for (size_t i = 0; i < m_old_translations.size();) {
        if (m_old_translations[i].replaced_at_version < oldest_live_version) {
            // This translation is too old - purge by move last over:
            auto oldie = std::move(m_old_translations[i]);
            m_old_translations[i] = std::move(m_old_translations.back());
            m_old_translations.pop_back();
            delete[] oldie.translations;
        }
        else {
            ++i;
        }
    }
    m_youngest_live_version = youngest_live_version;
}

void SlabAlloc::init_mapping_management(uint64_t currently_live_version)
{
    m_youngest_live_version = currently_live_version;
}

const SlabAlloc::Chunks& SlabAlloc::get_free_read_only() const
{
    if (REALM_COVER_NEVER(m_free_space_state == free_space_Invalid))
        throw InvalidFreeSpace();
    return m_free_read_only;
}


size_t SlabAlloc::find_section_in_range(size_t start_pos, size_t free_chunk_size, size_t request_size) const noexcept
{
    size_t end_of_block = start_pos + free_chunk_size;
    size_t alloc_pos = start_pos;
    while (alloc_pos + request_size <= end_of_block) {
        size_t next_section_boundary = get_upper_section_boundary(alloc_pos);
        if (alloc_pos + request_size <= next_section_boundary) {
            return alloc_pos;
        }
        alloc_pos = next_section_boundary;
    }
    return 0;
}


void SlabAlloc::resize_file(size_t new_file_size)
{
    REALM_ASSERT_EX(new_file_size == round_up_to_page_size(new_file_size), get_file_path_for_assertions());
    m_file.prealloc(new_file_size); // Throws
    // resizing is done based on the logical file size. It is ok for the file
    // to actually be bigger, but never smaller.
    REALM_ASSERT(new_file_size <= static_cast<size_t>(m_file.get_size()));

    bool disable_sync = get_disable_sync_to_disk() || m_cfg.disable_sync;
    if (!disable_sync)
        m_file.sync(); // Throws
}

#ifdef REALM_DEBUG
void SlabAlloc::reserve_disk_space(size_t size)
{
    if (size != round_up_to_page_size(size))
        size = round_up_to_page_size(size);
    m_file.prealloc(size); // Throws

    bool disable_sync = get_disable_sync_to_disk() || m_cfg.disable_sync;
    if (!disable_sync)
        m_file.sync(); // Throws
}
#endif

void SlabAlloc::verify() const
{
#ifdef REALM_DEBUG
    if (!m_slabs.empty()) {
        // Make sure that all free blocks are within a slab. This is done
        // implicitly by using for_all_free_entries()
        size_t first_possible_ref = m_baseline;
        size_t first_impossible_ref = align_size_to_section_boundary(m_slabs.back().ref_end);
        for_all_free_entries([&](size_t ref, size_t size) {
            REALM_ASSERT(ref >= first_possible_ref);
            REALM_ASSERT(ref + size <= first_impossible_ref);
            first_possible_ref = ref;
        });
    }
#endif
}

#ifdef REALM_DEBUG

bool SlabAlloc::is_all_free() const
{
    // verify that slabs contain only free space.
    // this is equivalent to each slab holding BetweenBlocks only at the ends.
    for (const auto& e : m_slabs) {
        auto first = reinterpret_cast<BetweenBlocks*>(e.addr);
        REALM_ASSERT(first->block_before_size == 0);
        auto last = reinterpret_cast<BetweenBlocks*>(e.addr + e.size) - 1;
        REALM_ASSERT(last->block_after_size == 0);
        if (first->block_after_size != last->block_before_size)
            return false;
        auto range = reinterpret_cast<char*>(last) - reinterpret_cast<char*>(first);
        range -= sizeof(BetweenBlocks);
        // the size of the free area must match the distance between the two BetweenBlocks:
        if (range != first->block_after_size)
            return false;
    }
    return true;
}


// LCOV_EXCL_START
void SlabAlloc::print() const
{
    /* FIXME
     *

    size_t allocated_for_slabs = m_slabs.empty() ? 0 : m_slabs.back().ref_end - m_baseline;

    size_t free = 0;
    for (const auto& free_block : m_free_space) {
        free += free_block.size;
    }

    size_t allocated = allocated_for_slabs - free;
    std::cout << "Attached: " << (m_data ? size_t(m_baseline) : 0) << " Allocated: " << allocated << "\n";

    if (!m_slabs.empty()) {
        std::cout << "Slabs: ";
        ref_type first_ref = m_baseline;

        for (const auto& slab : m_slabs) {
            if (&slab != &m_slabs.front())
                std::cout << ", ";

            ref_type last_ref = slab.ref_end - 1;
            size_t size = slab.ref_end - first_ref;
            void* addr = slab.addr;
            std::cout << "(" << first_ref << "->" << last_ref << ", size=" << size << ", addr=" << addr << ")";
            first_ref = slab.ref_end;
        }
        std::cout << "\n";
    }

    if (!m_free_space.empty()) {
        std::cout << "FreeSpace: ";
        for (const auto& free_block : m_free_space) {
            if (&free_block != &m_free_space.front())
                std::cout << ", ";

            ref_type last_ref = free_block.ref + free_block.size - 1;
            std::cout << "(" << free_block.ref << "->" << last_ref << ", size=" << free_block.size << ")";
        }
        std::cout << "\n";
    }
    if (!m_free_read_only.empty()) {
        std::cout << "FreeSpace (ro): ";
        for (const auto& free_block : m_free_read_only) {
            if (&free_block != &m_free_read_only.front())
                std::cout << ", ";

            ref_type last_ref = free_block.ref + free_block.size - 1;
            std::cout << "(" << free_block.ref << "->" << last_ref << ", size=" << free_block.size << ")";
        }
        std::cout << "\n";
    }
    std::cout << std::flush;
    */
}
// LCOV_EXCL_STOP

#endif // REALM_DEBUG<|MERGE_RESOLUTION|>--- conflicted
+++ resolved
@@ -1257,20 +1257,8 @@
         // may be in progress concurrently
         if (m_translation_table_size)
             m_old_translations.emplace_back(m_youngest_live_version, m_ref_translation_ptr.load());
-<<<<<<< HEAD
         m_translation_table_size = num_mappings + free_space_size;
-        new_translation_table = new RefTranslation[m_translation_table_size];
-=======
-        m_translation_table_size = num_mappings + free_space_size + m_sections_in_compatibility_mapping;
         new_translation_table = new RefTranslation[m_translation_table_size + 1]();
-        for (int i = 0; i < m_sections_in_compatibility_mapping; ++i) {
-            new_translation_table[i].mapping_addr = m_compatibility_mapping.get_addr() + get_section_base(i);
-            REALM_ASSERT(new_translation_table[i].mapping_addr);
-#if REALM_ENABLE_ENCRYPTION
-            new_translation_table[i].encrypted_mapping = m_compatibility_mapping.get_encrypted_mapping();
-#endif
-        }
->>>>>>> ca409805
         old_num_sections = 0;
     }
     for (size_t i = old_num_sections; i < num_mappings; ++i) {
